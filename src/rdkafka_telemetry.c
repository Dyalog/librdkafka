/*
 * librdkafka - Apache Kafka C library
 *
 * Copyright (c) 2023, Confluent Inc.
 * All rights reserved.
 *
 * Redistribution and use in source and binary forms, with or without
 * modification, are permitted provided that the following conditions are met:
 *
 * 1. Redistributions of source code must retain the above copyright notice,
 *    this list of conditions and the following disclaimer.
 * 2. Redistributions in binary form must reproduce the above copyright notice,
 *    this list of conditions and the following disclaimer in the documentation
 *    and/or other materials provided with the distribution.
 *
 * THIS SOFTWARE IS PROVIDED BY THE COPYRIGHT HOLDERS AND CONTRIBUTORS "AS IS"
 * AND ANY EXPRESS OR IMPLIED WARRANTIES, INCLUDING, BUT NOT LIMITED TO, THE
 * IMPLIED WARRANTIES OF MERCHANTABILITY AND FITNESS FOR A PARTICULAR PURPOSE
 * ARE DISCLAIMED. IN NO EVENT SHALL THE COPYRIGHT OWNER OR CONTRIBUTORS BE
 * LIABLE FOR ANY DIRECT, INDIRECT, INCIDENTAL, SPECIAL, EXEMPLARY, OR
 * CONSEQUENTIAL DAMAGES (INCLUDING, BUT NOT LIMITED TO, PROCUREMENT OF
 * SUBSTITUTE GOODS OR SERVICES; LOSS OF USE, DATA, OR PROFITS; OR BUSINESS
 * INTERRUPTION) HOWEVER CAUSED AND ON ANY THEORY OF LIABILITY, WHETHER IN
 * CONTRACT, STRICT LIABILITY, OR TORT (INCLUDING NEGLIGENCE OR OTHERWISE)
 * ARISING IN ANY WAY OUT OF THE USE OF THIS SOFTWARE, EVEN IF ADVISED OF THE
 * POSSIBILITY OF SUCH DAMAGE.
 */

#include "rd.h"
#include "rdrand.h"
#include "rdkafka_int.h"
#include "rdkafka_telemetry.h"
#include "rdkafka_telemetry_encode.h"
#include "rdkafka_request.h"
#include "nanopb/pb.h"
#include "rdkafka_lz4.h"
#include "snappy.h"

#if WITH_ZSTD
#include "rdkafka_zstd.h"
#endif


#define RD_KAFKA_TELEMETRY_PUSH_JITTER 20

/**
 * @brief Filters broker by availability of GetTelemetrySubscription.
 *
 * @return 0 if GetTelemetrySubscription is supported, 1 otherwise.
 *
 * @locks rd_kafka_broker_lock()
 */
static int
rd_kafka_filter_broker_by_GetTelemetrySubscription(rd_kafka_broker_t *rkb,
                                                   void *opaque) {
        int features;
        if (rd_kafka_broker_ApiVersion_supported0(
                rkb, RD_KAFKAP_GetTelemetrySubscriptions, 0, 0, &features) !=
            -1)
                return 0;
        return 1;
}

/**
 * @brief Cleans up the rk.rk_telemetry struct and frees any allocations.
 *
 * @param clear_control_flow_fields This determines if the control flow fields
 *                                  need to be cleared. This should only be set
 *                                  to true if the rk is terminating.
 * @locality main thread
 * @locks none
 * @locks_acquired rk_telemetry.lock
 */
void rd_kafka_telemetry_clear(rd_kafka_t *rk,
                              rd_bool_t clear_control_flow_fields) {
        rd_kafka_broker_t *rkb;
        if (clear_control_flow_fields) {
                mtx_lock(&rk->rk_telemetry.lock);
                if (rk->rk_telemetry.preferred_broker) {
                        rd_kafka_broker_destroy(
                            rk->rk_telemetry.preferred_broker);
                        rk->rk_telemetry.preferred_broker = NULL;
                }
                mtx_unlock(&rk->rk_telemetry.lock);
                mtx_destroy(&rk->rk_telemetry.lock);
                cnd_destroy(&rk->rk_telemetry.termination_cnd);
        }

        if (rk->rk_telemetry.accepted_compression_types_cnt) {
                rd_free(rk->rk_telemetry.accepted_compression_types);
                rk->rk_telemetry.accepted_compression_types     = NULL;
                rk->rk_telemetry.accepted_compression_types_cnt = 0;
        }

        if (rk->rk_telemetry.requested_metrics_cnt) {
                size_t i;
                for (i = 0; i < rk->rk_telemetry.requested_metrics_cnt; i++)
                        rd_free(rk->rk_telemetry.requested_metrics[i]);
                rd_free(rk->rk_telemetry.requested_metrics);
                rd_free(rk->rk_telemetry.matched_metrics);
                rk->rk_telemetry.requested_metrics     = NULL;
                rk->rk_telemetry.requested_metrics_cnt = 0;
                rk->rk_telemetry.matched_metrics       = NULL;
                rk->rk_telemetry.matched_metrics_cnt   = 0;
        }
        TAILQ_FOREACH(rkb, &rk->rk_brokers, rkb_link) {
                rd_atomic32_set(&rkb->rkb_avg_rtt.ra_v.maxv_reset, 1);
                rd_atomic32_set(&rkb->rkb_avg_outbuf_latency.ra_v.maxv_reset,
                                1);
                rd_atomic32_set(&rkb->rkb_avg_throttle.ra_v.maxv_reset, 1);
                rkb->rkb_c_historic.rkb_avg_outbuf_latency.ra_v.start =
                    rd_clock();
                rkb->rkb_c_historic.rkb_avg_rtt.ra_v.start      = rd_clock();
                rkb->rkb_c_historic.rkb_avg_throttle.ra_v.start = rd_clock();
                rkb->rkb_c_historic.assigned_partitions         = 0;
                rkb->rkb_c_historic.connects                    = 0;
                rkb->rkb_c_historic.ts_last  = rd_uclock() * 1000;
                rkb->rkb_c_historic.ts_start = rd_uclock() * 1000;
        }
        rk->rk_telemetry.telemetry_max_bytes = 0;
}

/**
 * @brief Sets the telemetry state to TERMINATED and signals the conditional
 * variable
 *
 * @locality main thread
 * @locks none
 * @locks_acquired rk_telemetry.lock
 */
static void rd_kafka_telemetry_set_terminated(rd_kafka_t *rk) {
        rd_dassert(thrd_is_current(rk->rk_thread));

        rd_kafka_dbg(rk, TELEMETRY, "TELTERM",
                     "Setting state to TERMINATED and signalling");

        rk->rk_telemetry.state = RD_KAFKA_TELEMETRY_TERMINATED;
        mtx_lock(&rk->rk_telemetry.lock);
        cnd_signal(&rk->rk_telemetry.termination_cnd);
        mtx_unlock(&rk->rk_telemetry.lock);
}

static void update_matched_metrics(rd_kafka_t *rk, size_t j) {
        rk->rk_telemetry.matched_metrics_cnt++;
        rk->rk_telemetry.matched_metrics =
            rd_realloc(rk->rk_telemetry.matched_metrics,
                       sizeof(int) * rk->rk_telemetry.matched_metrics_cnt);
        rk->rk_telemetry
            .matched_metrics[rk->rk_telemetry.matched_metrics_cnt - 1] = j;
}

static void rd_kafka_match_requested_metrics(rd_kafka_t *rk) {
        size_t metrics_cnt = RD_KAFKA_TELEMETRY_METRIC_CNT(rk), i;
        const rd_kafka_telemetry_metric_info_t *info =
            RD_KAFKA_TELEMETRY_METRIC_INFO(rk);

        if (rk->rk_telemetry.requested_metrics_cnt == 1 &&
            !strcmp(rk->rk_telemetry.requested_metrics[0],
                    RD_KAFKA_TELEMETRY_METRICS_ALL_METRICS_SUBSCRIPTION)) {
                size_t j;
                rd_kafka_dbg(rk, TELEMETRY, "RD_KAFKA_TELEMETRY_METRICS_INFO",
                             "All metrics subscribed");

                for (j = 0; j < metrics_cnt; j++)
                        update_matched_metrics(rk, j);
                return;
        }

        for (i = 0; i < rk->rk_telemetry.requested_metrics_cnt; i++) {
                size_t name_len = strlen(rk->rk_telemetry.requested_metrics[i]),
                       j;

                for (j = 0; j < metrics_cnt; j++) {
                        /* Prefix matching the requested metrics with the
                         * available metrics. */
                        char full_metric_name
                            [RD_KAFKA_TELEMETRY_METRIC_NAME_MAX_LEN];
                        rd_snprintf(full_metric_name, sizeof(full_metric_name),
                                    "%s%s", RD_KAFKA_TELEMETRY_METRIC_PREFIX,
                                    info[j].name);
                        bool name_matches =
                            strncmp(full_metric_name,
                                    rk->rk_telemetry.requested_metrics[i],
                                    name_len) == 0;

                        if (name_matches)
                                update_matched_metrics(rk, j);
                }
        }

        rd_kafka_dbg(rk, TELEMETRY, "RD_KAFKA_TELEMETRY_METRICS_INFO",
                     "Matched metrics: %" PRIdsz,
                     rk->rk_telemetry.matched_metrics_cnt);
}

/**
 * @brief Enqueues a GetTelemetrySubscriptionsRequest.
 *
 * @locks none
 * @locks_acquired none
 * @locality main thread
 */
static void rd_kafka_send_get_telemetry_subscriptions(rd_kafka_t *rk,
                                                      rd_kafka_broker_t *rkb) {
        /* Clear out the telemetry struct, free anything that is malloc'd. */
        rd_kafka_telemetry_clear(rk, rd_false /* clear_control_flow_fields */);

        /* Enqueue on broker transmit queue.
         * The preferred broker might change in the meanwhile but let it fail.
         */
        rd_kafka_dbg(rk, TELEMETRY, "GETSENT", "Sending GetTelemetryRequest");
        rd_kafka_GetTelemetrySubscriptionsRequest(
            rkb, NULL, 0, RD_KAFKA_REPLYQ(rk->rk_ops, 0),
            rd_kafka_handle_GetTelemetrySubscriptions, NULL);

        /* Change state */
        rk->rk_telemetry.state = RD_KAFKA_TELEMETRY_GET_SUBSCRIPTIONS_SENT;
}

/**
 * @brief Handles parsed GetTelemetrySubscriptions response.
 *
 * @locks none
 * @locks_acquired none
 * @locality main thread
 */
void rd_kafka_handle_get_telemetry_subscriptions(rd_kafka_t *rk,
                                                 rd_kafka_resp_err_t err) {
        rd_ts_t next_scheduled;
        double jitter_multiplier =
            rd_jitter(100 - RD_KAFKA_TELEMETRY_PUSH_JITTER,
                      100 + RD_KAFKA_TELEMETRY_PUSH_JITTER) /
            100.0;
        rd_kafka_broker_t *rkb;

        if (err != RD_KAFKA_RESP_ERR_NO_ERROR) {
                rd_kafka_dbg(rk, TELEMETRY, "GETERR",
                             "GetTelemetrySubscriptionsRequest failed: %s",
                             rd_kafka_err2str(err));
                if (rk->rk_telemetry.push_interval_ms == 0) {
                        rk->rk_telemetry.push_interval_ms =
                            30000; /* Default: 5min */
                }
        }

        if (err == RD_KAFKA_RESP_ERR_NO_ERROR &&
            rk->rk_telemetry.requested_metrics_cnt) {
                rd_kafka_match_requested_metrics(rk);

                /* Some metrics are requested. Start the timer accordingly */
                next_scheduled = (int)(jitter_multiplier * 1000 *
                                       rk->rk_telemetry.push_interval_ms);

                rk->rk_telemetry.state = RD_KAFKA_TELEMETRY_PUSH_SCHEDULED;
        } else {
                /* No metrics requested, or we're in error. */
                next_scheduled = rk->rk_telemetry.push_interval_ms * 1000;
                rk->rk_telemetry.state =
                    RD_KAFKA_TELEMETRY_GET_SUBSCRIPTIONS_SCHEDULED;
        }

        rd_kafka_dbg(
            rk, TELEMETRY, "GETHANDLE",
            "Handled GetTelemetrySubscriptions, scheduling FSM after "
            "%ld microseconds, state = %s, err = %s, metrics = %" PRIdsz,
            next_scheduled,
            rd_kafka_telemetry_state2str(rk->rk_telemetry.state),
            rd_kafka_err2str(err), rk->rk_telemetry.requested_metrics_cnt);

        rd_kafka_timer_start_oneshot(
            &rk->rk_timers, &rk->rk_telemetry.request_timer, rd_false,
            next_scheduled, rd_kafka_telemetry_fsm_tmr_cb, rk);
}

#if WITH_ZLIB

static int rd_kafka_compress_gzip(rd_kafka_broker_t *rkb,
                                  void *payload,
                                  size_t payload_len,
                                  void **outbuf,
                                  size_t *outlenp) {
        z_stream strm;
        int r;
        // TODO: Using the default compression level for now.
        int comp_level = Z_DEFAULT_COMPRESSION;

        memset(&strm, 0, sizeof(strm));

        r = deflateInit2(&strm, comp_level, Z_DEFLATED, 15 + 16, 8,
                         Z_DEFAULT_STRATEGY);
        if (r != Z_OK) {
                rd_rkb_log(rkb, LOG_ERR, "GZIP",
                           "Failed to initialize gzip for "
                           "compressing %" PRIusz
                           " bytes: %s (%i): "
                           "sending uncompressed",
                           payload_len, strm.msg ? strm.msg : "", r);
                return -1;
        }

        *outlenp = deflateBound(&strm, (uLong)payload_len);
        *outbuf  = rd_malloc(*outlenp);

        strm.next_in   = payload;
        strm.avail_in  = (uInt)payload_len;
        strm.next_out  = *outbuf;
        strm.avail_out = (uInt)*outlenp;

        if ((r = deflate(&strm, Z_FINISH)) != Z_STREAM_END) {
                rd_rkb_log(rkb, LOG_ERR, "GZIP",
                           "Failed to finish gzip compression "
                           " of %" PRIusz
                           " bytes: "
                           "%s (%i): "
                           "sending uncompressed",
                           payload_len, strm.msg ? strm.msg : "", r);
                deflateEnd(&strm);
                rd_free(*outbuf);
                *outbuf  = NULL;
                *outlenp = 0;
                return -1;
        }

        *outlenp = strm.total_out;

        deflateEnd(&strm);

        return 0;
}

#endif

#if WITH_SNAPPY

static int rd_kafka_compress_snappy(rd_kafka_broker_t *rkb,
                                    void *payload,
                                    size_t payload_len,
                                    void **outbuf,
                                    size_t *outlenp) {
        struct snappy_env env;
        rd_kafka_snappy_init_env_sg(&env, 1);
        int err;

        struct iovec *inpiov = NULL, *ciov = NULL;
        inpiov = rd_alloca(sizeof(*inpiov) * 1);
        ciov   = rd_alloca(sizeof(*ciov) * 1);

        inpiov[0].iov_base = payload;
        inpiov[0].iov_len  = payload_len;

        ciov[0].iov_len  = rd_kafka_snappy_max_compressed_length(payload_len);
        ciov[0].iov_base = rd_malloc(ciov[0].iov_len);


        err = rd_kafka_snappy_compress_iov(&env, inpiov, 1, payload_len, ciov);
        if (err) {
                printf("compression failed: %d\n", err);
                return -1;
        }

        rd_kafka_snappy_free_env(&env);
        *outbuf  = ciov[0].iov_base;
        *outlenp = ciov[0].iov_len;
        return 0;
}

#endif

static rd_kafka_compression_t
rd_kafka_push_telemetry_payload_compress(rd_kafka_t *rk,
                                         rd_kafka_broker_t *rkb,
                                         void *payload,
                                         size_t payload_len,
                                         void **compressed_payload,
                                         size_t *compressed_payload_size) {
        rd_kafka_compression_t compression_used = RD_KAFKA_COMPRESSION_NONE;
        int i, r = -1;

        for (i = 0; i < rk->rk_telemetry.accepted_compression_types_cnt; i++) {
                rd_kafka_compression_t compression_type =
                    rk->rk_telemetry.accepted_compression_types[i];

                switch (compression_type) {
#if WITH_ZLIB
                case RD_KAFKA_COMPRESSION_GZIP:
                        r = rd_kafka_compress_gzip(rkb, payload, payload_len,
                                                   compressed_payload,
                                                   compressed_payload_size);
                        compression_used = RD_KAFKA_COMPRESSION_GZIP;
                        break;
#endif
                case RD_KAFKA_COMPRESSION_LZ4:
                        // TODO: Using 0 for compression level for now.
                        r = rd_kafka_lz4_compress_direct(
                            rkb, 0, payload, payload_len, compressed_payload,
                            compressed_payload_size);
                        compression_used = RD_KAFKA_COMPRESSION_LZ4;
                        break;
#if WITH_ZSTD
                case RD_KAFKA_COMPRESSION_ZSTD:
                        // TODO: Using 0 for compression level for now.
                        r = rd_kafka_zstd_compress_direct(
                            rkb, 0, payload, payload_len, compressed_payload,
                            compressed_payload_size);
                        compression_used = RD_KAFKA_COMPRESSION_ZSTD;
                        break;
#endif
#if WITH_SNAPPY
                case RD_KAFKA_COMPRESSION_SNAPPY:
                        r = rd_kafka_compress_snappy(rkb, payload, payload_len,
                                                     compressed_payload,
                                                     compressed_payload_size);
                        compression_used = RD_KAFKA_COMPRESSION_SNAPPY;
                        break;
#endif
                default:
                        break;
                }
                if (compression_used != RD_KAFKA_COMPRESSION_NONE && r == 0) {
                        rd_kafka_dbg(
                            rk, TELEMETRY, "PUSHCOMP",
                            "Compressed payload of size %" PRIusz " to %" PRIusz
                            " using compression type "
                            "%s",
                            payload_len, *compressed_payload_size,
                            rd_kafka_compression2str(compression_used));
                        rd_free(payload);
                        return compression_used;
                }
        }
        if (compression_used != RD_KAFKA_COMPRESSION_NONE && r == -1) {
                rd_kafka_dbg(rk, TELEMETRY, "PUSHCOMPERR",
                             "Failed to compress payload with available "
                             "compression types");
        }
        rd_kafka_dbg(rk, TELEMETRY, "PUSHCOMP", "Sending uncompressed payload");

        *compressed_payload      = payload;
        *compressed_payload_size = payload_len;
        return RD_KAFKA_COMPRESSION_NONE;
}


static void rd_kafka_send_push_telemetry(rd_kafka_t *rk,
                                         rd_kafka_broker_t *rkb,
                                         rd_bool_t terminating) {

<<<<<<< HEAD
        size_t metrics_payload_size;
=======
        size_t metrics_payload_size = 0, compressed_metrics_payload_size = 0;
>>>>>>> 88dcfc18
        void *metrics_payload =
                 rd_kafka_telemetry_encode_metrics(rk, &metrics_payload_size),
             *compressed_metrics_payload        = NULL;
        rd_kafka_compression_t compression_used = RD_KAFKA_COMPRESSION_NONE;

        if (rk->rk_telemetry.accepted_compression_types_cnt != 0) {
                compression_used = rd_kafka_push_telemetry_payload_compress(
                    rk, rkb, metrics_payload, metrics_payload_size,
                    &compressed_metrics_payload,
                    &compressed_metrics_payload_size);
        } else {
                rd_kafka_dbg(rk, TELEMETRY, "PUSHSENT",
                             "No compression types accepted, sending "
                             "uncompressed payload");
                compressed_metrics_payload      = metrics_payload;
                metrics_payload                 = NULL;
                compressed_metrics_payload_size = metrics_payload_size;
        }

        if (metrics_payload_size > rk->rk_telemetry.telemetry_max_bytes) {
                rd_kafka_log(rk, LOG_WARNING, "TELEMETRY",
                             "Metrics payload size %" PRIdsz
                             " exceeds telemetry_max_bytes %" PRId32
                             "specified by the broker.",
                             metrics_payload_size,
                             rk->rk_telemetry.telemetry_max_bytes);
        }

        rd_kafka_dbg(rk, TELEMETRY, "PUSHSENT",
                     "Sending PushTelemetryRequest with terminating = %d",
                     terminating);
<<<<<<< HEAD
        rd_kafka_PushTelemetryRequest(rkb, &rk->rk_telemetry.client_instance_id,
                                      rk->rk_telemetry.subscription_id,
                                      terminating, compression_type,
                                      metrics_payload, metrics_payload_size,
                                      NULL, 0, RD_KAFKA_REPLYQ(rk->rk_ops, 0),
                                      rd_kafka_handle_PushTelemetry, NULL);
        if (metrics_payload_size)
                rd_free(metrics_payload);
=======
        rd_kafka_PushTelemetryRequest(
            rkb, &rk->rk_telemetry.client_instance_id,
            rk->rk_telemetry.subscription_id, terminating, compression_used,
            compressed_metrics_payload, compressed_metrics_payload_size, NULL,
            0, RD_KAFKA_REPLYQ(rk->rk_ops, 0), rd_kafka_handle_PushTelemetry,
            NULL);

        rd_free(compressed_metrics_payload);

>>>>>>> 88dcfc18
        rk->rk_telemetry.state = terminating
                                     ? RD_KAFKA_TELEMETRY_TERMINATING_PUSH_SENT
                                     : RD_KAFKA_TELEMETRY_PUSH_SENT;
}


void rd_kafka_handle_push_telemetry(rd_kafka_t *rk, rd_kafka_resp_err_t err) {

        /* We only make a best-effort attempt to push telemetry while
         * terminating, and don't care about any errors. */
        if (rk->rk_telemetry.state ==
            RD_KAFKA_TELEMETRY_TERMINATING_PUSH_SENT) {
                rd_kafka_telemetry_set_terminated(rk);
                return;
        }

        /* There's a possiblity that we sent a PushTelemetryRequest, and
         * scheduled a termination before getting the response. In that case, we
         * will enter this method in the TERMINATED state when/if we get a
         * response, and we should not take any action. */
        if (rk->rk_telemetry.state != RD_KAFKA_TELEMETRY_PUSH_SENT)
                return;

        if (err == RD_KAFKA_RESP_ERR_NO_ERROR) {
                rd_kafka_dbg(rk, TELEMETRY, "PUSHOK",
                             "PushTelemetryRequest succeeded");
                rk->rk_telemetry.state = RD_KAFKA_TELEMETRY_PUSH_SCHEDULED;
                rd_kafka_timer_start_oneshot(
                    &rk->rk_timers, &rk->rk_telemetry.request_timer, rd_false,
                    rk->rk_telemetry.push_interval_ms * 1000,
                    rd_kafka_telemetry_fsm_tmr_cb, (void *)rk);
        } else { /* error */
                rd_kafka_dbg(rk, TELEMETRY, "PUSHERR",
                             "PushTelemetryRequest failed: %s",
                             rd_kafka_err2str(err));
                // Non-retriable errors
                if (err == RD_KAFKA_RESP_ERR_INVALID_REQUEST ||
                    err == RD_KAFKA_RESP_ERR_INVALID_RECORD) {
                        rd_kafka_log(
                            rk, LOG_WARNING, "TELEMETRY",
                            "PushTelemetryRequest failed with non-retriable "
                            "error: %s. Stopping telemetry.",
                            rd_kafka_err2str(err));
                        rd_kafka_telemetry_set_terminated(rk);
                        return;
                }

                if (err == RD_KAFKA_RESP_ERR_TELEMETRY_TOO_LARGE) {
                        rd_kafka_log(
                            rk, LOG_WARNING, "TELEMETRY",
                            "PushTelemetryRequest failed because of payload "
                            "size too large: %s. Continuing telemetry.",
                            rd_kafka_err2str(err));
                        rk->rk_telemetry.state =
                            RD_KAFKA_TELEMETRY_PUSH_SCHEDULED;
                        rd_kafka_timer_start_oneshot(
                            &rk->rk_timers, &rk->rk_telemetry.request_timer,
                            rd_false, rk->rk_telemetry.push_interval_ms * 1000,
                            rd_kafka_telemetry_fsm_tmr_cb, (void *)rk);
                        return;
                }

                rd_ts_t next_scheduled =
                    err == RD_KAFKA_RESP_ERR_UNKNOWN_SUBSCRIPTION_ID
                        ? 0
                        : rk->rk_telemetry.push_interval_ms * 1000;

                rk->rk_telemetry.state =
                    RD_KAFKA_TELEMETRY_GET_SUBSCRIPTIONS_SCHEDULED;
                rd_kafka_timer_start_oneshot(
                    &rk->rk_timers, &rk->rk_telemetry.request_timer, rd_false,
                    next_scheduled, rd_kafka_telemetry_fsm_tmr_cb, (void *)rk);
        }
}

/**
 * @brief This method starts the termination for telemetry and awaits
 * completion.
 *
 * @locks none
 * @locks_acquired rk_telemetry.lock
 * @locality app thread (normal case) or the main thread (when terminated
 *           during creation).
 */
void rd_kafka_telemetry_await_termination(rd_kafka_t *rk) {
        rd_kafka_op_t *rko;

        /* In the case where we have a termination during creation, we can't
         * send any telemetry. */
        if (thrd_is_current(rk->rk_thread) ||
            !rk->rk_conf.enable_metrics_push) {
                /* We can change state since we're on the main thread. */
                rk->rk_telemetry.state = RD_KAFKA_TELEMETRY_TERMINATED;
                return;
        }

        rko         = rd_kafka_op_new(RD_KAFKA_OP_TERMINATE_TELEMETRY);
        rko->rko_rk = rk;
        rd_kafka_q_enq(rk->rk_ops, rko);

        /* Await termination sequence completion. */
        rd_kafka_dbg(rk, TELEMETRY, "TELTERM",
                     "Awaiting termination of telemetry.");
        mtx_lock(&rk->rk_telemetry.lock);
        cnd_timedwait_ms(&rk->rk_telemetry.termination_cnd,
                         &rk->rk_telemetry.lock,
                         /* TODO(milind): Evaluate this timeout after completion
                            of all metrics push, is it too much, or too less if
                            we include serialization? */
                         1000 /* timeout for waiting */);
        mtx_unlock(&rk->rk_telemetry.lock);
        rd_kafka_dbg(rk, TELEMETRY, "TELTERM",
                     "Ended waiting for termination of telemetry.");
}

/**
 * @brief Send a final push request before terminating.
 *
 * @locks none
 * @locks_acquired none
 * @locality main thread
 * @note This method is on a best-effort basis.
 */
void rd_kafka_telemetry_schedule_termination(rd_kafka_t *rk) {
        rd_kafka_dbg(
            rk, TELEMETRY, "TELTERM",
            "Starting rd_kafka_telemetry_schedule_termination in state %s",
            rd_kafka_telemetry_state2str(rk->rk_telemetry.state));

        if (rk->rk_telemetry.state != RD_KAFKA_TELEMETRY_PUSH_SCHEDULED) {
                rd_kafka_telemetry_set_terminated(rk);
                return;
        }

        rk->rk_telemetry.state = RD_KAFKA_TELEMETRY_TERMINATING_PUSH_SCHEDULED;

        rd_kafka_dbg(rk, TELEMETRY, "TELTERM",
                     "Sending final request for Push");
        rd_kafka_timer_override_once(
            &rk->rk_timers, &rk->rk_telemetry.request_timer, 0 /* immediate */);
}


/**
 * @brief Sets telemetry broker if we are in AWAIT_BROKER state.
 *
 * @locks none
 * @locks_acquired rk_telemetry.lock
 * @locality main thread
 */
void rd_kafka_set_telemetry_broker_maybe(rd_kafka_t *rk,
                                         rd_kafka_broker_t *rkb) {
        rd_dassert(thrd_is_current(rk->rk_thread));

        /* The op triggering this method is scheduled by brokers without knowing
         * if a preferred broker is already set. If it is set, this method is a
         * no-op. */
        if (rk->rk_telemetry.state != RD_KAFKA_TELEMETRY_AWAIT_BROKER)
                return;

        mtx_lock(&rk->rk_telemetry.lock);

        if (rk->rk_telemetry.preferred_broker) {
                mtx_unlock(&rk->rk_telemetry.lock);
                return;
        }

        rd_kafka_broker_keep(rkb);
        rk->rk_telemetry.preferred_broker = rkb;

        mtx_unlock(&rk->rk_telemetry.lock);

        rd_kafka_dbg(rk, TELEMETRY, "TELBRKSET",
                     "Setting telemetry broker to %s\n", rkb->rkb_name);

        rk->rk_telemetry.state = RD_KAFKA_TELEMETRY_GET_SUBSCRIPTIONS_SCHEDULED;

        rd_kafka_timer_start_oneshot(
            &rk->rk_timers, &rk->rk_telemetry.request_timer, rd_false,
            0 /* immediate */, rd_kafka_telemetry_fsm_tmr_cb, (void *)rk);
}

/**
 * @brief Returns the preferred metrics broker or NULL if unavailable.
 *
 * @locks none
 * @locks_acquired rk_telemetry.lock, rd_kafka_wrlock()
 * @locality main thread
 */
static rd_kafka_broker_t *rd_kafka_get_preferred_broker(rd_kafka_t *rk) {
        rd_kafka_broker_t *rkb = NULL;

        mtx_lock(&rk->rk_telemetry.lock);
        if (rk->rk_telemetry.preferred_broker)
                rkb = rk->rk_telemetry.preferred_broker;
        else {
                /* If there is no preferred broker, that means that our previous
                 * one failed. Iterate through all available brokers to find
                 * one. */
                rd_kafka_wrlock(rk);
                rkb = rd_kafka_broker_random_up(
                    rk, rd_kafka_filter_broker_by_GetTelemetrySubscription,
                    NULL);
                rd_kafka_wrunlock(rk);

                /* No need to increase refcnt as broker_random_up does it
                 * already. */
                rk->rk_telemetry.preferred_broker = rkb;

                rd_kafka_dbg(rk, TELEMETRY, "TELBRKSET",
                             "Lost preferred broker, switching to new "
                             "preferred broker %d\n",
                             rkb ? rd_kafka_broker_id(rkb) : -1);
        }
        mtx_unlock(&rk->rk_telemetry.lock);

        return rkb;
}

/**
 * @brief Progress the telemetry state machine.
 *
 * @locks none
 * @locks_acquired none
 * @locality main thread
 */
static void rd_kafka_telemetry_fsm(rd_kafka_t *rk) {
        rd_kafka_broker_t *preferred_broker = NULL;

        rd_dassert(rk);
        rd_dassert(thrd_is_current(rk->rk_thread));

        switch (rk->rk_telemetry.state) {
        case RD_KAFKA_TELEMETRY_AWAIT_BROKER:
                rd_dassert(!*"Should never be awaiting a broker when the telemetry fsm is called.");
                break;

        case RD_KAFKA_TELEMETRY_GET_SUBSCRIPTIONS_SCHEDULED:
                preferred_broker = rd_kafka_get_preferred_broker(rk);
                if (!preferred_broker) {
                        rk->rk_telemetry.state =
                            RD_KAFKA_TELEMETRY_AWAIT_BROKER;
                        break;
                }
                rd_kafka_send_get_telemetry_subscriptions(rk, preferred_broker);
                break;

        case RD_KAFKA_TELEMETRY_PUSH_SCHEDULED:
                preferred_broker = rd_kafka_get_preferred_broker(rk);
                if (!preferred_broker) {
                        rk->rk_telemetry.state =
                            RD_KAFKA_TELEMETRY_AWAIT_BROKER;
                        break;
                }
                rd_kafka_send_push_telemetry(rk, preferred_broker, rd_false);
                break;

        case RD_KAFKA_TELEMETRY_PUSH_SENT:
        case RD_KAFKA_TELEMETRY_GET_SUBSCRIPTIONS_SENT:
        case RD_KAFKA_TELEMETRY_TERMINATING_PUSH_SENT:
                rd_dassert(!*"Should never be awaiting response when the telemetry fsm is called.");
                break;

        case RD_KAFKA_TELEMETRY_TERMINATING_PUSH_SCHEDULED:
                preferred_broker = rd_kafka_get_preferred_broker(rk);
                if (!preferred_broker) {
                        /* If there's no preferred broker, set state to
                         * terminated immediately to stop the app thread from
                         * waiting indefinitely. */
                        rd_kafka_telemetry_set_terminated(rk);
                        break;
                }
                rd_kafka_send_push_telemetry(rk, preferred_broker, rd_true);
                break;

        case RD_KAFKA_TELEMETRY_TERMINATED:
                rd_dassert(!*"Should not be terminated when the telemetry fsm is called.");
                break;

        default:
                rd_assert(!*"Unknown state");
        }
}

/**
 * @brief Callback for FSM timer.
 *
 * @locks none
 * @locks_acquired none
 * @locality main thread
 */
void rd_kafka_telemetry_fsm_tmr_cb(rd_kafka_timers_t *rkts, void *rk) {
        rd_kafka_telemetry_fsm(rk);
}<|MERGE_RESOLUTION|>--- conflicted
+++ resolved
@@ -445,11 +445,7 @@
                                          rd_kafka_broker_t *rkb,
                                          rd_bool_t terminating) {
 
-<<<<<<< HEAD
-        size_t metrics_payload_size;
-=======
         size_t metrics_payload_size = 0, compressed_metrics_payload_size = 0;
->>>>>>> 88dcfc18
         void *metrics_payload =
                  rd_kafka_telemetry_encode_metrics(rk, &metrics_payload_size),
              *compressed_metrics_payload        = NULL;
@@ -481,16 +477,6 @@
         rd_kafka_dbg(rk, TELEMETRY, "PUSHSENT",
                      "Sending PushTelemetryRequest with terminating = %d",
                      terminating);
-<<<<<<< HEAD
-        rd_kafka_PushTelemetryRequest(rkb, &rk->rk_telemetry.client_instance_id,
-                                      rk->rk_telemetry.subscription_id,
-                                      terminating, compression_type,
-                                      metrics_payload, metrics_payload_size,
-                                      NULL, 0, RD_KAFKA_REPLYQ(rk->rk_ops, 0),
-                                      rd_kafka_handle_PushTelemetry, NULL);
-        if (metrics_payload_size)
-                rd_free(metrics_payload);
-=======
         rd_kafka_PushTelemetryRequest(
             rkb, &rk->rk_telemetry.client_instance_id,
             rk->rk_telemetry.subscription_id, terminating, compression_used,
@@ -500,7 +486,6 @@
 
         rd_free(compressed_metrics_payload);
 
->>>>>>> 88dcfc18
         rk->rk_telemetry.state = terminating
                                      ? RD_KAFKA_TELEMETRY_TERMINATING_PUSH_SENT
                                      : RD_KAFKA_TELEMETRY_PUSH_SENT;
