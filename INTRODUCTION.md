--- conflicted
+++ resolved
@@ -1976,13 +1976,8 @@
 | ------- | ------------------------------| ----------- | ----------------------- |
 | 0       | Produce                       | 9           | 7                       |
 | 1       | Fetch                         | 15          | 11                      |
-<<<<<<< HEAD
-| 2       | ListOffsets                   | 8           | 5                       |
-| 3       | Metadata                      | 12          | 9                       |
-=======
 | 2       | ListOffsets                   | 8           | 7                       |
 | 3       | Metadata                      | 12          | 12                      |
->>>>>>> 22cdb645
 | 8       | OffsetCommit                  | 8           | 7                       |
 | 9       | OffsetFetch                   | 8           | 7                       |
 | 10      | FindCoordinator               | 4           | 2                       |
