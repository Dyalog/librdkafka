--- conflicted
+++ resolved
@@ -707,10 +707,6 @@
 rd_kafka_topic_partition_t *rd_kafka_topic_partition_list_add_with_topic_id(
     rd_kafka_topic_partition_list_t *rktparlist,
     rd_kafka_Uuid_t topic_id,
-<<<<<<< HEAD
-    const char *topic_name,
-=======
->>>>>>> 13a979ea
     int32_t partition);
 
 rd_kafka_topic_partition_t *rd_kafka_topic_partition_list_upsert(
@@ -818,20 +814,6 @@
                 rktpar->_private = parpriv;
         }
 
-        return parpriv;
-}
-
-/**
- * Creates a new empty topic partition private.
- *
- * This struct is dynamically allocated and hence should be freed.
- */
-static RD_UNUSED RD_INLINE rd_kafka_topic_partition_private_t *
-rd_kafka_topic_partition_private_new() {
-        rd_kafka_topic_partition_private_t *parpriv;
-        parpriv                       = rd_calloc(1, sizeof(*parpriv));
-        parpriv->leader_epoch         = -1;
-        parpriv->current_leader_epoch = -1;
         return parpriv;
 }
 
