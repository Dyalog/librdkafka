/*
 * librdkafka - Apache Kafka C library
 *
 * Copyright (c) 2012-2015, Magnus Edenhill
 * All rights reserved.
 *
 * Redistribution and use in source and binary forms, with or without
 * modification, are permitted provided that the following conditions are met:
 *
 * 1. Redistributions of source code must retain the above copyright notice,
 *    this list of conditions and the following disclaimer.
 * 2. Redistributions in binary form must reproduce the above copyright notice,
 *    this list of conditions and the following disclaimer in the documentation
 *    and/or other materials provided with the distribution.
 *
 * THIS SOFTWARE IS PROVIDED BY THE COPYRIGHT HOLDERS AND CONTRIBUTORS "AS IS"
 * AND ANY EXPRESS OR IMPLIED WARRANTIES, INCLUDING, BUT NOT LIMITED TO, THE
 * IMPLIED WARRANTIES OF MERCHANTABILITY AND FITNESS FOR A PARTICULAR PURPOSE
 * ARE DISCLAIMED. IN NO EVENT SHALL THE COPYRIGHT OWNER OR CONTRIBUTORS BE
 * LIABLE FOR ANY DIRECT, INDIRECT, INCIDENTAL, SPECIAL, EXEMPLARY, OR
 * CONSEQUENTIAL DAMAGES (INCLUDING, BUT NOT LIMITED TO, PROCUREMENT OF
 * SUBSTITUTE GOODS OR SERVICES; LOSS OF USE, DATA, OR PROFITS; OR BUSINESS
 * INTERRUPTION) HOWEVER CAUSED AND ON ANY THEORY OF LIABILITY, WHETHER IN
 * CONTRACT, STRICT LIABILITY, OR TORT (INCLUDING NEGLIGENCE OR OTHERWISE)
 * ARISING IN ANY WAY OUT OF THE USE OF THIS SOFTWARE, EVEN IF ADVISED OF THE
 * POSSIBILITY OF SUCH DAMAGE.
 */

#include "rdkafka_int.h"
#include "rdkafka_broker.h"
#include "rdkafka_request.h"
#include "rdkafka_topic.h"
#include "rdkafka_partition.h"
#include "rdkafka_assignor.h"
#include "rdkafka_offset.h"
#include "rdkafka_metadata.h"
#include "rdkafka_cgrp.h"
#include "rdkafka_interceptor.h"
#include "rdmap.h"

#include "rdunittest.h"

#include <ctype.h>
#include <stdarg.h>

static void rd_kafka_cgrp_offset_commit_tmr_cb(rd_kafka_timers_t *rkts,
                                               void *arg);
static rd_kafka_error_t *
rd_kafka_cgrp_assign(rd_kafka_cgrp_t *rkcg,
                     rd_kafka_topic_partition_list_t *assignment);
static rd_kafka_error_t *rd_kafka_cgrp_unassign(rd_kafka_cgrp_t *rkcg);
static rd_kafka_error_t *
rd_kafka_cgrp_incremental_assign(rd_kafka_cgrp_t *rkcg,
                                 rd_kafka_topic_partition_list_t *partitions);
static rd_kafka_error_t *
rd_kafka_cgrp_incremental_unassign(rd_kafka_cgrp_t *rkcg,
                                   rd_kafka_topic_partition_list_t *partitions);

static rd_kafka_op_res_t rd_kafka_cgrp_op_serve(rd_kafka_t *rk,
                                                rd_kafka_q_t *rkq,
                                                rd_kafka_op_t *rko,
                                                rd_kafka_q_cb_type_t cb_type,
                                                void *opaque);

static void rd_kafka_cgrp_group_leader_reset(rd_kafka_cgrp_t *rkcg,
                                             const char *reason);

static RD_INLINE int rd_kafka_cgrp_try_terminate(rd_kafka_cgrp_t *rkcg);

static void rd_kafka_cgrp_revoke_all_rejoin(rd_kafka_cgrp_t *rkcg,
                                            rd_bool_t assignment_lost,
                                            rd_bool_t initiating,
                                            const char *reason);
static void rd_kafka_cgrp_revoke_all_rejoin_maybe(rd_kafka_cgrp_t *rkcg,
                                                  rd_bool_t assignment_lost,
                                                  rd_bool_t initiating,
                                                  const char *reason);

static void rd_kafka_cgrp_group_is_rebalancing(rd_kafka_cgrp_t *rkcg);

static void
rd_kafka_cgrp_max_poll_interval_check_tmr_cb(rd_kafka_timers_t *rkts,
                                             void *arg);
static rd_kafka_resp_err_t
rd_kafka_cgrp_subscribe(rd_kafka_cgrp_t *rkcg,
                        rd_kafka_topic_partition_list_t *rktparlist);

static void rd_kafka_cgrp_group_assignment_set(
    rd_kafka_cgrp_t *rkcg,
    const rd_kafka_topic_partition_list_t *partitions);
static void rd_kafka_cgrp_group_assignment_modify(
    rd_kafka_cgrp_t *rkcg,
    rd_bool_t add,
    const rd_kafka_topic_partition_list_t *partitions);

static void
rd_kafka_cgrp_handle_assignment(rd_kafka_cgrp_t *rkcg,
                                rd_kafka_topic_partition_list_t *assignment);


/**
 * @returns true if the current assignment is lost.
 */
rd_bool_t rd_kafka_cgrp_assignment_is_lost(rd_kafka_cgrp_t *rkcg) {
        return rd_atomic32_get(&rkcg->rkcg_assignment_lost) != 0;
}


/**
 * @brief Call when the current assignment has been lost, with a
 *        human-readable reason.
 */
static void rd_kafka_cgrp_assignment_set_lost(rd_kafka_cgrp_t *rkcg,
                                              char *fmt,
                                              ...) RD_FORMAT(printf, 2, 3);
static void
rd_kafka_cgrp_assignment_set_lost(rd_kafka_cgrp_t *rkcg, char *fmt, ...) {
        va_list ap;
        char reason[256];

        if (!rkcg->rkcg_group_assignment)
                return;

        va_start(ap, fmt);
        rd_vsnprintf(reason, sizeof(reason), fmt, ap);
        va_end(ap);

        rd_kafka_dbg(rkcg->rkcg_rk, CONSUMER | RD_KAFKA_DBG_CGRP, "LOST",
                     "Group \"%s\": "
                     "current assignment of %d partition(s) lost: %s",
                     rkcg->rkcg_group_id->str, rkcg->rkcg_group_assignment->cnt,
                     reason);

        rd_atomic32_set(&rkcg->rkcg_assignment_lost, rd_true);
}


/**
 * @brief Call when the current assignment is no longer considered lost, with a
 *        human-readable reason.
 */
static void
rd_kafka_cgrp_assignment_clear_lost(rd_kafka_cgrp_t *rkcg, char *fmt, ...) {
        va_list ap;
        char reason[256];

        if (!rd_atomic32_get(&rkcg->rkcg_assignment_lost))
                return;

        va_start(ap, fmt);
        rd_vsnprintf(reason, sizeof(reason), fmt, ap);
        va_end(ap);

        rd_kafka_dbg(rkcg->rkcg_rk, CONSUMER | RD_KAFKA_DBG_CGRP, "LOST",
                     "Group \"%s\": "
                     "current assignment no longer considered lost: %s",
                     rkcg->rkcg_group_id->str, reason);

        rd_atomic32_set(&rkcg->rkcg_assignment_lost, rd_false);
}


/**
 * @brief The rebalance protocol currently in use. This will be
 *        RD_KAFKA_REBALANCE_PROTOCOL_NONE if the consumer has not
 *        (yet) joined a group, else it will match the rebalance
 *        protocol of the configured assignor(s).
 *
 * @locality main thread
 */
rd_kafka_rebalance_protocol_t
rd_kafka_cgrp_rebalance_protocol(rd_kafka_cgrp_t *rkcg) {
        if (!rkcg->rkcg_assignor)
                return RD_KAFKA_REBALANCE_PROTOCOL_NONE;
        return rkcg->rkcg_assignor->rkas_protocol;
}



/**
 * @returns true if the cgrp is awaiting a protocol response. This prohibits
 *          the join-state machine to proceed before the current state
 *          is done.
 */
static rd_bool_t rd_kafka_cgrp_awaiting_response(rd_kafka_cgrp_t *rkcg) {
        return rkcg->rkcg_wait_resp != -1;
}


/**
 * @brief Set flag indicating we are waiting for a coordinator response
 *        for the given request.
 *
 * This is used for specific requests to postpone rejoining the group if
 * there are outstanding JoinGroup or SyncGroup requests.
 *
 * @locality main thread
 */
static void rd_kafka_cgrp_set_wait_resp(rd_kafka_cgrp_t *rkcg, int16_t ApiKey) {
        rd_assert(rkcg->rkcg_wait_resp == -1);
        rkcg->rkcg_wait_resp = ApiKey;
}

/**
 * @brief Clear the flag that says we're waiting for a coordinator response
 *        for the given \p request.
 *
 * @param request Original request, possibly NULL (for errors).
 *
 * @locality main thread
 */
static void rd_kafka_cgrp_clear_wait_resp(rd_kafka_cgrp_t *rkcg,
                                          int16_t ApiKey) {
        rd_assert(rkcg->rkcg_wait_resp == ApiKey);
        rkcg->rkcg_wait_resp = -1;
}



/**
 * @struct Auxillary glue type used for COOPERATIVE rebalance set operations.
 */
typedef struct PartitionMemberInfo_s {
        const rd_kafka_group_member_t *member;
        rd_bool_t members_match;
} PartitionMemberInfo_t;

static PartitionMemberInfo_t *
PartitionMemberInfo_new(const rd_kafka_group_member_t *member,
                        rd_bool_t members_match) {
        PartitionMemberInfo_t *pmi;

        pmi                = rd_calloc(1, sizeof(*pmi));
        pmi->member        = member;
        pmi->members_match = members_match;

        return pmi;
}

static void PartitionMemberInfo_free(void *p) {
        PartitionMemberInfo_t *pmi = p;
        rd_free(pmi);
}

typedef RD_MAP_TYPE(const rd_kafka_topic_partition_t *,
                    PartitionMemberInfo_t *) map_toppar_member_info_t;


/**
 * @returns true if consumer has joined the group and thus requires a leave.
 */
#define RD_KAFKA_CGRP_HAS_JOINED(rkcg)                                         \
        (rkcg->rkcg_member_id != NULL &&                                       \
         RD_KAFKAP_STR_LEN((rkcg)->rkcg_member_id) > 0)


/**
 * @returns true if cgrp is waiting for a rebalance_cb to be handled by
 *          the application.
 */
#define RD_KAFKA_CGRP_WAIT_ASSIGN_CALL(rkcg)                                   \
        ((rkcg)->rkcg_join_state ==                                            \
             RD_KAFKA_CGRP_JOIN_STATE_WAIT_ASSIGN_CALL ||                      \
         (rkcg)->rkcg_join_state ==                                            \
             RD_KAFKA_CGRP_JOIN_STATE_WAIT_UNASSIGN_CALL)

/**
 * @returns true if a rebalance is in progress.
 *
 * 1. In WAIT_JOIN or WAIT_METADATA state with a member-id set,
 *    this happens on rejoin.
 * 2. In WAIT_SYNC waiting for the group to rebalance on the broker.
 * 3. in *_WAIT_UNASSIGN_TO_COMPLETE waiting for unassigned partitions to
 *    stop fetching, et.al.
 * 4. In _WAIT_*ASSIGN_CALL waiting for the application to handle the
 *    assignment changes in its rebalance callback and then call *assign().
 * 5. An incremental rebalancing is in progress.
 * 6. A rebalance-induced rejoin is in progress.
 */
#define RD_KAFKA_CGRP_REBALANCING(rkcg)                                        \
        ((RD_KAFKA_CGRP_HAS_JOINED(rkcg) &&                                    \
          ((rkcg)->rkcg_join_state == RD_KAFKA_CGRP_JOIN_STATE_WAIT_JOIN ||    \
           (rkcg)->rkcg_join_state ==                                          \
               RD_KAFKA_CGRP_JOIN_STATE_WAIT_METADATA)) ||                     \
         (rkcg)->rkcg_join_state == RD_KAFKA_CGRP_JOIN_STATE_WAIT_SYNC ||      \
         (rkcg)->rkcg_join_state ==                                            \
             RD_KAFKA_CGRP_JOIN_STATE_WAIT_UNASSIGN_TO_COMPLETE ||             \
         (rkcg)->rkcg_join_state ==                                            \
             RD_KAFKA_CGRP_JOIN_STATE_WAIT_INCR_UNASSIGN_TO_COMPLETE ||        \
         (rkcg)->rkcg_join_state ==                                            \
             RD_KAFKA_CGRP_JOIN_STATE_WAIT_ASSIGN_CALL ||                      \
         (rkcg)->rkcg_join_state ==                                            \
             RD_KAFKA_CGRP_JOIN_STATE_WAIT_UNASSIGN_CALL ||                    \
         (rkcg)->rkcg_rebalance_incr_assignment != NULL ||                     \
         (rkcg)->rkcg_rebalance_rejoin)



const char *rd_kafka_cgrp_state_names[] = {
    "init",       "term",        "query-coord",
    "wait-coord", "wait-broker", "wait-broker-transport",
    "up"};

const char *rd_kafka_cgrp_join_state_names[] = {
    "init",
    "wait-join",
    "wait-metadata",
    "wait-sync",
    "wait-assign-call",
    "wait-unassign-call",
    "wait-unassign-to-complete",
    "wait-incr-unassign-to-complete",
    "steady",
};


/**
 * @brief Change the cgrp state.
 *
 * @returns 1 if the state was changed, else 0.
 */
static int rd_kafka_cgrp_set_state(rd_kafka_cgrp_t *rkcg, int state) {
        if ((int)rkcg->rkcg_state == state)
                return 0;

        rd_kafka_dbg(rkcg->rkcg_rk, CGRP, "CGRPSTATE",
                     "Group \"%.*s\" changed state %s -> %s "
                     "(join-state %s)",
                     RD_KAFKAP_STR_PR(rkcg->rkcg_group_id),
                     rd_kafka_cgrp_state_names[rkcg->rkcg_state],
                     rd_kafka_cgrp_state_names[state],
                     rd_kafka_cgrp_join_state_names[rkcg->rkcg_join_state]);
        rkcg->rkcg_state          = state;
        rkcg->rkcg_ts_statechange = rd_clock();

        rd_kafka_brokers_broadcast_state_change(rkcg->rkcg_rk);

        return 1;
}


void rd_kafka_cgrp_set_join_state(rd_kafka_cgrp_t *rkcg, int join_state) {
        if ((int)rkcg->rkcg_join_state == join_state)
                return;

        rd_kafka_dbg(rkcg->rkcg_rk, CGRP, "CGRPJOINSTATE",
                     "Group \"%.*s\" changed join state %s -> %s "
                     "(state %s)",
                     RD_KAFKAP_STR_PR(rkcg->rkcg_group_id),
                     rd_kafka_cgrp_join_state_names[rkcg->rkcg_join_state],
                     rd_kafka_cgrp_join_state_names[join_state],
                     rd_kafka_cgrp_state_names[rkcg->rkcg_state]);
        rkcg->rkcg_join_state = join_state;
}


void rd_kafka_cgrp_destroy_final(rd_kafka_cgrp_t *rkcg) {
        rd_kafka_assert(rkcg->rkcg_rk, !rkcg->rkcg_subscription);
        rd_kafka_assert(rkcg->rkcg_rk, !rkcg->rkcg_group_leader.members);
        rd_kafka_cgrp_set_member_id(rkcg, NULL);
        if (rkcg->rkcg_group_instance_id)
                rd_kafkap_str_destroy(rkcg->rkcg_group_instance_id);

        rd_kafka_q_destroy_owner(rkcg->rkcg_q);
        rd_kafka_q_destroy_owner(rkcg->rkcg_ops);
        rd_kafka_q_destroy_owner(rkcg->rkcg_wait_coord_q);
        rd_kafka_assert(rkcg->rkcg_rk, TAILQ_EMPTY(&rkcg->rkcg_topics));
        rd_kafka_assert(rkcg->rkcg_rk, rd_list_empty(&rkcg->rkcg_toppars));
        rd_list_destroy(&rkcg->rkcg_toppars);
        rd_list_destroy(rkcg->rkcg_subscribed_topics);
        rd_kafka_topic_partition_list_destroy(rkcg->rkcg_errored_topics);
        if (rkcg->rkcg_assignor && rkcg->rkcg_assignor->rkas_destroy_state_cb)
                rkcg->rkcg_assignor->rkas_destroy_state_cb(
                    rkcg->rkcg_assignor_state);
        rd_free(rkcg);
}



/**
 * @brief Update the absolute session timeout following a successfull
 *        response from the coordinator.
 *        This timeout is used to enforce the session timeout in the
 *        consumer itself.
 *
 * @param reset if true the timeout is updated even if the session has expired.
 */
static RD_INLINE void
rd_kafka_cgrp_update_session_timeout(rd_kafka_cgrp_t *rkcg, rd_bool_t reset) {
        if (reset || rkcg->rkcg_ts_session_timeout != 0)
                rkcg->rkcg_ts_session_timeout =
                    rd_clock() +
                    (rkcg->rkcg_rk->rk_conf.group_session_timeout_ms * 1000);
}



rd_kafka_cgrp_t *rd_kafka_cgrp_new(rd_kafka_t *rk,
                                   const rd_kafkap_str_t *group_id,
                                   const rd_kafkap_str_t *client_id) {
        rd_kafka_cgrp_t *rkcg;

        rkcg = rd_calloc(1, sizeof(*rkcg));

        rkcg->rkcg_rk            = rk;
        rkcg->rkcg_group_id      = group_id;
        rkcg->rkcg_client_id     = client_id;
        rkcg->rkcg_coord_id      = -1;
        rkcg->rkcg_generation_id = -1;
        rkcg->rkcg_wait_resp     = -1;

        rkcg->rkcg_ops                      = rd_kafka_q_new(rk);
        rkcg->rkcg_ops->rkq_serve           = rd_kafka_cgrp_op_serve;
        rkcg->rkcg_ops->rkq_opaque          = rkcg;
        rkcg->rkcg_wait_coord_q             = rd_kafka_q_new(rk);
        rkcg->rkcg_wait_coord_q->rkq_serve  = rkcg->rkcg_ops->rkq_serve;
        rkcg->rkcg_wait_coord_q->rkq_opaque = rkcg->rkcg_ops->rkq_opaque;
        rkcg->rkcg_q                        = rd_kafka_consume_q_new(rk);
        rkcg->rkcg_group_instance_id =
            rd_kafkap_str_new(rk->rk_conf.group_instance_id, -1);

        TAILQ_INIT(&rkcg->rkcg_topics);
        rd_list_init(&rkcg->rkcg_toppars, 32, NULL);
        rd_kafka_cgrp_set_member_id(rkcg, "");
        rkcg->rkcg_subscribed_topics =
            rd_list_new(0, (void *)rd_kafka_topic_info_destroy);
        rd_interval_init(&rkcg->rkcg_coord_query_intvl);
        rd_interval_init(&rkcg->rkcg_heartbeat_intvl);
        rd_interval_init(&rkcg->rkcg_join_intvl);
        rd_interval_init(&rkcg->rkcg_timeout_scan_intvl);
        rd_atomic32_init(&rkcg->rkcg_assignment_lost, rd_false);
        rd_atomic32_init(&rkcg->rkcg_terminated, rd_false);

        rkcg->rkcg_errored_topics = rd_kafka_topic_partition_list_new(0);

        /* Create a logical group coordinator broker to provide
         * a dedicated connection for group coordination.
         * This is needed since JoinGroup may block for up to
         * max.poll.interval.ms, effectively blocking and timing out
         * any other protocol requests (such as Metadata).
         * The address for this broker will be updated when
         * the group coordinator is assigned. */
        rkcg->rkcg_coord = rd_kafka_broker_add_logical(rk, "GroupCoordinator");

        if (rk->rk_conf.enable_auto_commit &&
            rk->rk_conf.auto_commit_interval_ms > 0)
                rd_kafka_timer_start(
                    &rk->rk_timers, &rkcg->rkcg_offset_commit_tmr,
                    rk->rk_conf.auto_commit_interval_ms * 1000ll,
                    rd_kafka_cgrp_offset_commit_tmr_cb, rkcg);

        return rkcg;
}


/**
 * @brief Set the group coordinator broker.
 */
static void rd_kafka_cgrp_coord_set_broker(rd_kafka_cgrp_t *rkcg,
                                           rd_kafka_broker_t *rkb) {

        rd_assert(rkcg->rkcg_curr_coord == NULL);

        rd_assert(RD_KAFKA_CGRP_BROKER_IS_COORD(rkcg, rkb));

        rkcg->rkcg_curr_coord = rkb;
        rd_kafka_broker_keep(rkb);

        rd_kafka_dbg(rkcg->rkcg_rk, CGRP, "COORDSET",
                     "Group \"%.*s\" coordinator set to broker %s",
                     RD_KAFKAP_STR_PR(rkcg->rkcg_group_id),
                     rd_kafka_broker_name(rkb));

        /* Reset query interval to trigger an immediate
         * coord query if required */
        if (!rd_interval_disabled(&rkcg->rkcg_coord_query_intvl))
                rd_interval_reset(&rkcg->rkcg_coord_query_intvl);

        rd_kafka_cgrp_set_state(rkcg,
                                RD_KAFKA_CGRP_STATE_WAIT_BROKER_TRANSPORT);

        rd_kafka_broker_persistent_connection_add(
            rkcg->rkcg_coord, &rkcg->rkcg_coord->rkb_persistconn.coord);

        /* Set the logical coordinator's nodename to the
         * proper broker's nodename, this will trigger a (re)connect
         * to the new address. */
        rd_kafka_broker_set_nodename(rkcg->rkcg_coord, rkb);
}


/**
 * @brief Reset/clear the group coordinator broker.
 */
static void rd_kafka_cgrp_coord_clear_broker(rd_kafka_cgrp_t *rkcg) {
        rd_kafka_broker_t *rkb = rkcg->rkcg_curr_coord;

        rd_assert(rkcg->rkcg_curr_coord);
        rd_kafka_dbg(rkcg->rkcg_rk, CGRP, "COORDCLEAR",
                     "Group \"%.*s\" broker %s is no longer coordinator",
                     RD_KAFKAP_STR_PR(rkcg->rkcg_group_id),
                     rd_kafka_broker_name(rkb));

        rd_assert(rkcg->rkcg_coord);

        rd_kafka_broker_persistent_connection_del(
            rkcg->rkcg_coord, &rkcg->rkcg_coord->rkb_persistconn.coord);

        /* Clear the ephemeral broker's nodename.
         * This will also trigger a disconnect. */
        rd_kafka_broker_set_nodename(rkcg->rkcg_coord, NULL);

        rkcg->rkcg_curr_coord = NULL;
        rd_kafka_broker_destroy(rkb); /* from set_coord_broker() */
}


/**
 * @brief Update/set the group coordinator.
 *
 * Will do nothing if there's been no change.
 *
 * @returns 1 if the coordinator, or state, was updated, else 0.
 */
static int rd_kafka_cgrp_coord_update(rd_kafka_cgrp_t *rkcg, int32_t coord_id) {

        /* Don't do anything while terminating */
        if (rkcg->rkcg_state == RD_KAFKA_CGRP_STATE_TERM)
                return 0;

        /* Check if coordinator changed */
        if (rkcg->rkcg_coord_id != coord_id) {
                rd_kafka_dbg(rkcg->rkcg_rk, CGRP, "CGRPCOORD",
                             "Group \"%.*s\" changing coordinator %" PRId32
                             " -> %" PRId32,
                             RD_KAFKAP_STR_PR(rkcg->rkcg_group_id),
                             rkcg->rkcg_coord_id, coord_id);

                /* Update coord id */
                rkcg->rkcg_coord_id = coord_id;

                /* Clear previous broker handle, if any */
                if (rkcg->rkcg_curr_coord)
                        rd_kafka_cgrp_coord_clear_broker(rkcg);
        }


        if (rkcg->rkcg_curr_coord) {
                /* There is already a known coordinator and a
                 * corresponding broker handle. */
                if (rkcg->rkcg_state != RD_KAFKA_CGRP_STATE_UP)
                        return rd_kafka_cgrp_set_state(
                            rkcg, RD_KAFKA_CGRP_STATE_WAIT_BROKER_TRANSPORT);

        } else if (rkcg->rkcg_coord_id != -1) {
                rd_kafka_broker_t *rkb;

                /* Try to find the coordinator broker handle */
                rd_kafka_rdlock(rkcg->rkcg_rk);
                rkb = rd_kafka_broker_find_by_nodeid(rkcg->rkcg_rk, coord_id);
                rd_kafka_rdunlock(rkcg->rkcg_rk);

                /* It is possible, due to stale metadata, that the
                 * coordinator id points to a broker we still don't know
                 * about. In this case the client will continue
                 * querying metadata and querying for the coordinator
                 * until a match is found. */

                if (rkb) {
                        /* Coordinator is known and broker handle exists */
                        rd_kafka_cgrp_coord_set_broker(rkcg, rkb);
                        rd_kafka_broker_destroy(rkb); /*from find_by_nodeid()*/

                        return 1;
                } else {
                        /* Coordinator is known but no corresponding
                         * broker handle. */
                        return rd_kafka_cgrp_set_state(
                            rkcg, RD_KAFKA_CGRP_STATE_WAIT_BROKER);
                }

        } else {
                /* Coordinator still not known, re-query */
                if (rkcg->rkcg_state >= RD_KAFKA_CGRP_STATE_WAIT_COORD)
                        return rd_kafka_cgrp_set_state(
                            rkcg, RD_KAFKA_CGRP_STATE_QUERY_COORD);
        }

        return 0; /* no change */
}



/**
 * Handle FindCoordinator response
 */
static void rd_kafka_cgrp_handle_FindCoordinator(rd_kafka_t *rk,
                                                 rd_kafka_broker_t *rkb,
                                                 rd_kafka_resp_err_t err,
                                                 rd_kafka_buf_t *rkbuf,
                                                 rd_kafka_buf_t *request,
                                                 void *opaque) {
        const int log_decode_errors = LOG_ERR;
        int16_t ErrorCode           = 0;
        int32_t CoordId;
        rd_kafkap_str_t CoordHost = RD_ZERO_INIT;
        int32_t CoordPort;
        rd_kafka_cgrp_t *rkcg               = opaque;
        struct rd_kafka_metadata_broker mdb = RD_ZERO_INIT;
        char *errstr                        = NULL;
        int actions;

        if (likely(!(ErrorCode = err))) {
                if (rkbuf->rkbuf_reqhdr.ApiVersion >= 1)
                        rd_kafka_buf_read_throttle_time(rkbuf);

                rd_kafka_buf_read_i16(rkbuf, &ErrorCode);

                if (rkbuf->rkbuf_reqhdr.ApiVersion >= 1) {
                        rd_kafkap_str_t ErrorMsg;

                        rd_kafka_buf_read_str(rkbuf, &ErrorMsg);

                        if (!RD_KAFKAP_STR_IS_NULL(&ErrorMsg))
                                RD_KAFKAP_STR_DUPA(&errstr, &ErrorMsg);
                }

                rd_kafka_buf_read_i32(rkbuf, &CoordId);
                rd_kafka_buf_read_str(rkbuf, &CoordHost);
                rd_kafka_buf_read_i32(rkbuf, &CoordPort);
        }

        if (ErrorCode)
                goto err;


        mdb.id = CoordId;
        RD_KAFKAP_STR_DUPA(&mdb.host, &CoordHost);
        mdb.port = CoordPort;

        rd_rkb_dbg(rkb, CGRP, "CGRPCOORD",
                   "Group \"%.*s\" coordinator is %s:%i id %" PRId32,
                   RD_KAFKAP_STR_PR(rkcg->rkcg_group_id), mdb.host, mdb.port,
                   mdb.id);
        rd_kafka_broker_update(rkb->rkb_rk, rkb->rkb_proto, &mdb, NULL);

        rd_kafka_cgrp_coord_update(rkcg, CoordId);
        rd_kafka_cgrp_serve(rkcg); /* Serve updated state, if possible */
        return;

err_parse: /* Parse error */
        ErrorCode = rkbuf->rkbuf_err;
        /* FALLTHRU */

err:
        if (!errstr)
                errstr = (char *)rd_kafka_err2str(ErrorCode);

        rd_rkb_dbg(rkb, CGRP, "CGRPCOORD",
                   "Group \"%.*s\" FindCoordinator response error: %s: %s",
                   RD_KAFKAP_STR_PR(rkcg->rkcg_group_id),
                   rd_kafka_err2name(ErrorCode), errstr);

        if (ErrorCode == RD_KAFKA_RESP_ERR__DESTROY)
                return;

        actions = rd_kafka_err_action(
            rkb, ErrorCode, request,

            RD_KAFKA_ERR_ACTION_RETRY | RD_KAFKA_ERR_ACTION_REFRESH,
            RD_KAFKA_RESP_ERR_GROUP_COORDINATOR_NOT_AVAILABLE,

            RD_KAFKA_ERR_ACTION_RETRY, RD_KAFKA_RESP_ERR__TRANSPORT,

            RD_KAFKA_ERR_ACTION_RETRY, RD_KAFKA_RESP_ERR__TIMED_OUT,

            RD_KAFKA_ERR_ACTION_RETRY, RD_KAFKA_RESP_ERR__TIMED_OUT_QUEUE,

            RD_KAFKA_ERR_ACTION_END);



        if (actions & RD_KAFKA_ERR_ACTION_REFRESH) {
                rd_kafka_cgrp_coord_update(rkcg, -1);
        } else {
                if (!(actions & RD_KAFKA_ERR_ACTION_RETRY) &&
                    rkcg->rkcg_last_err != ErrorCode) {
                        /* Propagate non-retriable errors to the application */
                        rd_kafka_consumer_err(
                            rkcg->rkcg_q, rd_kafka_broker_id(rkb), ErrorCode, 0,
                            NULL, NULL, RD_KAFKA_OFFSET_INVALID,
                            "FindCoordinator response error: %s", errstr);

                        /* Suppress repeated errors */
                        rkcg->rkcg_last_err = ErrorCode;
                }

                /* Retries are performed by the timer-intervalled
                 * coord queries, continue querying */
                rd_kafka_cgrp_set_state(rkcg, RD_KAFKA_CGRP_STATE_QUERY_COORD);
        }

        rd_kafka_cgrp_serve(rkcg); /* Serve updated state, if possible */
}


/**
 * Query for coordinator.
 * Ask any broker in state UP
 *
 * Locality: main thread
 */
void rd_kafka_cgrp_coord_query(rd_kafka_cgrp_t *rkcg, const char *reason) {
        rd_kafka_broker_t *rkb;
        rd_kafka_resp_err_t err;

        rkb = rd_kafka_broker_any_usable(
            rkcg->rkcg_rk, RD_POLL_NOWAIT, RD_DO_LOCK,
            RD_KAFKA_FEATURE_BROKER_GROUP_COORD, "coordinator query");

        if (!rkb) {
                /* Reset the interval because there were no brokers. When a
                 * broker becomes available, we want to query it immediately. */
                rd_interval_reset(&rkcg->rkcg_coord_query_intvl);
                rd_kafka_dbg(rkcg->rkcg_rk, CGRP, "CGRPQUERY",
                             "Group \"%.*s\": "
                             "no broker available for coordinator query: %s",
                             RD_KAFKAP_STR_PR(rkcg->rkcg_group_id), reason);
                return;
        }

        rd_rkb_dbg(rkb, CGRP, "CGRPQUERY",
                   "Group \"%.*s\": querying for coordinator: %s",
                   RD_KAFKAP_STR_PR(rkcg->rkcg_group_id), reason);

        err = rd_kafka_FindCoordinatorRequest(
            rkb, RD_KAFKA_COORD_GROUP, rkcg->rkcg_group_id->str,
            RD_KAFKA_REPLYQ(rkcg->rkcg_ops, 0),
            rd_kafka_cgrp_handle_FindCoordinator, rkcg);

        if (err) {
                rd_rkb_dbg(rkb, CGRP, "CGRPQUERY",
                           "Group \"%.*s\": "
                           "unable to send coordinator query: %s",
                           RD_KAFKAP_STR_PR(rkcg->rkcg_group_id),
                           rd_kafka_err2str(err));
                rd_kafka_broker_destroy(rkb);
                return;
        }

        if (rkcg->rkcg_state == RD_KAFKA_CGRP_STATE_QUERY_COORD)
                rd_kafka_cgrp_set_state(rkcg, RD_KAFKA_CGRP_STATE_WAIT_COORD);

        rd_kafka_broker_destroy(rkb);

        /* Back off the next intervalled query since we just sent one. */
        rd_interval_reset_to_now(&rkcg->rkcg_coord_query_intvl, 0);
}

/**
 * @brief Mark the current coordinator as dead.
 *
 * @locality main thread
 */
void rd_kafka_cgrp_coord_dead(rd_kafka_cgrp_t *rkcg,
                              rd_kafka_resp_err_t err,
                              const char *reason) {
        rd_kafka_dbg(rkcg->rkcg_rk, CGRP, "COORD",
                     "Group \"%.*s\": "
                     "marking the coordinator (%" PRId32 ") dead: %s: %s",
                     RD_KAFKAP_STR_PR(rkcg->rkcg_group_id), rkcg->rkcg_coord_id,
                     rd_kafka_err2str(err), reason);

        rd_kafka_cgrp_coord_update(rkcg, -1);

        /* Re-query for coordinator */
        rd_kafka_cgrp_set_state(rkcg, RD_KAFKA_CGRP_STATE_QUERY_COORD);
        rd_kafka_cgrp_coord_query(rkcg, reason);
}


/**
 * @returns a new reference to the current coordinator, if available, else NULL.
 *
 * @locality rdkafka main thread
 * @locks_required none
 * @locks_acquired none
 */
rd_kafka_broker_t *rd_kafka_cgrp_get_coord(rd_kafka_cgrp_t *rkcg) {
        if (rkcg->rkcg_state != RD_KAFKA_CGRP_STATE_UP || !rkcg->rkcg_coord)
                return NULL;

        rd_kafka_broker_keep(rkcg->rkcg_coord);

        return rkcg->rkcg_coord;
}


/**
 * @brief cgrp handling of LeaveGroup responses
 * @param opaque must be the cgrp handle.
 * @locality rdkafka main thread (unless err==ERR__DESTROY)
 */
static void rd_kafka_cgrp_handle_LeaveGroup(rd_kafka_t *rk,
                                            rd_kafka_broker_t *rkb,
                                            rd_kafka_resp_err_t err,
                                            rd_kafka_buf_t *rkbuf,
                                            rd_kafka_buf_t *request,
                                            void *opaque) {
        rd_kafka_cgrp_t *rkcg       = opaque;
        const int log_decode_errors = LOG_ERR;
        int16_t ErrorCode           = 0;

        if (err) {
                ErrorCode = err;
                goto err;
        }

        if (request->rkbuf_reqhdr.ApiVersion >= 1)
                rd_kafka_buf_read_throttle_time(rkbuf);

        rd_kafka_buf_read_i16(rkbuf, &ErrorCode);

err:
        if (ErrorCode)
                rd_kafka_dbg(rkb->rkb_rk, CGRP, "LEAVEGROUP",
                             "LeaveGroup response error in state %s: %s",
                             rd_kafka_cgrp_state_names[rkcg->rkcg_state],
                             rd_kafka_err2str(ErrorCode));
        else
                rd_kafka_dbg(rkb->rkb_rk, CGRP, "LEAVEGROUP",
                             "LeaveGroup response received in state %s",
                             rd_kafka_cgrp_state_names[rkcg->rkcg_state]);

        if (ErrorCode != RD_KAFKA_RESP_ERR__DESTROY) {
                rd_assert(thrd_is_current(rk->rk_thread));
                rkcg->rkcg_flags &= ~RD_KAFKA_CGRP_F_WAIT_LEAVE;
                rd_kafka_cgrp_try_terminate(rkcg);
        }



        return;

err_parse:
        ErrorCode = rkbuf->rkbuf_err;
        goto err;
}


static void rd_kafka_cgrp_leave(rd_kafka_cgrp_t *rkcg) {
        char *member_id;

        RD_KAFKAP_STR_DUPA(&member_id, rkcg->rkcg_member_id);

        /* Leaving the group invalidates the member id, reset it
         * now to avoid an ERR_UNKNOWN_MEMBER_ID on the next join. */
        rd_kafka_cgrp_set_member_id(rkcg, "");

        if (rkcg->rkcg_flags & RD_KAFKA_CGRP_F_WAIT_LEAVE) {
                rd_kafka_dbg(rkcg->rkcg_rk, CGRP, "LEAVE",
                             "Group \"%.*s\": leave (in state %s): "
                             "LeaveGroupRequest already in-transit",
                             RD_KAFKAP_STR_PR(rkcg->rkcg_group_id),
                             rd_kafka_cgrp_state_names[rkcg->rkcg_state]);
                return;
        }

        rd_kafka_dbg(rkcg->rkcg_rk, CGRP, "LEAVE",
                     "Group \"%.*s\": leave (in state %s)",
                     RD_KAFKAP_STR_PR(rkcg->rkcg_group_id),
                     rd_kafka_cgrp_state_names[rkcg->rkcg_state]);

        rkcg->rkcg_flags |= RD_KAFKA_CGRP_F_WAIT_LEAVE;

        if (rkcg->rkcg_state == RD_KAFKA_CGRP_STATE_UP) {
                rd_rkb_dbg(rkcg->rkcg_curr_coord, CONSUMER, "LEAVE",
                           "Leaving group");
                rd_kafka_LeaveGroupRequest(
                    rkcg->rkcg_coord, rkcg->rkcg_group_id->str, member_id,
                    RD_KAFKA_REPLYQ(rkcg->rkcg_ops, 0),
                    rd_kafka_cgrp_handle_LeaveGroup, rkcg);
        } else
                rd_kafka_cgrp_handle_LeaveGroup(rkcg->rkcg_rk, rkcg->rkcg_coord,
                                                RD_KAFKA_RESP_ERR__WAIT_COORD,
                                                NULL, NULL, rkcg);
}


/**
 * @brief Leave group, if desired.
 *
 * @returns true if a LeaveGroup was issued, else false.
 */
static rd_bool_t rd_kafka_cgrp_leave_maybe(rd_kafka_cgrp_t *rkcg) {

        /* We were not instructed to leave in the first place. */
        if (!(rkcg->rkcg_flags & RD_KAFKA_CGRP_F_LEAVE_ON_UNASSIGN_DONE))
                return rd_false;

        rkcg->rkcg_flags &= ~RD_KAFKA_CGRP_F_LEAVE_ON_UNASSIGN_DONE;

        /* Don't send Leave when termating with NO_CONSUMER_CLOSE flag */
        if (rd_kafka_destroy_flags_no_consumer_close(rkcg->rkcg_rk))
                return rd_false;

        /* KIP-345: Static group members must not send a LeaveGroupRequest
         * on termination. */
        if (RD_KAFKA_CGRP_IS_STATIC_MEMBER(rkcg) &&
            rkcg->rkcg_flags & RD_KAFKA_CGRP_F_TERMINATE)
                return rd_false;

        rd_kafka_cgrp_leave(rkcg);

        return rd_true;
}


/**
 * @brief Enqueues a rebalance op, delegating responsibility of calling
 *        incremental_assign / incremental_unassign to the application.
 *        If there is no rebalance handler configured, or the action
 *        should not be delegated to the application for some other
 *        reason, incremental_assign / incremental_unassign will be called
 *        automatically, immediately.
 *
 * @param rejoin whether or not to rejoin the group following completion
 *        of the incremental assign / unassign.
 *
 * @remarks does not take ownership of \p partitions.
 */
void rd_kafka_rebalance_op_incr(rd_kafka_cgrp_t *rkcg,
                                rd_kafka_resp_err_t err,
                                rd_kafka_topic_partition_list_t *partitions,
                                rd_bool_t rejoin,
                                const char *reason) {
        rd_kafka_error_t *error;

        /* Flag to rejoin after completion of the incr_assign or incr_unassign,
           if required. */
        rkcg->rkcg_rebalance_rejoin = rejoin;

        rd_kafka_wrlock(rkcg->rkcg_rk);
        rkcg->rkcg_c.ts_rebalance = rd_clock();
        rkcg->rkcg_c.rebalance_cnt++;
        rd_kafka_wrunlock(rkcg->rkcg_rk);

        if (rd_kafka_destroy_flags_no_consumer_close(rkcg->rkcg_rk) ||
            rd_kafka_fatal_error_code(rkcg->rkcg_rk)) {
                /* Total unconditional unassign in these cases */
                rd_kafka_cgrp_unassign(rkcg);

                /* Now serve the assignment to make updates */
                rd_kafka_assignment_serve(rkcg->rkcg_rk);
                goto done;
        }

        rd_kafka_cgrp_set_join_state(
            rkcg, err == RD_KAFKA_RESP_ERR__ASSIGN_PARTITIONS
                      ? RD_KAFKA_CGRP_JOIN_STATE_WAIT_ASSIGN_CALL
                      : RD_KAFKA_CGRP_JOIN_STATE_WAIT_UNASSIGN_CALL);

        /* Schedule application rebalance callback/event if enabled */
        if (rkcg->rkcg_rk->rk_conf.enabled_events & RD_KAFKA_EVENT_REBALANCE) {
                rd_kafka_op_t *rko;

                rd_kafka_dbg(rkcg->rkcg_rk, CGRP, "ASSIGN",
                             "Group \"%s\": delegating incremental %s of %d "
                             "partition(s) to application on queue %s: %s",
                             rkcg->rkcg_group_id->str,
                             err == RD_KAFKA_RESP_ERR__REVOKE_PARTITIONS
                                 ? "revoke"
                                 : "assign",
                             partitions->cnt,
                             rd_kafka_q_dest_name(rkcg->rkcg_q), reason);

                /* Pause currently assigned partitions while waiting for
                 * rebalance callback to get called to make sure the
                 * application will not receive any more messages that
                 * might block it from serving the rebalance callback
                 * and to not process messages for partitions it
                 * might have lost in the rebalance. */
                rd_kafka_assignment_pause(rkcg->rkcg_rk,
                                          "incremental rebalance");

                rko          = rd_kafka_op_new(RD_KAFKA_OP_REBALANCE);
                rko->rko_err = err;
                rko->rko_u.rebalance.partitions =
                    rd_kafka_topic_partition_list_copy(partitions);

                if (rd_kafka_q_enq(rkcg->rkcg_q, rko))
                        goto done; /* Rebalance op successfully enqueued */

                rd_kafka_dbg(rkcg->rkcg_rk, CGRP, "CGRP",
                             "Group \"%s\": ops queue is disabled, not "
                             "delegating partition %s to application",
                             rkcg->rkcg_group_id->str,
                             err == RD_KAFKA_RESP_ERR__REVOKE_PARTITIONS
                                 ? "unassign"
                                 : "assign");
                /* FALLTHRU */
        }

        /* No application rebalance callback/event handler, or it is not
         * available, do the assign/unassign ourselves.
         * We need to be careful here not to trigger assignment_serve()
         * since it may call into the cgrp code again, in which case we
         * can't really track what the outcome state will be. */

        if (err == RD_KAFKA_RESP_ERR__ASSIGN_PARTITIONS)
                error = rd_kafka_cgrp_incremental_assign(rkcg, partitions);
        else
                error = rd_kafka_cgrp_incremental_unassign(rkcg, partitions);

        if (error) {
                rd_kafka_log(rkcg->rkcg_rk, LOG_ERR, "REBALANCE",
                             "Group \"%s\": internal incremental %s "
                             "of %d partition(s) failed: %s: "
                             "unassigning all partitions and rejoining",
                             rkcg->rkcg_group_id->str,
                             err == RD_KAFKA_RESP_ERR__REVOKE_PARTITIONS
                                 ? "unassign"
                                 : "assign",
                             partitions->cnt, rd_kafka_error_string(error));
                rd_kafka_error_destroy(error);

                rd_kafka_cgrp_set_join_state(rkcg,
                                             /* This is a clean state for
                                              * assignment_done() to rejoin
                                              * from. */
                                             RD_KAFKA_CGRP_JOIN_STATE_STEADY);
                rd_kafka_assignment_clear(rkcg->rkcg_rk);
        }

        /* Now serve the assignment to make updates */
        rd_kafka_assignment_serve(rkcg->rkcg_rk);

done:
        /* Update the current group assignment based on the
         * added/removed partitions. */
        rd_kafka_cgrp_group_assignment_modify(
            rkcg, err == RD_KAFKA_RESP_ERR__ASSIGN_PARTITIONS, partitions);
}


/**
 * @brief Enqueues a rebalance op, delegating responsibility of calling
 *        assign / unassign to the application. If there is no rebalance
 *        handler configured, or the action should not be delegated to the
 *        application for some other reason, assign / unassign will be
 *        called automatically.
 *
 * @remarks \p partitions is copied.
 */
static void rd_kafka_rebalance_op(rd_kafka_cgrp_t *rkcg,
                                  rd_kafka_resp_err_t err,
                                  rd_kafka_topic_partition_list_t *assignment,
                                  const char *reason) {
        rd_kafka_error_t *error;

        rd_kafka_wrlock(rkcg->rkcg_rk);
        rkcg->rkcg_c.ts_rebalance = rd_clock();
        rkcg->rkcg_c.rebalance_cnt++;
        rd_kafka_wrunlock(rkcg->rkcg_rk);

        if (rd_kafka_destroy_flags_no_consumer_close(rkcg->rkcg_rk) ||
            rd_kafka_fatal_error_code(rkcg->rkcg_rk)) {
                /* Unassign */
                rd_kafka_cgrp_unassign(rkcg);

                /* Now serve the assignment to make updates */
                rd_kafka_assignment_serve(rkcg->rkcg_rk);
                goto done;
        }

        rd_assert(assignment != NULL);

        rd_kafka_cgrp_set_join_state(
            rkcg, err == RD_KAFKA_RESP_ERR__ASSIGN_PARTITIONS
                      ? RD_KAFKA_CGRP_JOIN_STATE_WAIT_ASSIGN_CALL
                      : RD_KAFKA_CGRP_JOIN_STATE_WAIT_UNASSIGN_CALL);

        /* Schedule application rebalance callback/event if enabled */
        if (rkcg->rkcg_rk->rk_conf.enabled_events & RD_KAFKA_EVENT_REBALANCE) {
                rd_kafka_op_t *rko;

                rd_kafka_dbg(rkcg->rkcg_rk, CGRP, "ASSIGN",
                             "Group \"%s\": delegating %s of %d partition(s) "
                             "to application on queue %s: %s",
                             rkcg->rkcg_group_id->str,
                             err == RD_KAFKA_RESP_ERR__REVOKE_PARTITIONS
                                 ? "revoke"
                                 : "assign",
                             assignment->cnt,
                             rd_kafka_q_dest_name(rkcg->rkcg_q), reason);

                /* Pause currently assigned partitions while waiting for
                 * rebalance callback to get called to make sure the
                 * application will not receive any more messages that
                 * might block it from serving the rebalance callback
                 * and to not process messages for partitions it
                 * might have lost in the rebalance. */
                rd_kafka_assignment_pause(rkcg->rkcg_rk, "rebalance");

                rko          = rd_kafka_op_new(RD_KAFKA_OP_REBALANCE);
                rko->rko_err = err;
                rko->rko_u.rebalance.partitions =
                    rd_kafka_topic_partition_list_copy(assignment);

                if (rd_kafka_q_enq(rkcg->rkcg_q, rko))
                        goto done; /* Rebalance op successfully enqueued */

                rd_kafka_dbg(rkcg->rkcg_rk, CGRP, "CGRP",
                             "Group \"%s\": ops queue is disabled, not "
                             "delegating partition %s to application",
                             rkcg->rkcg_group_id->str,
                             err == RD_KAFKA_RESP_ERR__REVOKE_PARTITIONS
                                 ? "unassign"
                                 : "assign");

                /* FALLTHRU */
        }

        /* No application rebalance callback/event handler, or it is not
         * available, do the assign/unassign ourselves.
         * We need to be careful here not to trigger assignment_serve()
         * since it may call into the cgrp code again, in which case we
         * can't really track what the outcome state will be. */

        if (err == RD_KAFKA_RESP_ERR__ASSIGN_PARTITIONS)
                error = rd_kafka_cgrp_assign(rkcg, assignment);
        else
                error = rd_kafka_cgrp_unassign(rkcg);

        if (error) {
                rd_kafka_log(rkcg->rkcg_rk, LOG_ERR, "REBALANCE",
                             "Group \"%s\": internal %s "
                             "of %d partition(s) failed: %s: "
                             "unassigning all partitions and rejoining",
                             rkcg->rkcg_group_id->str,
                             err == RD_KAFKA_RESP_ERR__REVOKE_PARTITIONS
                                 ? "unassign"
                                 : "assign",
                             rkcg->rkcg_group_assignment->cnt,
                             rd_kafka_error_string(error));
                rd_kafka_error_destroy(error);

                rd_kafka_cgrp_set_join_state(rkcg,
                                             /* This is a clean state for
                                              * assignment_done() to rejoin
                                              * from. */
                                             RD_KAFKA_CGRP_JOIN_STATE_STEADY);
                rd_kafka_assignment_clear(rkcg->rkcg_rk);
        }

        /* Now serve the assignment to make updates */
        rd_kafka_assignment_serve(rkcg->rkcg_rk);

done:
        if (err == RD_KAFKA_RESP_ERR__ASSIGN_PARTITIONS)
                rd_kafka_cgrp_group_assignment_set(rkcg, assignment);
        else
                rd_kafka_cgrp_group_assignment_set(rkcg, NULL);
}


/**
 * @brief Rejoin the group.
 *
 * @remark This function must not have any side-effects but setting the
 *         join state.
 */
static void rd_kafka_cgrp_rejoin(rd_kafka_cgrp_t *rkcg, const char *fmt, ...)
    RD_FORMAT(printf, 2, 3);

static void rd_kafka_cgrp_rejoin(rd_kafka_cgrp_t *rkcg, const char *fmt, ...) {
        char reason[512];
        va_list ap;
        char astr[128];

        va_start(ap, fmt);
        rd_vsnprintf(reason, sizeof(reason), fmt, ap);
        va_end(ap);

        if (rkcg->rkcg_group_assignment)
                rd_snprintf(astr, sizeof(astr), " with %d owned partition(s)",
                            rkcg->rkcg_group_assignment->cnt);
        else
                rd_snprintf(astr, sizeof(astr), " without an assignment");

        if (rkcg->rkcg_subscription || rkcg->rkcg_next_subscription) {
                rd_kafka_dbg(
                    rkcg->rkcg_rk, CONSUMER | RD_KAFKA_DBG_CGRP, "REJOIN",
                    "Group \"%s\": %s group%s: %s", rkcg->rkcg_group_id->str,
                    rkcg->rkcg_join_state == RD_KAFKA_CGRP_JOIN_STATE_INIT
                        ? "Joining"
                        : "Rejoining",
                    astr, reason);
        } else {
                rd_kafka_dbg(
                    rkcg->rkcg_rk, CONSUMER | RD_KAFKA_DBG_CGRP, "NOREJOIN",
                    "Group \"%s\": Not %s group%s: %s: "
                    "no subscribed topics",
                    rkcg->rkcg_group_id->str,
                    rkcg->rkcg_join_state == RD_KAFKA_CGRP_JOIN_STATE_INIT
                        ? "joining"
                        : "rejoining",
                    astr, reason);

                rd_kafka_cgrp_leave_maybe(rkcg);
        }

        rd_kafka_cgrp_set_join_state(rkcg, RD_KAFKA_CGRP_JOIN_STATE_INIT);
}


/**
 * @brief Collect all assigned or owned partitions from group members.
 *        The member field of each result element is set to the associated
 *        group member. The members_match field is set to rd_false.
 *
 * @param members Array of group members.
 * @param member_cnt Number of elements in members.
 * @param par_cnt The total number of partitions expected to be collected.
 * @param collect_owned If rd_true, rkgm_owned partitions will be collected,
 *        else rkgm_assignment partitions will be collected.
 */
static map_toppar_member_info_t *
rd_kafka_collect_partitions(const rd_kafka_group_member_t *members,
                            size_t member_cnt,
                            size_t par_cnt,
                            rd_bool_t collect_owned) {
        size_t i;
        map_toppar_member_info_t *collected = rd_calloc(1, sizeof(*collected));

        RD_MAP_INIT(collected, par_cnt, rd_kafka_topic_partition_cmp,
                    rd_kafka_topic_partition_hash,
                    rd_kafka_topic_partition_destroy_free,
                    PartitionMemberInfo_free);

        for (i = 0; i < member_cnt; i++) {
                size_t j;
                const rd_kafka_group_member_t *rkgm = &members[i];
                const rd_kafka_topic_partition_list_t *toppars =
                    collect_owned ? rkgm->rkgm_owned : rkgm->rkgm_assignment;

                for (j = 0; j < (size_t)toppars->cnt; j++) {
                        rd_kafka_topic_partition_t *rktpar =
                            rd_kafka_topic_partition_copy(&toppars->elems[j]);
                        PartitionMemberInfo_t *pmi =
                            PartitionMemberInfo_new(rkgm, rd_false);
                        RD_MAP_SET(collected, rktpar, pmi);
                }
        }

        return collected;
}


/**
 * @brief Set intersection. Returns a set of all elements of \p a that
 *        are also elements of \p b. Additionally, compares the members
 *        field of matching elements from \p a and \p b and if not NULL
 *        and equal, sets the members_match field in the result element
 *        to rd_true and the member field to equal that of the elements,
 *        else sets the members_match field to rd_false and member field
 *        to NULL.
 */
static map_toppar_member_info_t *
rd_kafka_member_partitions_intersect(map_toppar_member_info_t *a,
                                     map_toppar_member_info_t *b) {
        const rd_kafka_topic_partition_t *key;
        const PartitionMemberInfo_t *a_v;
        map_toppar_member_info_t *intersection =
            rd_calloc(1, sizeof(*intersection));

        RD_MAP_INIT(
            intersection, RD_MIN(a ? RD_MAP_CNT(a) : 1, b ? RD_MAP_CNT(b) : 1),
            rd_kafka_topic_partition_cmp, rd_kafka_topic_partition_hash,
            rd_kafka_topic_partition_destroy_free, PartitionMemberInfo_free);

        if (!a || !b)
                return intersection;

        RD_MAP_FOREACH(key, a_v, a) {
                rd_bool_t members_match;
                const PartitionMemberInfo_t *b_v = RD_MAP_GET(b, key);

                if (b_v == NULL)
                        continue;

                members_match =
                    a_v->member && b_v->member &&
                    rd_kafka_group_member_cmp(a_v->member, b_v->member) == 0;

                RD_MAP_SET(intersection, rd_kafka_topic_partition_copy(key),
                           PartitionMemberInfo_new(b_v->member, members_match));
        }

        return intersection;
}


/**
 * @brief Set subtraction. Returns a set of all elements of \p a
 *        that are not elements of \p b. Sets the member field in
 *        elements in the returned set to equal that of the
 *        corresponding element in \p a
 */
static map_toppar_member_info_t *
rd_kafka_member_partitions_subtract(map_toppar_member_info_t *a,
                                    map_toppar_member_info_t *b) {
        const rd_kafka_topic_partition_t *key;
        const PartitionMemberInfo_t *a_v;
        map_toppar_member_info_t *difference =
            rd_calloc(1, sizeof(*difference));

        RD_MAP_INIT(difference, a ? RD_MAP_CNT(a) : 1,
                    rd_kafka_topic_partition_cmp, rd_kafka_topic_partition_hash,
                    rd_kafka_topic_partition_destroy_free,
                    PartitionMemberInfo_free);

        if (!a)
                return difference;

        RD_MAP_FOREACH(key, a_v, a) {
                const PartitionMemberInfo_t *b_v =
                    b ? RD_MAP_GET(b, key) : NULL;

                if (!b_v)
                        RD_MAP_SET(
                            difference, rd_kafka_topic_partition_copy(key),
                            PartitionMemberInfo_new(a_v->member, rd_false));
        }

        return difference;
}


/**
 * @brief Adjust the partition assignment as provided by the assignor
 *        according to the COOPERATIVE protocol.
 */
static void rd_kafka_cooperative_protocol_adjust_assignment(
    rd_kafka_cgrp_t *rkcg,
    rd_kafka_group_member_t *members,
    int member_cnt) {

        /* https://cwiki.apache.org/confluence/display/KAFKA/KIP-429%3A+Kafk\
           a+Consumer+Incremental+Rebalance+Protocol */

        int i;
        int expected_max_assignment_size;
        int total_assigned = 0;
        int not_revoking   = 0;
        size_t par_cnt     = 0;
        const rd_kafka_topic_partition_t *toppar;
        const PartitionMemberInfo_t *pmi;
        map_toppar_member_info_t *assigned;
        map_toppar_member_info_t *owned;
        map_toppar_member_info_t *maybe_revoking;
        map_toppar_member_info_t *ready_to_migrate;
        map_toppar_member_info_t *unknown_but_owned;

        for (i = 0; i < member_cnt; i++)
                par_cnt += members[i].rkgm_owned->cnt;

        assigned = rd_kafka_collect_partitions(members, member_cnt, par_cnt,
                                               rd_false /*assigned*/);

        owned = rd_kafka_collect_partitions(members, member_cnt, par_cnt,
                                            rd_true /*owned*/);

        rd_kafka_dbg(rkcg->rkcg_rk, CGRP, "CGRP",
                     "Group \"%s\": Partitions owned by members: %d, "
                     "partitions assigned by assignor: %d",
                     rkcg->rkcg_group_id->str, (int)RD_MAP_CNT(owned),
                     (int)RD_MAP_CNT(assigned));

        /* Still owned by some members */
        maybe_revoking = rd_kafka_member_partitions_intersect(assigned, owned);

        /* Not previously owned by anyone */
        ready_to_migrate = rd_kafka_member_partitions_subtract(assigned, owned);

        /* Don't exist in assigned partitions */
        unknown_but_owned =
            rd_kafka_member_partitions_subtract(owned, assigned);

        /* Rough guess at a size that is a bit higher than
         * the maximum number of partitions likely to be
         * assigned to any partition. */
        expected_max_assignment_size =
            (int)(RD_MAP_CNT(assigned) / member_cnt) + 4;

        for (i = 0; i < member_cnt; i++) {
                rd_kafka_group_member_t *rkgm = &members[i];
                rd_kafka_topic_partition_list_destroy(rkgm->rkgm_assignment);

                rkgm->rkgm_assignment = rd_kafka_topic_partition_list_new(
                    expected_max_assignment_size);
        }

        /* For maybe-revoking-partitions, check if the owner has
         * changed. If yes, exclude them from the assigned-partitions
         * list to the new owner. The old owner will realize it does
         * not own it any more, revoke it and then trigger another
         * rebalance for these partitions to finally be reassigned.
         */
        RD_MAP_FOREACH(toppar, pmi, maybe_revoking) {
                if (!pmi->members_match)
                        /* Owner has changed. */
                        continue;

                /* Owner hasn't changed. */
                rd_kafka_topic_partition_list_add(pmi->member->rkgm_assignment,
                                                  toppar->topic,
                                                  toppar->partition);

                total_assigned++;
                not_revoking++;
        }

        /* For ready-to-migrate-partitions, it is safe to move them
         * to the new member immediately since we know no one owns
         * it before, and hence we can encode the owner from the
         * newly-assigned-partitions directly.
         */
        RD_MAP_FOREACH(toppar, pmi, ready_to_migrate) {
                rd_kafka_topic_partition_list_add(pmi->member->rkgm_assignment,
                                                  toppar->topic,
                                                  toppar->partition);
                total_assigned++;
        }

        /* For unknown-but-owned-partitions, it is also safe to just
         * give them back to whoever claimed to be their owners by
         * encoding them directly as well. If this is due to a topic
         * metadata update, then a later rebalance will be triggered
         * anyway.
         */
        RD_MAP_FOREACH(toppar, pmi, unknown_but_owned) {
                rd_kafka_topic_partition_list_add(pmi->member->rkgm_assignment,
                                                  toppar->topic,
                                                  toppar->partition);
                total_assigned++;
        }

        rd_kafka_dbg(rkcg->rkcg_rk, CGRP, "CGRP",
                     "Group \"%s\": COOPERATIVE protocol collection sizes: "
                     "maybe revoking: %d, ready to migrate: %d, unknown but "
                     "owned: %d",
                     rkcg->rkcg_group_id->str, (int)RD_MAP_CNT(maybe_revoking),
                     (int)RD_MAP_CNT(ready_to_migrate),
                     (int)RD_MAP_CNT(unknown_but_owned));

        rd_kafka_dbg(rkcg->rkcg_rk, CGRP, "CGRP",
                     "Group \"%s\": %d partitions assigned to consumers",
                     rkcg->rkcg_group_id->str, total_assigned);

        RD_MAP_DESTROY_AND_FREE(maybe_revoking);
        RD_MAP_DESTROY_AND_FREE(ready_to_migrate);
        RD_MAP_DESTROY_AND_FREE(unknown_but_owned);
        RD_MAP_DESTROY_AND_FREE(assigned);
        RD_MAP_DESTROY_AND_FREE(owned);
}


/**
 * @brief Parses and handles the MemberState from a SyncGroupResponse.
 */
static void rd_kafka_cgrp_handle_SyncGroup_memberstate(
    rd_kafka_cgrp_t *rkcg,
    rd_kafka_broker_t *rkb,
    rd_kafka_resp_err_t err,
    const rd_kafkap_bytes_t *member_state) {
        rd_kafka_buf_t *rkbuf                       = NULL;
        rd_kafka_topic_partition_list_t *assignment = NULL;
        const int log_decode_errors                 = LOG_ERR;
        int16_t Version;
        rd_kafkap_bytes_t UserData;

        /* Dont handle new assignments when terminating */
        if (!err && rkcg->rkcg_flags & RD_KAFKA_CGRP_F_TERMINATE)
                err = RD_KAFKA_RESP_ERR__DESTROY;

        if (err)
                goto err;

        if (RD_KAFKAP_BYTES_LEN(member_state) == 0) {
                /* Empty assignment. */
                assignment = rd_kafka_topic_partition_list_new(0);
                memset(&UserData, 0, sizeof(UserData));
                goto done;
        }

        /* Parse assignment from MemberState */
        rkbuf = rd_kafka_buf_new_shadow(
            member_state->data, RD_KAFKAP_BYTES_LEN(member_state), NULL);
        /* Protocol parser needs a broker handle to log errors on. */
        if (rkb) {
                rkbuf->rkbuf_rkb = rkb;
                rd_kafka_broker_keep(rkb);
        } else
                rkbuf->rkbuf_rkb = rd_kafka_broker_internal(rkcg->rkcg_rk);

        rd_kafka_buf_read_i16(rkbuf, &Version);
        const rd_kafka_topic_partition_field_t fields[] = {
            RD_KAFKA_TOPIC_PARTITION_FIELD_PARTITION,
            RD_KAFKA_TOPIC_PARTITION_FIELD_END};
        if (!(assignment =
                  rd_kafka_buf_read_topic_partitions(rkbuf, 0, fields)))
                goto err_parse;
        rd_kafka_buf_read_bytes(rkbuf, &UserData);

done:
        rd_kafka_cgrp_update_session_timeout(rkcg, rd_true /*reset timeout*/);

        rd_assert(rkcg->rkcg_assignor);
        if (rkcg->rkcg_assignor->rkas_on_assignment_cb) {
                char *member_id;
                RD_KAFKAP_STR_DUPA(&member_id, rkcg->rkcg_member_id);
                rd_kafka_consumer_group_metadata_t *cgmd =
                    rd_kafka_consumer_group_metadata_new_with_genid(
                        rkcg->rkcg_rk->rk_conf.group_id_str,
                        rkcg->rkcg_generation_id, member_id,
                        rkcg->rkcg_rk->rk_conf.group_instance_id);
                rkcg->rkcg_assignor->rkas_on_assignment_cb(
                    rkcg->rkcg_assignor, &(rkcg->rkcg_assignor_state),
                    assignment, &UserData, cgmd);
                rd_kafka_consumer_group_metadata_destroy(cgmd);
        }

        // FIXME: Remove when we're done debugging.
        rd_kafka_topic_partition_list_log(rkcg->rkcg_rk, "ASSIGNMENT",
                                          RD_KAFKA_DBG_CGRP, assignment);

        /* Set the new assignment */
        rd_kafka_cgrp_handle_assignment(rkcg, assignment);

        rd_kafka_topic_partition_list_destroy(assignment);

        if (rkbuf)
                rd_kafka_buf_destroy(rkbuf);

        return;

err_parse:
        err = rkbuf->rkbuf_err;

err:
        if (rkbuf)
                rd_kafka_buf_destroy(rkbuf);

        if (assignment)
                rd_kafka_topic_partition_list_destroy(assignment);

        rd_kafka_dbg(rkcg->rkcg_rk, CGRP, "GRPSYNC",
                     "Group \"%s\": synchronization failed: %s: rejoining",
                     rkcg->rkcg_group_id->str, rd_kafka_err2str(err));

        if (err == RD_KAFKA_RESP_ERR_FENCED_INSTANCE_ID)
                rd_kafka_set_fatal_error(rkcg->rkcg_rk, err,
                                         "Fatal consumer error: %s",
                                         rd_kafka_err2str(err));
        else if (err == RD_KAFKA_RESP_ERR_ILLEGAL_GENERATION)
                rkcg->rkcg_generation_id = -1;
        else if (err == RD_KAFKA_RESP_ERR_UNKNOWN_MEMBER_ID)
                rd_kafka_cgrp_set_member_id(rkcg, "");

        if (rd_kafka_cgrp_rebalance_protocol(rkcg) ==
                RD_KAFKA_REBALANCE_PROTOCOL_COOPERATIVE &&
            (err == RD_KAFKA_RESP_ERR_ILLEGAL_GENERATION ||
             err == RD_KAFKA_RESP_ERR_UNKNOWN_MEMBER_ID))
                rd_kafka_cgrp_revoke_all_rejoin(
                    rkcg, rd_true /*assignment is lost*/,
                    rd_true /*this consumer is initiating*/, "SyncGroup error");
        else
                rd_kafka_cgrp_rejoin(rkcg, "SyncGroup error: %s",
                                     rd_kafka_err2str(err));
}



/**
 * @brief Cgrp handler for SyncGroup responses. opaque must be the cgrp handle.
 */
static void rd_kafka_cgrp_handle_SyncGroup(rd_kafka_t *rk,
                                           rd_kafka_broker_t *rkb,
                                           rd_kafka_resp_err_t err,
                                           rd_kafka_buf_t *rkbuf,
                                           rd_kafka_buf_t *request,
                                           void *opaque) {
        rd_kafka_cgrp_t *rkcg         = opaque;
        const int log_decode_errors   = LOG_ERR;
        int16_t ErrorCode             = 0;
        rd_kafkap_bytes_t MemberState = RD_ZERO_INIT;
        int actions;

        if (rkcg->rkcg_join_state != RD_KAFKA_CGRP_JOIN_STATE_WAIT_SYNC) {
                rd_kafka_dbg(
                    rkb->rkb_rk, CGRP, "SYNCGROUP",
                    "SyncGroup response: discarding outdated request "
                    "(now in join-state %s)",
                    rd_kafka_cgrp_join_state_names[rkcg->rkcg_join_state]);
                rd_kafka_cgrp_clear_wait_resp(rkcg, RD_KAFKAP_SyncGroup);
                return;
        }

        if (err) {
                ErrorCode = err;
                goto err;
        }

        if (request->rkbuf_reqhdr.ApiVersion >= 1)
                rd_kafka_buf_read_throttle_time(rkbuf);

        rd_kafka_buf_read_i16(rkbuf, &ErrorCode);
        rd_kafka_buf_read_bytes(rkbuf, &MemberState);

err:
        actions = rd_kafka_err_action(rkb, ErrorCode, request,
                                      RD_KAFKA_ERR_ACTION_END);

        if (actions & RD_KAFKA_ERR_ACTION_REFRESH) {
                /* Re-query for coordinator */
                rd_kafka_cgrp_op(rkcg, NULL, RD_KAFKA_NO_REPLYQ,
                                 RD_KAFKA_OP_COORD_QUERY, ErrorCode);
                /* FALLTHRU */
        }

        if (actions & RD_KAFKA_ERR_ACTION_RETRY) {
                if (rd_kafka_buf_retry(rkb, request))
                        return;
                /* FALLTHRU */
        }

        rd_kafka_dbg(rkb->rkb_rk, CGRP, "SYNCGROUP",
                     "SyncGroup response: %s (%d bytes of MemberState data)",
                     rd_kafka_err2str(ErrorCode),
                     RD_KAFKAP_BYTES_LEN(&MemberState));

        rd_kafka_cgrp_clear_wait_resp(rkcg, RD_KAFKAP_SyncGroup);

        if (ErrorCode == RD_KAFKA_RESP_ERR__DESTROY)
                return; /* Termination */

        rd_kafka_cgrp_handle_SyncGroup_memberstate(rkcg, rkb, ErrorCode,
                                                   &MemberState);

        return;

err_parse:
        ErrorCode = rkbuf->rkbuf_err;
        goto err;
}


/**
 * @brief Run group assignment.
 */
static void rd_kafka_cgrp_assignor_run(rd_kafka_cgrp_t *rkcg,
                                       rd_kafka_assignor_t *rkas,
                                       rd_kafka_resp_err_t err,
                                       rd_kafka_metadata_internal_t *metadata,
                                       rd_kafka_group_member_t *members,
                                       int member_cnt) {
        char errstr[512];

        if (err) {
                rd_snprintf(errstr, sizeof(errstr),
                            "Failed to get cluster metadata: %s",
                            rd_kafka_err2str(err));
                goto err;
        }

        *errstr = '\0';

        /* Run assignor */
        err = rd_kafka_assignor_run(rkcg, rkas, &metadata->metadata, members,
                                    member_cnt, errstr, sizeof(errstr));

        if (err) {
                if (!*errstr)
                        rd_snprintf(errstr, sizeof(errstr), "%s",
                                    rd_kafka_err2str(err));
                goto err;
        }

        rd_kafka_dbg(rkcg->rkcg_rk, CGRP | RD_KAFKA_DBG_CONSUMER, "ASSIGNOR",
                     "Group \"%s\": \"%s\" assignor run for %d member(s)",
                     rkcg->rkcg_group_id->str, rkas->rkas_protocol_name->str,
                     member_cnt);

        if (rkas->rkas_protocol == RD_KAFKA_REBALANCE_PROTOCOL_COOPERATIVE)
                rd_kafka_cooperative_protocol_adjust_assignment(rkcg, members,
                                                                member_cnt);

        rd_kafka_cgrp_set_join_state(rkcg, RD_KAFKA_CGRP_JOIN_STATE_WAIT_SYNC);

        rd_kafka_cgrp_set_wait_resp(rkcg, RD_KAFKAP_SyncGroup);

        /* Respond to broker with assignment set or error */
        rd_kafka_SyncGroupRequest(
            rkcg->rkcg_coord, rkcg->rkcg_group_id, rkcg->rkcg_generation_id,
            rkcg->rkcg_member_id, rkcg->rkcg_group_instance_id, members,
            err ? 0 : member_cnt, RD_KAFKA_REPLYQ(rkcg->rkcg_ops, 0),
            rd_kafka_cgrp_handle_SyncGroup, rkcg);
        return;

err:
        rd_kafka_log(rkcg->rkcg_rk, LOG_ERR, "ASSIGNOR",
                     "Group \"%s\": failed to run assignor \"%s\" for "
                     "%d member(s): %s",
                     rkcg->rkcg_group_id->str, rkas->rkas_protocol_name->str,
                     member_cnt, errstr);

        rd_kafka_cgrp_rejoin(rkcg, "%s assignor failed: %s",
                             rkas->rkas_protocol_name->str, errstr);
}



/**
 * @brief Op callback from handle_JoinGroup
 */
static rd_kafka_op_res_t
rd_kafka_cgrp_assignor_handle_Metadata_op(rd_kafka_t *rk,
                                          rd_kafka_q_t *rkq,
                                          rd_kafka_op_t *rko) {
        rd_kafka_cgrp_t *rkcg = rk->rk_cgrp;

        if (rko->rko_err == RD_KAFKA_RESP_ERR__DESTROY)
                return RD_KAFKA_OP_RES_HANDLED; /* Terminating */

        if (rkcg->rkcg_join_state != RD_KAFKA_CGRP_JOIN_STATE_WAIT_METADATA)
                return RD_KAFKA_OP_RES_HANDLED; /* From outdated state */

        if (!rkcg->rkcg_group_leader.members) {
                rd_kafka_dbg(rk, CGRP, "GRPLEADER",
                             "Group \"%.*s\": no longer leader: "
                             "not running assignor",
                             RD_KAFKAP_STR_PR(rkcg->rkcg_group_id));
                return RD_KAFKA_OP_RES_HANDLED;
        }

        rd_kafka_cgrp_assignor_run(rkcg, rkcg->rkcg_assignor, rko->rko_err,
                                   rko->rko_u.metadata.mdi,
                                   rkcg->rkcg_group_leader.members,
                                   rkcg->rkcg_group_leader.member_cnt);

        return RD_KAFKA_OP_RES_HANDLED;
}


/**
 * Parse single JoinGroup.Members.MemberMetadata for "consumer" ProtocolType
 *
 * Protocol definition:
 * https://cwiki.apache.org/confluence/display/KAFKA/Kafka+Client-side+Assignment+Proposal
 *
 * Returns 0 on success or -1 on error.
 */
static int rd_kafka_group_MemberMetadata_consumer_read(
    rd_kafka_broker_t *rkb,
    rd_kafka_group_member_t *rkgm,
    const rd_kafkap_bytes_t *MemberMetadata) {

        rd_kafka_buf_t *rkbuf;
        int16_t Version;
        int32_t subscription_cnt;
        rd_kafkap_bytes_t UserData;
        const int log_decode_errors = LOG_ERR;
        rd_kafka_resp_err_t err     = RD_KAFKA_RESP_ERR__BAD_MSG;

        /* Create a shadow-buffer pointing to the metadata to ease parsing. */
        rkbuf = rd_kafka_buf_new_shadow(
            MemberMetadata->data, RD_KAFKAP_BYTES_LEN(MemberMetadata), NULL);

        /* Protocol parser needs a broker handle to log errors on.
         * If none is provided, don't log errors (mainly for unit tests). */
        if (rkb) {
                rkbuf->rkbuf_rkb = rkb;
                rd_kafka_broker_keep(rkb);
        }

        rd_kafka_buf_read_i16(rkbuf, &Version);
        rd_kafka_buf_read_i32(rkbuf, &subscription_cnt);

        if (subscription_cnt > 10000 || subscription_cnt <= 0)
                goto err;

        rkgm->rkgm_subscription =
            rd_kafka_topic_partition_list_new(subscription_cnt);

        while (subscription_cnt-- > 0) {
                rd_kafkap_str_t Topic;
                char *topic_name;
                rd_kafka_buf_read_str(rkbuf, &Topic);
                RD_KAFKAP_STR_DUPA(&topic_name, &Topic);
                rd_kafka_topic_partition_list_add(
                    rkgm->rkgm_subscription, topic_name, RD_KAFKA_PARTITION_UA);
        }

        rd_kafka_buf_read_bytes(rkbuf, &UserData);
        rkgm->rkgm_userdata = rd_kafkap_bytes_copy(&UserData);

        const rd_kafka_topic_partition_field_t fields[] = {
            RD_KAFKA_TOPIC_PARTITION_FIELD_PARTITION,
            RD_KAFKA_TOPIC_PARTITION_FIELD_END};
        if (Version >= 1 &&
            !(rkgm->rkgm_owned =
                  rd_kafka_buf_read_topic_partitions(rkbuf, 0, fields)))
                goto err;

        if (Version >= 2) {
                rd_kafka_buf_read_i32(rkbuf, &rkgm->rkgm_generation);
        }

        if (Version >= 3) {
                rd_kafkap_str_t RackId = RD_KAFKAP_STR_INITIALIZER;
                rd_kafka_buf_read_str(rkbuf, &RackId);
                rkgm->rkgm_rack_id = rd_kafkap_str_copy(&RackId);
        }

        rd_kafka_buf_destroy(rkbuf);

        return 0;

err_parse:
        err = rkbuf->rkbuf_err;

err:
        if (rkb)
                rd_rkb_dbg(rkb, CGRP, "MEMBERMETA",
                           "Failed to parse MemberMetadata for \"%.*s\": %s",
                           RD_KAFKAP_STR_PR(rkgm->rkgm_member_id),
                           rd_kafka_err2str(err));
        if (rkgm->rkgm_subscription) {
                rd_kafka_topic_partition_list_destroy(rkgm->rkgm_subscription);
                rkgm->rkgm_subscription = NULL;
        }

        rd_kafka_buf_destroy(rkbuf);
        return -1;
}


/**
 * @brief cgrp handler for JoinGroup responses
 * opaque must be the cgrp handle.
 *
 * @locality rdkafka main thread (unless ERR__DESTROY: arbitrary thread)
 */
static void rd_kafka_cgrp_handle_JoinGroup(rd_kafka_t *rk,
                                           rd_kafka_broker_t *rkb,
                                           rd_kafka_resp_err_t err,
                                           rd_kafka_buf_t *rkbuf,
                                           rd_kafka_buf_t *request,
                                           void *opaque) {
        rd_kafka_cgrp_t *rkcg       = opaque;
        const int log_decode_errors = LOG_ERR;
        int16_t ErrorCode           = 0;
        int32_t GenerationId;
        rd_kafkap_str_t Protocol, LeaderId;
        rd_kafkap_str_t MyMemberId = RD_KAFKAP_STR_INITIALIZER;
        int32_t member_cnt;
        int actions;
        int i_am_leader           = 0;
        rd_kafka_assignor_t *rkas = NULL;

        rd_kafka_cgrp_clear_wait_resp(rkcg, RD_KAFKAP_JoinGroup);

        if (err == RD_KAFKA_RESP_ERR__DESTROY ||
            rkcg->rkcg_flags & RD_KAFKA_CGRP_F_TERMINATE)
                return; /* Terminating */

        if (rkcg->rkcg_join_state != RD_KAFKA_CGRP_JOIN_STATE_WAIT_JOIN) {
                rd_kafka_dbg(
                    rkb->rkb_rk, CGRP, "JOINGROUP",
                    "JoinGroup response: discarding outdated request "
                    "(now in join-state %s)",
                    rd_kafka_cgrp_join_state_names[rkcg->rkcg_join_state]);
                return;
        }

        if (err) {
                ErrorCode = err;
                goto err;
        }

        if (request->rkbuf_reqhdr.ApiVersion >= 2)
                rd_kafka_buf_read_throttle_time(rkbuf);

        rd_kafka_buf_read_i16(rkbuf, &ErrorCode);
        rd_kafka_buf_read_i32(rkbuf, &GenerationId);
        rd_kafka_buf_read_str(rkbuf, &Protocol);
        rd_kafka_buf_read_str(rkbuf, &LeaderId);
        rd_kafka_buf_read_str(rkbuf, &MyMemberId);
        rd_kafka_buf_read_i32(rkbuf, &member_cnt);

        if (!ErrorCode && RD_KAFKAP_STR_IS_NULL(&Protocol)) {
                /* Protocol not set, we will not be able to find
                 * a matching assignor so error out early. */
                ErrorCode = RD_KAFKA_RESP_ERR__BAD_MSG;
        } else if (!ErrorCode) {
                char *protocol_name;
                RD_KAFKAP_STR_DUPA(&protocol_name, &Protocol);
                if (!(rkas = rd_kafka_assignor_find(rkcg->rkcg_rk,
                                                    protocol_name)) ||
                    !rkas->rkas_enabled) {
                        rd_kafka_dbg(rkb->rkb_rk, CGRP, "JOINGROUP",
                                     "Unsupported assignment strategy \"%s\"",
                                     protocol_name);
                        if (rkcg->rkcg_assignor) {
                                if (rkcg->rkcg_assignor->rkas_destroy_state_cb)
                                        rkcg->rkcg_assignor
                                            ->rkas_destroy_state_cb(
                                                rkcg->rkcg_assignor_state);
                                rkcg->rkcg_assignor_state = NULL;
                                rkcg->rkcg_assignor       = NULL;
                        }
                        ErrorCode = RD_KAFKA_RESP_ERR__UNKNOWN_PROTOCOL;
                }
        }

        rd_kafka_dbg(rkb->rkb_rk, CGRP, "JOINGROUP",
                     "JoinGroup response: GenerationId %" PRId32
                     ", "
                     "Protocol %.*s, LeaderId %.*s%s, my MemberId %.*s, "
                     "member metadata count "
                     "%" PRId32 ": %s",
                     GenerationId, RD_KAFKAP_STR_PR(&Protocol),
                     RD_KAFKAP_STR_PR(&LeaderId),
                     RD_KAFKAP_STR_LEN(&MyMemberId) &&
                             !rd_kafkap_str_cmp(&LeaderId, &MyMemberId)
                         ? " (me)"
                         : "",
                     RD_KAFKAP_STR_PR(&MyMemberId), member_cnt,
                     ErrorCode ? rd_kafka_err2str(ErrorCode) : "(no error)");

        if (!ErrorCode) {
                char *my_member_id;
                RD_KAFKAP_STR_DUPA(&my_member_id, &MyMemberId);
                rd_kafka_cgrp_set_member_id(rkcg, my_member_id);
                rkcg->rkcg_generation_id = GenerationId;
                i_am_leader = !rd_kafkap_str_cmp(&LeaderId, &MyMemberId);
        } else {
                rd_interval_backoff(&rkcg->rkcg_join_intvl, 1000 * 1000);
                goto err;
        }

        if (rkcg->rkcg_assignor && rkcg->rkcg_assignor != rkas) {
                if (rkcg->rkcg_assignor->rkas_destroy_state_cb)
                        rkcg->rkcg_assignor->rkas_destroy_state_cb(
                            rkcg->rkcg_assignor_state);
                rkcg->rkcg_assignor_state = NULL;
        }
        rkcg->rkcg_assignor = rkas;

        if (i_am_leader) {
                rd_kafka_group_member_t *members;
                int i;
                int sub_cnt = 0;
                rd_list_t topics;
                rd_kafka_op_t *rko;
                rd_bool_t any_member_rack = rd_false;
                rd_kafka_dbg(rkb->rkb_rk, CGRP, "JOINGROUP",
                             "I am elected leader for group \"%s\" "
                             "with %" PRId32 " member(s)",
                             rkcg->rkcg_group_id->str, member_cnt);

                if (member_cnt > 100000) {
                        err = RD_KAFKA_RESP_ERR__BAD_MSG;
                        goto err;
                }

                rd_list_init(&topics, member_cnt, rd_free);

                members = rd_calloc(member_cnt, sizeof(*members));

                for (i = 0; i < member_cnt; i++) {
                        rd_kafkap_str_t MemberId;
                        rd_kafkap_bytes_t MemberMetadata;
                        rd_kafka_group_member_t *rkgm;
                        rd_kafkap_str_t GroupInstanceId =
                            RD_KAFKAP_STR_INITIALIZER;

                        rd_kafka_buf_read_str(rkbuf, &MemberId);
                        if (request->rkbuf_reqhdr.ApiVersion >= 5)
                                rd_kafka_buf_read_str(rkbuf, &GroupInstanceId);
                        rd_kafka_buf_read_bytes(rkbuf, &MemberMetadata);

                        rkgm                 = &members[sub_cnt];
                        rkgm->rkgm_member_id = rd_kafkap_str_copy(&MemberId);
                        rkgm->rkgm_group_instance_id =
                            rd_kafkap_str_copy(&GroupInstanceId);
                        rd_list_init(&rkgm->rkgm_eligible, 0, NULL);
                        rkgm->rkgm_generation = -1;

                        if (rd_kafka_group_MemberMetadata_consumer_read(
                                rkb, rkgm, &MemberMetadata)) {
                                /* Failed to parse this member's metadata,
                                 * ignore it. */
                        } else {
                                sub_cnt++;
                                rkgm->rkgm_assignment =
                                    rd_kafka_topic_partition_list_new(
                                        rkgm->rkgm_subscription->cnt);
                                rd_kafka_topic_partition_list_get_topic_names(
                                    rkgm->rkgm_subscription, &topics,
                                    0 /*dont include regex*/);
                                if (!any_member_rack && rkgm->rkgm_rack_id &&
                                    RD_KAFKAP_STR_LEN(rkgm->rkgm_rack_id))
                                        any_member_rack = rd_true;
                        }
                }

                /* FIXME: What to do if parsing failed for some/all members?
                 *        It is a sign of incompatibility. */


                rd_kafka_cgrp_group_leader_reset(rkcg,
                                                 "JoinGroup response clean-up");

                rd_kafka_assert(NULL, rkcg->rkcg_group_leader.members == NULL);
                rkcg->rkcg_group_leader.members    = members;
                rkcg->rkcg_group_leader.member_cnt = sub_cnt;

                rd_kafka_cgrp_set_join_state(
                    rkcg, RD_KAFKA_CGRP_JOIN_STATE_WAIT_METADATA);

                /* The assignor will need metadata so fetch it asynchronously
                 * and run the assignor when we get a reply.
                 * Create a callback op that the generic metadata code
                 * will trigger when metadata has been parsed. */
                rko = rd_kafka_op_new_cb(
                    rkcg->rkcg_rk, RD_KAFKA_OP_METADATA,
                    rd_kafka_cgrp_assignor_handle_Metadata_op);
                rd_kafka_op_set_replyq(rko, rkcg->rkcg_ops, NULL);

                rd_kafka_MetadataRequest(
                    rkb, &topics, "partition assignor",
                    rd_false /*!allow_auto_create*/,
                    rd_true /*include cluster authorized operations */,
                    rd_true /*include topic authorized operations */,
                    /* cgrp_update=false:
                     * Since the subscription list may not be identical
                     * across all members of the group and thus the
                     * Metadata response may not be identical to this
                     * consumer's subscription list, we want to
                     * avoid triggering a rejoin or error propagation
                     * on receiving the response since some topics
                     * may be missing. */
<<<<<<< HEAD
                    rd_false, rko, NULL, 0, NULL);
=======
                    rd_false,
                    /* force_racks is true if any memeber has a client rack set,
                       since we will require partition to rack mapping in that
                       case for rack-aware assignors. */
                    any_member_rack, rko);
>>>>>>> 966b63dc
                rd_list_destroy(&topics);

        } else {
                rd_kafka_cgrp_set_join_state(
                    rkcg, RD_KAFKA_CGRP_JOIN_STATE_WAIT_SYNC);

                rd_kafka_cgrp_set_wait_resp(rkcg, RD_KAFKAP_SyncGroup);

                rd_kafka_SyncGroupRequest(
                    rkb, rkcg->rkcg_group_id, rkcg->rkcg_generation_id,
                    rkcg->rkcg_member_id, rkcg->rkcg_group_instance_id, NULL, 0,
                    RD_KAFKA_REPLYQ(rkcg->rkcg_ops, 0),
                    rd_kafka_cgrp_handle_SyncGroup, rkcg);
        }

err:
        actions = rd_kafka_err_action(
            rkb, ErrorCode, request, RD_KAFKA_ERR_ACTION_IGNORE,
            RD_KAFKA_RESP_ERR_UNKNOWN_MEMBER_ID,

            RD_KAFKA_ERR_ACTION_IGNORE, RD_KAFKA_RESP_ERR_MEMBER_ID_REQUIRED,

            RD_KAFKA_ERR_ACTION_IGNORE, RD_KAFKA_RESP_ERR_ILLEGAL_GENERATION,

            RD_KAFKA_ERR_ACTION_PERMANENT, RD_KAFKA_RESP_ERR_FENCED_INSTANCE_ID,

            RD_KAFKA_ERR_ACTION_END);

        if (actions & RD_KAFKA_ERR_ACTION_REFRESH) {
                /* Re-query for coordinator */
                rd_kafka_cgrp_op(rkcg, NULL, RD_KAFKA_NO_REPLYQ,
                                 RD_KAFKA_OP_COORD_QUERY, ErrorCode);
        }

        /* No need for retries here since the join is intervalled,
         * see rkcg_join_intvl */

        if (ErrorCode) {
                if (ErrorCode == RD_KAFKA_RESP_ERR__DESTROY)
                        return; /* Termination */

                if (ErrorCode == RD_KAFKA_RESP_ERR_FENCED_INSTANCE_ID) {
                        rd_kafka_set_fatal_error(rkcg->rkcg_rk, ErrorCode,
                                                 "Fatal consumer error: %s",
                                                 rd_kafka_err2str(ErrorCode));
                        ErrorCode = RD_KAFKA_RESP_ERR__FATAL;

                } else if (actions & RD_KAFKA_ERR_ACTION_PERMANENT)
                        rd_kafka_consumer_err(
                            rkcg->rkcg_q, rd_kafka_broker_id(rkb), ErrorCode, 0,
                            NULL, NULL, RD_KAFKA_OFFSET_INVALID,
                            "JoinGroup failed: %s",
                            rd_kafka_err2str(ErrorCode));

                if (ErrorCode == RD_KAFKA_RESP_ERR_UNKNOWN_MEMBER_ID)
                        rd_kafka_cgrp_set_member_id(rkcg, "");
                else if (ErrorCode == RD_KAFKA_RESP_ERR_ILLEGAL_GENERATION)
                        rkcg->rkcg_generation_id = -1;
                else if (ErrorCode == RD_KAFKA_RESP_ERR_MEMBER_ID_REQUIRED) {
                        /* KIP-394 requires member.id on initial join
                         * group request */
                        char *my_member_id;
                        RD_KAFKAP_STR_DUPA(&my_member_id, &MyMemberId);
                        rd_kafka_cgrp_set_member_id(rkcg, my_member_id);
                        /* Skip the join backoff */
                        rd_interval_reset(&rkcg->rkcg_join_intvl);
                }

                if (rd_kafka_cgrp_rebalance_protocol(rkcg) ==
                        RD_KAFKA_REBALANCE_PROTOCOL_COOPERATIVE &&
                    (ErrorCode == RD_KAFKA_RESP_ERR_ILLEGAL_GENERATION ||
                     ErrorCode == RD_KAFKA_RESP_ERR_MEMBER_ID_REQUIRED))
                        rd_kafka_cgrp_revoke_all_rejoin(
                            rkcg, rd_true /*assignment is lost*/,
                            rd_true /*this consumer is initiating*/,
                            "JoinGroup error");
                else
                        rd_kafka_cgrp_rejoin(rkcg, "JoinGroup error: %s",
                                             rd_kafka_err2str(ErrorCode));
        }

        return;

err_parse:
        ErrorCode = rkbuf->rkbuf_err;
        goto err;
}


/**
 * @brief Check subscription against requested Metadata.
 */
static rd_kafka_op_res_t rd_kafka_cgrp_handle_Metadata_op(rd_kafka_t *rk,
                                                          rd_kafka_q_t *rkq,
                                                          rd_kafka_op_t *rko) {
        rd_kafka_cgrp_t *rkcg = rk->rk_cgrp;

        if (rko->rko_err == RD_KAFKA_RESP_ERR__DESTROY)
                return RD_KAFKA_OP_RES_HANDLED; /* Terminating */

        rd_kafka_cgrp_metadata_update_check(rkcg, rd_false /*dont rejoin*/);

        return RD_KAFKA_OP_RES_HANDLED;
}


/**
 * @brief (Async) Refresh metadata (for cgrp's needs)
 *
 * @returns 1 if metadata refresh was requested, or 0 if metadata is
 *          up to date, or -1 if no broker is available for metadata requests.
 *
 * @locks none
 * @locality rdkafka main thread
 */
static int rd_kafka_cgrp_metadata_refresh(rd_kafka_cgrp_t *rkcg,
                                          int *metadata_agep,
                                          const char *reason) {
        rd_kafka_t *rk = rkcg->rkcg_rk;
        rd_kafka_op_t *rko;
        rd_list_t topics;
        rd_kafka_resp_err_t err;

        rd_list_init(&topics, 8, rd_free);

        /* Insert all non-wildcard topics in cache. */
        rd_kafka_metadata_cache_hint_rktparlist(
            rkcg->rkcg_rk, rkcg->rkcg_subscription, NULL, 0 /*dont replace*/);

        if (rkcg->rkcg_flags & RD_KAFKA_CGRP_F_WILDCARD_SUBSCRIPTION) {
                /* For wildcard subscriptions make sure the
                 * cached full metadata isn't too old. */
                int metadata_age = -1;

                if (rk->rk_ts_full_metadata)
                        metadata_age =
                            (int)(rd_clock() - rk->rk_ts_full_metadata) / 1000;

                *metadata_agep = metadata_age;

                if (metadata_age != -1 &&
                    metadata_age <= rk->rk_conf.metadata_max_age_ms) {
                        rd_kafka_dbg(rk, CGRP | RD_KAFKA_DBG_METADATA,
                                     "CGRPMETADATA",
                                     "%s: metadata for wildcard subscription "
                                     "is up to date (%dms old)",
                                     reason, *metadata_agep);
                        rd_list_destroy(&topics);
                        return 0; /* Up-to-date */
                }

        } else {
                /* Check that all subscribed topics are in the cache. */
                int r;

                rd_kafka_topic_partition_list_get_topic_names(
                    rkcg->rkcg_subscription, &topics, 0 /*no regexps*/);

                rd_kafka_rdlock(rk);
                r = rd_kafka_metadata_cache_topics_count_exists(rk, &topics,
                                                                metadata_agep);
                rd_kafka_rdunlock(rk);

                if (r == rd_list_cnt(&topics)) {
                        rd_kafka_dbg(rk, CGRP | RD_KAFKA_DBG_METADATA,
                                     "CGRPMETADATA",
                                     "%s: metadata for subscription "
                                     "is up to date (%dms old)",
                                     reason, *metadata_agep);
                        rd_list_destroy(&topics);
                        return 0; /* Up-to-date and all topics exist. */
                }

                rd_kafka_dbg(rk, CGRP | RD_KAFKA_DBG_METADATA, "CGRPMETADATA",
                             "%s: metadata for subscription "
                             "only available for %d/%d topics (%dms old)",
                             reason, r, rd_list_cnt(&topics), *metadata_agep);
        }

        /* Async request, result will be triggered from
         * rd_kafka_parse_metadata(). */
        rko = rd_kafka_op_new_cb(rkcg->rkcg_rk, RD_KAFKA_OP_METADATA,
                                 rd_kafka_cgrp_handle_Metadata_op);
        rd_kafka_op_set_replyq(rko, rkcg->rkcg_ops, 0);

        err = rd_kafka_metadata_request(
            rkcg->rkcg_rk, NULL, &topics, rd_false /*!allow auto create */,
            rd_true /*include cluster authorized operations */,
            rd_true /*include topic authorized operations */,
            rd_true /*cgrp_update*/, reason, rko);
        if (err) {
                rd_kafka_dbg(rk, CGRP | RD_KAFKA_DBG_METADATA, "CGRPMETADATA",
                             "%s: need to refresh metadata (%dms old) "
                             "but no usable brokers available: %s",
                             reason, *metadata_agep, rd_kafka_err2str(err));
                rd_kafka_op_destroy(rko);
        }

        rd_list_destroy(&topics);

        return err ? -1 : 1;
}



static void rd_kafka_cgrp_join(rd_kafka_cgrp_t *rkcg) {
        int metadata_age;

        if (rkcg->rkcg_state != RD_KAFKA_CGRP_STATE_UP ||
            rkcg->rkcg_join_state != RD_KAFKA_CGRP_JOIN_STATE_INIT ||
            rd_kafka_cgrp_awaiting_response(rkcg))
                return;

        /* On max.poll.interval.ms failure, do not rejoin group until the
         * application has called poll. */
        if ((rkcg->rkcg_flags & RD_KAFKA_CGRP_F_MAX_POLL_EXCEEDED) &&
            rd_kafka_max_poll_exceeded(rkcg->rkcg_rk))
                return;

        rkcg->rkcg_flags &= ~RD_KAFKA_CGRP_F_MAX_POLL_EXCEEDED;

        rd_kafka_dbg(rkcg->rkcg_rk, CGRP, "JOIN",
                     "Group \"%.*s\": join with %d subscribed topic(s)",
                     RD_KAFKAP_STR_PR(rkcg->rkcg_group_id),
                     rd_list_cnt(rkcg->rkcg_subscribed_topics));


        /* See if we need to query metadata to continue:
         * - if subscription contains wildcards:
         *   * query all topics in cluster
         *
         * - if subscription does not contain wildcards but
         *   some topics are missing from the local metadata cache:
         *   * query subscribed topics (all cached ones)
         *
         * - otherwise:
         *   * rely on topic metadata cache
         */
        /* We need up-to-date full metadata to continue,
         * refresh metadata if necessary. */
        if (rd_kafka_cgrp_metadata_refresh(rkcg, &metadata_age,
                                           "consumer join") == 1) {
                rd_kafka_dbg(rkcg->rkcg_rk, CGRP | RD_KAFKA_DBG_CONSUMER,
                             "JOIN",
                             "Group \"%.*s\": "
                             "postponing join until up-to-date "
                             "metadata is available",
                             RD_KAFKAP_STR_PR(rkcg->rkcg_group_id));

                rd_assert(
                    rkcg->rkcg_join_state == RD_KAFKA_CGRP_JOIN_STATE_INIT ||
                    /* Possible via rd_kafka_cgrp_modify_subscription */
                    rkcg->rkcg_join_state == RD_KAFKA_CGRP_JOIN_STATE_STEADY);

                rd_kafka_cgrp_set_join_state(
                    rkcg, RD_KAFKA_CGRP_JOIN_STATE_WAIT_METADATA);

                return; /* ^ async call */
        }

        if (rd_list_empty(rkcg->rkcg_subscribed_topics))
                rd_kafka_cgrp_metadata_update_check(rkcg,
                                                    rd_false /*dont join*/);

        if (rd_list_empty(rkcg->rkcg_subscribed_topics)) {
                rd_kafka_dbg(
                    rkcg->rkcg_rk, CGRP | RD_KAFKA_DBG_CONSUMER, "JOIN",
                    "Group \"%.*s\": "
                    "no matching topics based on %dms old metadata: "
                    "next metadata refresh in %dms",
                    RD_KAFKAP_STR_PR(rkcg->rkcg_group_id), metadata_age,
                    rkcg->rkcg_rk->rk_conf.metadata_refresh_interval_ms -
                        metadata_age);
                return;
        }

        rd_rkb_dbg(
            rkcg->rkcg_curr_coord, CONSUMER | RD_KAFKA_DBG_CGRP, "JOIN",
            "Joining group \"%.*s\" with %d subscribed topic(s) and "
            "member id \"%.*s\"",
            RD_KAFKAP_STR_PR(rkcg->rkcg_group_id),
            rd_list_cnt(rkcg->rkcg_subscribed_topics),
            rkcg->rkcg_member_id ? RD_KAFKAP_STR_LEN(rkcg->rkcg_member_id) : 0,
            rkcg->rkcg_member_id ? rkcg->rkcg_member_id->str : "");


        rd_kafka_cgrp_set_join_state(rkcg, RD_KAFKA_CGRP_JOIN_STATE_WAIT_JOIN);

        rd_kafka_cgrp_set_wait_resp(rkcg, RD_KAFKAP_JoinGroup);

        rd_kafka_JoinGroupRequest(
            rkcg->rkcg_coord, rkcg->rkcg_group_id, rkcg->rkcg_member_id,
            rkcg->rkcg_group_instance_id,
            rkcg->rkcg_rk->rk_conf.group_protocol_type,
            rkcg->rkcg_subscribed_topics, RD_KAFKA_REPLYQ(rkcg->rkcg_ops, 0),
            rd_kafka_cgrp_handle_JoinGroup, rkcg);
}

/**
 * Rejoin group on update to effective subscribed topics list
 */
static void rd_kafka_cgrp_revoke_rejoin(rd_kafka_cgrp_t *rkcg,
                                        const char *reason) {
        /*
         * Clean-up group leader duties, if any.
         */
        rd_kafka_cgrp_group_leader_reset(rkcg, "group (re)join");

        rd_kafka_dbg(
            rkcg->rkcg_rk, CGRP, "REJOIN",
            "Group \"%.*s\" (re)joining in join-state %s "
            "with %d assigned partition(s): %s",
            RD_KAFKAP_STR_PR(rkcg->rkcg_group_id),
            rd_kafka_cgrp_join_state_names[rkcg->rkcg_join_state],
            rkcg->rkcg_group_assignment ? rkcg->rkcg_group_assignment->cnt : 0,
            reason);

        rd_kafka_cgrp_revoke_all_rejoin(rkcg, rd_false /*not lost*/,
                                        rd_true /*initiating*/, reason);
}

/**
 * @brief Update the effective list of subscribed topics.
 *
 * Set \p tinfos to NULL to clear the list.
 *
 * @param tinfos rd_list_t(rd_kafka_topic_info_t *): new effective topic list
 *
 * @returns true on change, else false.
 *
 * @remark Takes ownership of \p tinfos
 */
static rd_bool_t rd_kafka_cgrp_update_subscribed_topics(rd_kafka_cgrp_t *rkcg,
                                                        rd_list_t *tinfos) {
        rd_kafka_topic_info_t *tinfo;
        int i;

        if (!tinfos) {
                if (!rd_list_empty(rkcg->rkcg_subscribed_topics))
                        rd_kafka_dbg(rkcg->rkcg_rk, CGRP, "SUBSCRIPTION",
                                     "Group \"%.*s\": "
                                     "clearing subscribed topics list (%d)",
                                     RD_KAFKAP_STR_PR(rkcg->rkcg_group_id),
                                     rd_list_cnt(rkcg->rkcg_subscribed_topics));
                tinfos = rd_list_new(0, (void *)rd_kafka_topic_info_destroy);

        } else {
                if (rd_list_cnt(tinfos) == 0)
                        rd_kafka_dbg(rkcg->rkcg_rk, CGRP, "SUBSCRIPTION",
                                     "Group \"%.*s\": "
                                     "no topics in metadata matched "
                                     "subscription",
                                     RD_KAFKAP_STR_PR(rkcg->rkcg_group_id));
        }

        /* Sort for comparison */
        rd_list_sort(tinfos, rd_kafka_topic_info_cmp);

        /* Compare to existing to see if anything changed. */
        if (!rd_list_cmp(rkcg->rkcg_subscribed_topics, tinfos,
                         rd_kafka_topic_info_cmp)) {
                /* No change */
                rd_list_destroy(tinfos);
                return rd_false;
        }

        rd_kafka_dbg(
            rkcg->rkcg_rk, CGRP | RD_KAFKA_DBG_METADATA, "SUBSCRIPTION",
            "Group \"%.*s\": effective subscription list changed "
            "from %d to %d topic(s):",
            RD_KAFKAP_STR_PR(rkcg->rkcg_group_id),
            rd_list_cnt(rkcg->rkcg_subscribed_topics), rd_list_cnt(tinfos));

        RD_LIST_FOREACH(tinfo, tinfos, i)
        rd_kafka_dbg(rkcg->rkcg_rk, CGRP | RD_KAFKA_DBG_METADATA,
                     "SUBSCRIPTION", " Topic %s with %d partition(s)",
                     tinfo->topic, tinfo->partition_cnt);

        rd_list_destroy(rkcg->rkcg_subscribed_topics);

        rkcg->rkcg_subscribed_topics = tinfos;

        return rd_true;
}


/**
 * @brief Handle Heartbeat response.
 */
void rd_kafka_cgrp_handle_Heartbeat(rd_kafka_t *rk,
                                    rd_kafka_broker_t *rkb,
                                    rd_kafka_resp_err_t err,
                                    rd_kafka_buf_t *rkbuf,
                                    rd_kafka_buf_t *request,
                                    void *opaque) {
        rd_kafka_cgrp_t *rkcg       = rk->rk_cgrp;
        const int log_decode_errors = LOG_ERR;
        int16_t ErrorCode           = 0;
        int actions                 = 0;

        if (err == RD_KAFKA_RESP_ERR__DESTROY)
                return;

        rd_dassert(rkcg->rkcg_flags & RD_KAFKA_CGRP_F_HEARTBEAT_IN_TRANSIT);
        rkcg->rkcg_flags &= ~RD_KAFKA_CGRP_F_HEARTBEAT_IN_TRANSIT;

        rkcg->rkcg_last_heartbeat_err = RD_KAFKA_RESP_ERR_NO_ERROR;

        if (err)
                goto err;

        if (request->rkbuf_reqhdr.ApiVersion >= 1)
                rd_kafka_buf_read_throttle_time(rkbuf);

        rd_kafka_buf_read_i16(rkbuf, &ErrorCode);
        if (ErrorCode) {
                err = ErrorCode;
                goto err;
        }

        rd_kafka_cgrp_update_session_timeout(
            rkcg, rd_false /*don't update if session has expired*/);

        return;

err_parse:
        err = rkbuf->rkbuf_err;
err:
        rkcg->rkcg_last_heartbeat_err = err;

        rd_kafka_dbg(
            rkcg->rkcg_rk, CGRP, "HEARTBEAT",
            "Group \"%s\" heartbeat error response in "
            "state %s (join-state %s, %d partition(s) assigned): %s",
            rkcg->rkcg_group_id->str,
            rd_kafka_cgrp_state_names[rkcg->rkcg_state],
            rd_kafka_cgrp_join_state_names[rkcg->rkcg_join_state],
            rkcg->rkcg_group_assignment ? rkcg->rkcg_group_assignment->cnt : 0,
            rd_kafka_err2str(err));

        if (rkcg->rkcg_join_state <= RD_KAFKA_CGRP_JOIN_STATE_WAIT_SYNC) {
                rd_kafka_dbg(
                    rkcg->rkcg_rk, CGRP, "HEARTBEAT",
                    "Heartbeat response: discarding outdated "
                    "request (now in join-state %s)",
                    rd_kafka_cgrp_join_state_names[rkcg->rkcg_join_state]);
                return;
        }

        switch (err) {
        case RD_KAFKA_RESP_ERR__DESTROY:
                /* quick cleanup */
                return;

        case RD_KAFKA_RESP_ERR_NOT_COORDINATOR_FOR_GROUP:
        case RD_KAFKA_RESP_ERR_GROUP_COORDINATOR_NOT_AVAILABLE:
        case RD_KAFKA_RESP_ERR__TRANSPORT:
                rd_kafka_dbg(rkcg->rkcg_rk, CONSUMER, "HEARTBEAT",
                             "Heartbeat failed due to coordinator (%s) "
                             "no longer available: %s: "
                             "re-querying for coordinator",
                             rkcg->rkcg_curr_coord
                                 ? rd_kafka_broker_name(rkcg->rkcg_curr_coord)
                                 : "none",
                             rd_kafka_err2str(err));
                /* Remain in joined state and keep querying for coordinator */
                actions = RD_KAFKA_ERR_ACTION_REFRESH;
                break;

        case RD_KAFKA_RESP_ERR_REBALANCE_IN_PROGRESS:
                rd_kafka_cgrp_update_session_timeout(
                    rkcg, rd_false /*don't update if session has expired*/);
                /* No further action if already rebalancing */
                if (RD_KAFKA_CGRP_WAIT_ASSIGN_CALL(rkcg))
                        return;
                rd_kafka_cgrp_group_is_rebalancing(rkcg);
                return;

        case RD_KAFKA_RESP_ERR_UNKNOWN_MEMBER_ID:
                rd_kafka_cgrp_set_member_id(rkcg, "");
                rd_kafka_cgrp_revoke_all_rejoin_maybe(rkcg, rd_true /*lost*/,
                                                      rd_true /*initiating*/,
                                                      "resetting member-id");
                return;

        case RD_KAFKA_RESP_ERR_ILLEGAL_GENERATION:
                rkcg->rkcg_generation_id = -1;
                rd_kafka_cgrp_revoke_all_rejoin_maybe(rkcg, rd_true /*lost*/,
                                                      rd_true /*initiating*/,
                                                      "illegal generation");
                return;

        case RD_KAFKA_RESP_ERR_FENCED_INSTANCE_ID:
                rd_kafka_set_fatal_error(rkcg->rkcg_rk, err,
                                         "Fatal consumer error: %s",
                                         rd_kafka_err2str(err));
                rd_kafka_cgrp_revoke_all_rejoin_maybe(
                    rkcg, rd_true, /*assignment lost*/
                    rd_true,       /*initiating*/
                    "consumer fenced by "
                    "newer instance");
                return;

        default:
                actions = rd_kafka_err_action(rkb, err, request,
                                              RD_KAFKA_ERR_ACTION_END);
                break;
        }


        if (actions & RD_KAFKA_ERR_ACTION_REFRESH) {
                /* Re-query for coordinator */
                rd_kafka_cgrp_coord_query(rkcg, rd_kafka_err2str(err));
        }

        if (actions & RD_KAFKA_ERR_ACTION_RETRY &&
            rd_kafka_buf_retry(rkb, request)) {
                /* Retry */
                rkcg->rkcg_flags |= RD_KAFKA_CGRP_F_HEARTBEAT_IN_TRANSIT;
                return;
        }
}



/**
 * @brief Send Heartbeat
 */
static void rd_kafka_cgrp_heartbeat(rd_kafka_cgrp_t *rkcg) {
        /* Don't send heartbeats if max.poll.interval.ms was exceeded */
        if (rkcg->rkcg_flags & RD_KAFKA_CGRP_F_MAX_POLL_EXCEEDED)
                return;

        /* Skip heartbeat if we have one in transit */
        if (rkcg->rkcg_flags & RD_KAFKA_CGRP_F_HEARTBEAT_IN_TRANSIT)
                return;

        rkcg->rkcg_flags |= RD_KAFKA_CGRP_F_HEARTBEAT_IN_TRANSIT;
        rd_kafka_HeartbeatRequest(
            rkcg->rkcg_coord, rkcg->rkcg_group_id, rkcg->rkcg_generation_id,
            rkcg->rkcg_member_id, rkcg->rkcg_group_instance_id,
            RD_KAFKA_REPLYQ(rkcg->rkcg_ops, 0), rd_kafka_cgrp_handle_Heartbeat,
            NULL);
}

/**
 * Cgrp is now terminated: decommission it and signal back to application.
 */
static void rd_kafka_cgrp_terminated(rd_kafka_cgrp_t *rkcg) {
        if (rd_atomic32_get(&rkcg->rkcg_terminated))
                return; /* terminated() may be called multiple times,
                         * make sure to only terminate once. */

        rd_kafka_cgrp_group_assignment_set(rkcg, NULL);

        rd_kafka_assert(NULL, !rd_kafka_assignment_in_progress(rkcg->rkcg_rk));
        rd_kafka_assert(NULL, !rkcg->rkcg_group_assignment);
        rd_kafka_assert(NULL, rkcg->rkcg_rk->rk_consumer.wait_commit_cnt == 0);
        rd_kafka_assert(NULL, rkcg->rkcg_state == RD_KAFKA_CGRP_STATE_TERM);

        rd_kafka_timer_stop(&rkcg->rkcg_rk->rk_timers,
                            &rkcg->rkcg_offset_commit_tmr, 1 /*lock*/);

        rd_kafka_q_purge(rkcg->rkcg_wait_coord_q);

        /* Disable and empty ops queue since there will be no
         * (broker) thread serving it anymore after the unassign_broker
         * below.
         * This prevents hang on destroy where responses are enqueued on
         * rkcg_ops without anything serving the queue. */
        rd_kafka_q_disable(rkcg->rkcg_ops);
        rd_kafka_q_purge(rkcg->rkcg_ops);

        if (rkcg->rkcg_curr_coord)
                rd_kafka_cgrp_coord_clear_broker(rkcg);

        if (rkcg->rkcg_coord) {
                rd_kafka_broker_destroy(rkcg->rkcg_coord);
                rkcg->rkcg_coord = NULL;
        }

        rd_atomic32_set(&rkcg->rkcg_terminated, rd_true);

        rd_kafka_dbg(rkcg->rkcg_rk, CGRP, "CGRPTERM",
                     "Consumer group sub-system terminated%s",
                     rkcg->rkcg_reply_rko ? " (will enqueue reply)" : "");

        if (rkcg->rkcg_reply_rko) {
                /* Signal back to application. */
                rd_kafka_replyq_enq(&rkcg->rkcg_reply_rko->rko_replyq,
                                    rkcg->rkcg_reply_rko, 0);
                rkcg->rkcg_reply_rko = NULL;
        }

        /* Remove cgrp application queue forwarding, if any. */
        rd_kafka_q_fwd_set(rkcg->rkcg_q, NULL);
}


/**
 * If a cgrp is terminating and all outstanding ops are now finished
 * then progress to final termination and return 1.
 * Else returns 0.
 */
static RD_INLINE int rd_kafka_cgrp_try_terminate(rd_kafka_cgrp_t *rkcg) {

        if (rkcg->rkcg_state == RD_KAFKA_CGRP_STATE_TERM)
                return 1;

        if (likely(!(rkcg->rkcg_flags & RD_KAFKA_CGRP_F_TERMINATE)))
                return 0;

        /* Check if wait-coord queue has timed out. */
        if (rd_kafka_q_len(rkcg->rkcg_wait_coord_q) > 0 &&
            rkcg->rkcg_ts_terminate +
                    (rkcg->rkcg_rk->rk_conf.group_session_timeout_ms * 1000) <
                rd_clock()) {
                rd_kafka_dbg(rkcg->rkcg_rk, CGRP, "CGRPTERM",
                             "Group \"%s\": timing out %d op(s) in "
                             "wait-for-coordinator queue",
                             rkcg->rkcg_group_id->str,
                             rd_kafka_q_len(rkcg->rkcg_wait_coord_q));
                rd_kafka_q_disable(rkcg->rkcg_wait_coord_q);
                if (rd_kafka_q_concat(rkcg->rkcg_ops,
                                      rkcg->rkcg_wait_coord_q) == -1) {
                        /* ops queue shut down, purge coord queue */
                        rd_kafka_q_purge(rkcg->rkcg_wait_coord_q);
                }
        }

        if (!RD_KAFKA_CGRP_WAIT_ASSIGN_CALL(rkcg) &&
            rd_list_empty(&rkcg->rkcg_toppars) &&
            !rd_kafka_assignment_in_progress(rkcg->rkcg_rk) &&
            rkcg->rkcg_rk->rk_consumer.wait_commit_cnt == 0 &&
            !(rkcg->rkcg_flags & RD_KAFKA_CGRP_F_WAIT_LEAVE)) {
                /* Since we might be deep down in a 'rko' handler
                 * called from cgrp_op_serve() we cant call terminated()
                 * directly since it will decommission the rkcg_ops queue
                 * that might be locked by intermediate functions.
                 * Instead set the TERM state and let the cgrp terminate
                 * at its own discretion. */
                rd_kafka_cgrp_set_state(rkcg, RD_KAFKA_CGRP_STATE_TERM);

                return 1;
        } else {
                rd_kafka_dbg(
                    rkcg->rkcg_rk, CGRP, "CGRPTERM",
                    "Group \"%s\": "
                    "waiting for %s%d toppar(s), "
                    "%s"
                    "%d commit(s)%s%s%s (state %s, join-state %s) "
                    "before terminating",
                    rkcg->rkcg_group_id->str,
                    RD_KAFKA_CGRP_WAIT_ASSIGN_CALL(rkcg) ? "assign call, " : "",
                    rd_list_cnt(&rkcg->rkcg_toppars),
                    rd_kafka_assignment_in_progress(rkcg->rkcg_rk)
                        ? "assignment in progress, "
                        : "",
                    rkcg->rkcg_rk->rk_consumer.wait_commit_cnt,
                    (rkcg->rkcg_flags & RD_KAFKA_CGRP_F_WAIT_LEAVE)
                        ? ", wait-leave,"
                        : "",
                    rkcg->rkcg_rebalance_rejoin ? ", rebalance_rejoin," : "",
                    (rkcg->rkcg_rebalance_incr_assignment != NULL)
                        ? ", rebalance_incr_assignment,"
                        : "",
                    rd_kafka_cgrp_state_names[rkcg->rkcg_state],
                    rd_kafka_cgrp_join_state_names[rkcg->rkcg_join_state]);
                return 0;
        }
}


/**
 * @brief Add partition to this cgrp management
 *
 * @locks none
 */
static void rd_kafka_cgrp_partition_add(rd_kafka_cgrp_t *rkcg,
                                        rd_kafka_toppar_t *rktp) {
        rd_kafka_dbg(rkcg->rkcg_rk, CGRP, "PARTADD",
                     "Group \"%s\": add %s [%" PRId32 "]",
                     rkcg->rkcg_group_id->str, rktp->rktp_rkt->rkt_topic->str,
                     rktp->rktp_partition);

        rd_kafka_toppar_lock(rktp);
        rd_assert(!(rktp->rktp_flags & RD_KAFKA_TOPPAR_F_ON_CGRP));
        rktp->rktp_flags |= RD_KAFKA_TOPPAR_F_ON_CGRP;
        rd_kafka_toppar_unlock(rktp);

        rd_kafka_toppar_keep(rktp);
        rd_list_add(&rkcg->rkcg_toppars, rktp);
}

/**
 * @brief Remove partition from this cgrp management
 *
 * @locks none
 */
static void rd_kafka_cgrp_partition_del(rd_kafka_cgrp_t *rkcg,
                                        rd_kafka_toppar_t *rktp) {
        int cnt = 0, barrier_cnt = 0, message_cnt = 0, other_cnt = 0;
        rd_kafka_op_t *rko;
        rd_kafka_q_t *rkq;

        rd_kafka_dbg(rkcg->rkcg_rk, CGRP, "PARTDEL",
                     "Group \"%s\": delete %s [%" PRId32 "]",
                     rkcg->rkcg_group_id->str, rktp->rktp_rkt->rkt_topic->str,
                     rktp->rktp_partition);

        rd_kafka_toppar_lock(rktp);
        rd_assert(rktp->rktp_flags & RD_KAFKA_TOPPAR_F_ON_CGRP);
        rktp->rktp_flags &= ~RD_KAFKA_TOPPAR_F_ON_CGRP;

        if (rktp->rktp_flags & RD_KAFKA_TOPPAR_F_REMOVE) {
                /* Partition is being removed from the cluster and it's stopped,
                 * so rktp->rktp_fetchq->rkq_fwdq is NULL.
                 * Purge remaining operations in rktp->rktp_fetchq->rkq_q,
                 * while holding lock, to avoid circular references */
                rkq = rktp->rktp_fetchq;
                mtx_lock(&rkq->rkq_lock);
                rd_assert(!rkq->rkq_fwdq);

                rko = TAILQ_FIRST(&rkq->rkq_q);
                while (rko) {
                        if (rko->rko_type != RD_KAFKA_OP_BARRIER &&
                            rko->rko_type != RD_KAFKA_OP_FETCH) {
                                rd_kafka_log(
                                    rkcg->rkcg_rk, LOG_WARNING, "PARTDEL",
                                    "Purging toppar fetch queue buffer op"
                                    "with unexpected type: %s",
                                    rd_kafka_op2str(rko->rko_type));
                        }

                        if (rko->rko_type == RD_KAFKA_OP_BARRIER)
                                barrier_cnt++;
                        else if (rko->rko_type == RD_KAFKA_OP_FETCH)
                                message_cnt++;
                        else
                                other_cnt++;

                        rko = TAILQ_NEXT(rko, rko_link);
                        cnt++;
                }

                mtx_unlock(&rkq->rkq_lock);

                if (cnt) {
                        rd_kafka_dbg(rkcg->rkcg_rk, CGRP, "PARTDEL",
                                     "Purge toppar fetch queue buffer "
                                     "containing %d op(s) "
                                     "(%d barrier(s), %d message(s), %d other)"
                                     " to avoid "
                                     "circular references",
                                     cnt, barrier_cnt, message_cnt, other_cnt);
                        rd_kafka_q_purge(rktp->rktp_fetchq);
                } else {
                        rd_kafka_dbg(rkcg->rkcg_rk, CGRP, "PARTDEL",
                                     "Not purging toppar fetch queue buffer."
                                     " No ops present in the buffer.");
                }
        }

        rd_kafka_toppar_unlock(rktp);

        rd_list_remove(&rkcg->rkcg_toppars, rktp);

        rd_kafka_toppar_destroy(rktp); /* refcnt from _add above */

        rd_kafka_cgrp_try_terminate(rkcg);
}



/**
 * @brief Defer offset commit (rko) until coordinator is available.
 *
 * @returns 1 if the rko was deferred or 0 if the defer queue is disabled
 *          or rko already deferred.
 */
static int rd_kafka_cgrp_defer_offset_commit(rd_kafka_cgrp_t *rkcg,
                                             rd_kafka_op_t *rko,
                                             const char *reason) {

        /* wait_coord_q is disabled session.timeout.ms after
         * group close() has been initated. */
        if (rko->rko_u.offset_commit.ts_timeout != 0 ||
            !rd_kafka_q_ready(rkcg->rkcg_wait_coord_q))
                return 0;

        rd_kafka_dbg(rkcg->rkcg_rk, CGRP, "COMMIT",
                     "Group \"%s\": "
                     "unable to OffsetCommit in state %s: %s: "
                     "coordinator (%s) is unavailable: "
                     "retrying later",
                     rkcg->rkcg_group_id->str,
                     rd_kafka_cgrp_state_names[rkcg->rkcg_state], reason,
                     rkcg->rkcg_curr_coord
                         ? rd_kafka_broker_name(rkcg->rkcg_curr_coord)
                         : "none");

        rko->rko_flags |= RD_KAFKA_OP_F_REPROCESS;
        rko->rko_u.offset_commit.ts_timeout =
            rd_clock() +
            (rkcg->rkcg_rk->rk_conf.group_session_timeout_ms * 1000);
        rd_kafka_q_enq(rkcg->rkcg_wait_coord_q, rko);

        return 1;
}


/**
 * @brief Update the committed offsets for the partitions in \p offsets,
 *
 * @remark \p offsets may be NULL if \p err is set
 * @returns the number of partitions with errors encountered
 */
static int rd_kafka_cgrp_update_committed_offsets(
    rd_kafka_cgrp_t *rkcg,
    rd_kafka_resp_err_t err,
    rd_kafka_topic_partition_list_t *offsets) {
        int i;
        int errcnt = 0;

        /* Update toppars' committed offset or global error */
        for (i = 0; offsets && i < offsets->cnt; i++) {
                rd_kafka_topic_partition_t *rktpar = &offsets->elems[i];
                rd_kafka_toppar_t *rktp;

                /* Ignore logical offsets since they were never
                 * sent to the broker. */
                if (RD_KAFKA_OFFSET_IS_LOGICAL(rktpar->offset))
                        continue;

                /* Propagate global error to all partitions that don't have
                 * explicit error set. */
                if (err && !rktpar->err)
                        rktpar->err = err;

                if (rktpar->err) {
                        rd_kafka_dbg(rkcg->rkcg_rk, TOPIC, "OFFSET",
                                     "OffsetCommit failed for "
                                     "%s [%" PRId32
                                     "] at offset "
                                     "%" PRId64 " in join-state %s: %s",
                                     rktpar->topic, rktpar->partition,
                                     rktpar->offset,
                                     rd_kafka_cgrp_join_state_names
                                         [rkcg->rkcg_join_state],
                                     rd_kafka_err2str(rktpar->err));

                        errcnt++;
                        continue;
                }

                rktp = rd_kafka_topic_partition_get_toppar(rkcg->rkcg_rk,
                                                           rktpar, rd_false);
                if (!rktp)
                        continue;

                rd_kafka_toppar_lock(rktp);
                rktp->rktp_committed_pos =
                    rd_kafka_topic_partition_get_fetch_pos(rktpar);
                rd_kafka_toppar_unlock(rktp);

                rd_kafka_toppar_destroy(rktp); /* from get_toppar() */
        }

        return errcnt;
}


/**
 * @brief Propagate OffsetCommit results.
 *
 * @param rko_orig The original rko that triggered the commit, this is used
 *                 to propagate the result.
 * @param err Is the aggregated request-level error, or ERR_NO_ERROR.
 * @param errcnt Are the number of partitions in \p offsets that failed
 *               offset commit.
 */
static void rd_kafka_cgrp_propagate_commit_result(
    rd_kafka_cgrp_t *rkcg,
    rd_kafka_op_t *rko_orig,
    rd_kafka_resp_err_t err,
    int errcnt,
    rd_kafka_topic_partition_list_t *offsets) {

        const rd_kafka_t *rk        = rkcg->rkcg_rk;
        int offset_commit_cb_served = 0;

        /* If no special callback is set but a offset_commit_cb has
         * been set in conf then post an event for the latter. */
        if (!rko_orig->rko_u.offset_commit.cb && rk->rk_conf.offset_commit_cb) {
                rd_kafka_op_t *rko_reply = rd_kafka_op_new_reply(rko_orig, err);

                rd_kafka_op_set_prio(rko_reply, RD_KAFKA_PRIO_HIGH);

                if (offsets)
                        rko_reply->rko_u.offset_commit.partitions =
                            rd_kafka_topic_partition_list_copy(offsets);

                rko_reply->rko_u.offset_commit.cb =
                    rk->rk_conf.offset_commit_cb;
                rko_reply->rko_u.offset_commit.opaque = rk->rk_conf.opaque;

                rd_kafka_q_enq(rk->rk_rep, rko_reply);
                offset_commit_cb_served++;
        }


        /* Enqueue reply to requester's queue, if any. */
        if (rko_orig->rko_replyq.q) {
                rd_kafka_op_t *rko_reply = rd_kafka_op_new_reply(rko_orig, err);

                rd_kafka_op_set_prio(rko_reply, RD_KAFKA_PRIO_HIGH);

                /* Copy offset & partitions & callbacks to reply op */
                rko_reply->rko_u.offset_commit = rko_orig->rko_u.offset_commit;
                if (offsets)
                        rko_reply->rko_u.offset_commit.partitions =
                            rd_kafka_topic_partition_list_copy(offsets);
                if (rko_reply->rko_u.offset_commit.reason)
                        rko_reply->rko_u.offset_commit.reason =
                            rd_strdup(rko_reply->rko_u.offset_commit.reason);

                rd_kafka_replyq_enq(&rko_orig->rko_replyq, rko_reply, 0);
                offset_commit_cb_served++;
        }

        if (!offset_commit_cb_served && offsets &&
            (errcnt > 0 || (err != RD_KAFKA_RESP_ERR_NO_ERROR &&
                            err != RD_KAFKA_RESP_ERR__NO_OFFSET))) {
                /* If there is no callback or handler for this (auto)
                 * commit then log an error (#1043) */
                char tmp[512];

                rd_kafka_topic_partition_list_str(
                    offsets, tmp, sizeof(tmp),
                    /* Print per-partition errors unless there was a
                     * request-level error. */
                    RD_KAFKA_FMT_F_OFFSET |
                        (errcnt ? RD_KAFKA_FMT_F_ONLY_ERR : 0));

                rd_kafka_log(
                    rkcg->rkcg_rk, LOG_WARNING, "COMMITFAIL",
                    "Offset commit (%s) failed "
                    "for %d/%d partition(s) in join-state %s: "
                    "%s%s%s",
                    rko_orig->rko_u.offset_commit.reason,
                    errcnt ? errcnt : offsets->cnt, offsets->cnt,
                    rd_kafka_cgrp_join_state_names[rkcg->rkcg_join_state],
                    errcnt ? rd_kafka_err2str(err) : "", errcnt ? ": " : "",
                    tmp);
        }
}



/**
 * @brief Handle OffsetCommitResponse
 * Takes the original 'rko' as opaque argument.
 * @remark \p rkb, rkbuf, and request may be NULL in a number of
 *         error cases (e.g., _NO_OFFSET, _WAIT_COORD)
 */
static void rd_kafka_cgrp_op_handle_OffsetCommit(rd_kafka_t *rk,
                                                 rd_kafka_broker_t *rkb,
                                                 rd_kafka_resp_err_t err,
                                                 rd_kafka_buf_t *rkbuf,
                                                 rd_kafka_buf_t *request,
                                                 void *opaque) {
        rd_kafka_cgrp_t *rkcg   = rk->rk_cgrp;
        rd_kafka_op_t *rko_orig = opaque;
        rd_kafka_topic_partition_list_t *offsets =
            rko_orig->rko_u.offset_commit.partitions; /* maybe NULL */
        int errcnt;

        RD_KAFKA_OP_TYPE_ASSERT(rko_orig, RD_KAFKA_OP_OFFSET_COMMIT);

        err = rd_kafka_handle_OffsetCommit(rk, rkb, err, rkbuf, request,
                                           offsets, rd_false);

        /* Suppress empty commit debug logs if allowed */
        if (err != RD_KAFKA_RESP_ERR__NO_OFFSET ||
            !rko_orig->rko_u.offset_commit.silent_empty) {
                if (rkb)
                        rd_rkb_dbg(rkb, CGRP, "COMMIT",
                                   "OffsetCommit for %d partition(s) in "
                                   "join-state %s: "
                                   "%s: returned: %s",
                                   offsets ? offsets->cnt : -1,
                                   rd_kafka_cgrp_join_state_names
                                       [rkcg->rkcg_join_state],
                                   rko_orig->rko_u.offset_commit.reason,
                                   rd_kafka_err2str(err));
                else
                        rd_kafka_dbg(rk, CGRP, "COMMIT",
                                     "OffsetCommit for %d partition(s) in "
                                     "join-state "
                                     "%s: %s: "
                                     "returned: %s",
                                     offsets ? offsets->cnt : -1,
                                     rd_kafka_cgrp_join_state_names
                                         [rkcg->rkcg_join_state],
                                     rko_orig->rko_u.offset_commit.reason,
                                     rd_kafka_err2str(err));
        }


        /*
         * Error handling
         */
        switch (err) {
        case RD_KAFKA_RESP_ERR_UNKNOWN_MEMBER_ID:
                /* Revoke assignment and rebalance on unknown member */
                rd_kafka_cgrp_set_member_id(rk->rk_cgrp, "");
                rd_kafka_cgrp_revoke_all_rejoin_maybe(
                    rkcg, rd_true /*assignment is lost*/,
                    rd_true /*this consumer is initiating*/,
                    "OffsetCommit error: Unknown member");
                break;

        case RD_KAFKA_RESP_ERR_ILLEGAL_GENERATION:
                /* Revoke assignment and rebalance on illegal generation */
                rk->rk_cgrp->rkcg_generation_id = -1;
                rd_kafka_cgrp_revoke_all_rejoin_maybe(
                    rkcg, rd_true /*assignment is lost*/,
                    rd_true /*this consumer is initiating*/,
                    "OffsetCommit error: Illegal generation");
                break;

        case RD_KAFKA_RESP_ERR__IN_PROGRESS:
                return; /* Retrying */

        case RD_KAFKA_RESP_ERR_NOT_COORDINATOR:
        case RD_KAFKA_RESP_ERR_COORDINATOR_NOT_AVAILABLE:
        case RD_KAFKA_RESP_ERR__TRANSPORT:
                /* The coordinator is not available, defer the offset commit
                 * to when the coordinator is back up again. */

                /* Future-proofing, see timeout_scan(). */
                rd_kafka_assert(NULL, err != RD_KAFKA_RESP_ERR__WAIT_COORD);

                if (rd_kafka_cgrp_defer_offset_commit(rkcg, rko_orig,
                                                      rd_kafka_err2str(err)))
                        return;
                break;

        default:
                break;
        }

        /* Call on_commit interceptors */
        if (err != RD_KAFKA_RESP_ERR__NO_OFFSET &&
            err != RD_KAFKA_RESP_ERR__DESTROY && offsets && offsets->cnt > 0)
                rd_kafka_interceptors_on_commit(rk, offsets, err);

        /* Keep track of outstanding commits */
        rd_kafka_assert(NULL, rk->rk_consumer.wait_commit_cnt > 0);
        rk->rk_consumer.wait_commit_cnt--;

        if (err == RD_KAFKA_RESP_ERR__DESTROY) {
                rd_kafka_op_destroy(rko_orig);
                return; /* Handle is terminating, this op may be handled
                         * by the op enq()ing thread rather than the
                         * rdkafka main thread, it is not safe to
                         * continue here. */
        }

        /* Update the committed offsets for each partition's rktp. */
        errcnt = rd_kafka_cgrp_update_committed_offsets(rkcg, err, offsets);

        if (err != RD_KAFKA_RESP_ERR__DESTROY &&
            !(err == RD_KAFKA_RESP_ERR__NO_OFFSET &&
              rko_orig->rko_u.offset_commit.silent_empty)) {
                /* Propagate commit results (success or permanent error)
                 * unless we're shutting down or commit was empty, or if
                 * there was a rebalance in progress. */
                rd_kafka_cgrp_propagate_commit_result(rkcg, rko_orig, err,
                                                      errcnt, offsets);
        }

        rd_kafka_op_destroy(rko_orig);

        /* If the current state was waiting for commits to finish we'll try to
         * transition to the next state. */
        if (rk->rk_consumer.wait_commit_cnt == 0)
                rd_kafka_assignment_serve(rk);
}


static size_t rd_kafka_topic_partition_has_absolute_offset(
    const rd_kafka_topic_partition_t *rktpar,
    void *opaque) {
        return rktpar->offset >= 0 ? 1 : 0;
}


/**
 * Commit a list of offsets.
 * Reuse the orignating 'rko' for the async reply.
 * 'rko->rko_payload' should either by NULL (to commit current assignment) or
 * a proper topic_partition_list_t with offsets to commit.
 * The offset list will be altered.
 *
 * \p rko...silent_empty: if there are no offsets to commit bail out
 *                        silently without posting an op on the reply queue.
 * \p set_offsets: set offsets and epochs in
 *                 rko->rko_u.offset_commit.partitions from the rktp's
 *                 stored offset.
 *
 * Locality: cgrp thread
 */
static void rd_kafka_cgrp_offsets_commit(rd_kafka_cgrp_t *rkcg,
                                         rd_kafka_op_t *rko,
                                         rd_bool_t set_offsets,
                                         const char *reason) {
        rd_kafka_topic_partition_list_t *offsets;
        rd_kafka_resp_err_t err;
        int valid_offsets = 0;
        int r;
        rd_kafka_buf_t *rkbuf;
        rd_kafka_op_t *reply;
        rd_kafka_consumer_group_metadata_t *cgmetadata;

        if (!(rko->rko_flags & RD_KAFKA_OP_F_REPROCESS)) {
                /* wait_commit_cnt has already been increased for
                 * reprocessed ops. */
                rkcg->rkcg_rk->rk_consumer.wait_commit_cnt++;
        }

        /* If offsets is NULL we shall use the current assignment
         * (not the group assignment). */
        if (!rko->rko_u.offset_commit.partitions &&
            rkcg->rkcg_rk->rk_consumer.assignment.all->cnt > 0) {
                if (rd_kafka_cgrp_assignment_is_lost(rkcg)) {
                        /* Not committing assigned offsets: assignment lost */
                        err = RD_KAFKA_RESP_ERR__ASSIGNMENT_LOST;
                        goto err;
                }

                rko->rko_u.offset_commit.partitions =
                    rd_kafka_topic_partition_list_copy(
                        rkcg->rkcg_rk->rk_consumer.assignment.all);
        }

        offsets = rko->rko_u.offset_commit.partitions;

        if (offsets) {
                /* Set offsets to commits */
                if (set_offsets)
                        rd_kafka_topic_partition_list_set_offsets(
                            rkcg->rkcg_rk, rko->rko_u.offset_commit.partitions,
                            1, RD_KAFKA_OFFSET_INVALID /* def */,
                            1 /* is commit */);

                /*  Check the number of valid offsets to commit. */
                valid_offsets = (int)rd_kafka_topic_partition_list_sum(
                    offsets, rd_kafka_topic_partition_has_absolute_offset,
                    NULL);
        }

        if (rd_kafka_fatal_error_code(rkcg->rkcg_rk)) {
                /* Commits are not allowed when a fatal error has been raised */
                err = RD_KAFKA_RESP_ERR__FATAL;
                goto err;
        }

        if (!valid_offsets) {
                /* No valid offsets */
                err = RD_KAFKA_RESP_ERR__NO_OFFSET;
                goto err;
        }

        if (rkcg->rkcg_state != RD_KAFKA_CGRP_STATE_UP) {
                rd_kafka_dbg(rkcg->rkcg_rk, CONSUMER | RD_KAFKA_DBG_CGRP,
                             "COMMIT",
                             "Deferring \"%s\" offset commit "
                             "for %d partition(s) in state %s: "
                             "no coordinator available",
                             reason, valid_offsets,
                             rd_kafka_cgrp_state_names[rkcg->rkcg_state]);

                if (rd_kafka_cgrp_defer_offset_commit(rkcg, rko, reason))
                        return;

                err = RD_KAFKA_RESP_ERR__WAIT_COORD;
                goto err;
        }


        rd_rkb_dbg(rkcg->rkcg_coord, CONSUMER | RD_KAFKA_DBG_CGRP, "COMMIT",
                   "Committing offsets for %d partition(s) with "
                   "generation-id %" PRId32 " in join-state %s: %s",
                   valid_offsets, rkcg->rkcg_generation_id,
                   rd_kafka_cgrp_join_state_names[rkcg->rkcg_join_state],
                   reason);

        cgmetadata = rd_kafka_consumer_group_metadata_new_with_genid(
            rkcg->rkcg_rk->rk_conf.group_id_str, rkcg->rkcg_generation_id,
            rkcg->rkcg_member_id->str,
            rkcg->rkcg_rk->rk_conf.group_instance_id);

        /* Send OffsetCommit */
        r = rd_kafka_OffsetCommitRequest(rkcg->rkcg_coord, cgmetadata, offsets,
                                         RD_KAFKA_REPLYQ(rkcg->rkcg_ops, 0),
                                         rd_kafka_cgrp_op_handle_OffsetCommit,
                                         rko, reason);
        rd_kafka_consumer_group_metadata_destroy(cgmetadata);

        /* Must have valid offsets to commit if we get here */
        rd_kafka_assert(NULL, r != 0);

        return;

err:
        if (err != RD_KAFKA_RESP_ERR__NO_OFFSET)
                rd_kafka_dbg(rkcg->rkcg_rk, CONSUMER | RD_KAFKA_DBG_CGRP,
                             "COMMIT", "OffsetCommit internal error: %s",
                             rd_kafka_err2str(err));

        /* Propagate error through dummy buffer object that will
         * call the response handler from the main loop, avoiding
         * any recursive calls from op_handle_OffsetCommit ->
         * assignment_serve() and then back to cgrp_assigned_offsets_commit() */

        reply         = rd_kafka_op_new(RD_KAFKA_OP_RECV_BUF);
        reply->rko_rk = rkcg->rkcg_rk; /* Set rk since the rkbuf will not
                                        * have a rkb to reach it. */
        reply->rko_err = err;

        rkbuf                   = rd_kafka_buf_new(0, 0);
        rkbuf->rkbuf_cb         = rd_kafka_cgrp_op_handle_OffsetCommit;
        rkbuf->rkbuf_opaque     = rko;
        reply->rko_u.xbuf.rkbuf = rkbuf;

        rd_kafka_q_enq(rkcg->rkcg_ops, reply);
}


/**
 * @brief Commit offsets assigned partitions.
 *
 * If \p offsets is NULL all partitions in the current assignment will be used.
 * If \p set_offsets is true the offsets to commit will be read from the
 * rktp's stored offset rather than the .offset fields in \p offsets.
 *
 * rkcg_wait_commit_cnt will be increased accordingly.
 */
void rd_kafka_cgrp_assigned_offsets_commit(
    rd_kafka_cgrp_t *rkcg,
    const rd_kafka_topic_partition_list_t *offsets,
    rd_bool_t set_offsets,
    const char *reason) {
        rd_kafka_op_t *rko;

        if (rd_kafka_cgrp_assignment_is_lost(rkcg)) {
                rd_kafka_dbg(rkcg->rkcg_rk, CGRP, "AUTOCOMMIT",
                             "Group \"%s\": not committing assigned offsets: "
                             "assignment lost",
                             rkcg->rkcg_group_id->str);
                return;
        }

        rko = rd_kafka_op_new(RD_KAFKA_OP_OFFSET_COMMIT);
        rko->rko_u.offset_commit.reason = rd_strdup(reason);
        if (rkcg->rkcg_rk->rk_conf.enabled_events &
            RD_KAFKA_EVENT_OFFSET_COMMIT) {
                /* Send results to application */
                rd_kafka_op_set_replyq(rko, rkcg->rkcg_rk->rk_rep, 0);
                rko->rko_u.offset_commit.cb =
                    rkcg->rkcg_rk->rk_conf.offset_commit_cb; /*maybe NULL*/
                rko->rko_u.offset_commit.opaque = rkcg->rkcg_rk->rk_conf.opaque;
        }
        /* NULL partitions means current assignment */
        if (offsets)
                rko->rko_u.offset_commit.partitions =
                    rd_kafka_topic_partition_list_copy(offsets);
        rko->rko_u.offset_commit.silent_empty = 1;
        rd_kafka_cgrp_offsets_commit(rkcg, rko, set_offsets, reason);
}


/**
 * auto.commit.interval.ms commit timer callback.
 *
 * Trigger a group offset commit.
 *
 * Locality: rdkafka main thread
 */
static void rd_kafka_cgrp_offset_commit_tmr_cb(rd_kafka_timers_t *rkts,
                                               void *arg) {
        rd_kafka_cgrp_t *rkcg = arg;

        /* Don't attempt auto commit when rebalancing or initializing since
         * the rkcg_generation_id is most likely in flux. */
        if (rkcg->rkcg_subscription &&
            rkcg->rkcg_join_state != RD_KAFKA_CGRP_JOIN_STATE_STEADY)
                return;

        rd_kafka_cgrp_assigned_offsets_commit(
            rkcg, NULL, rd_true /*set offsets*/, "cgrp auto commit timer");
}


/**
 * @brief If rkcg_next_subscription or rkcg_next_unsubscribe are
 *        set, trigger a state change so that they are applied from the
 *        main dispatcher.
 *
 * @returns rd_true if a subscribe was scheduled, else false.
 */
static rd_bool_t
rd_kafka_trigger_waiting_subscribe_maybe(rd_kafka_cgrp_t *rkcg) {

        if (rkcg->rkcg_next_subscription || rkcg->rkcg_next_unsubscribe) {
                /* Skip the join backoff */
                rd_interval_reset(&rkcg->rkcg_join_intvl);
                rd_kafka_cgrp_rejoin(rkcg, "Applying next subscription");
                return rd_true;
        }

        return rd_false;
}


/**
 * @brief Incrementally add to an existing partition assignment
 *        May update \p partitions but will not hold on to it.
 *
 * @returns an error object or NULL on success.
 */
static rd_kafka_error_t *
rd_kafka_cgrp_incremental_assign(rd_kafka_cgrp_t *rkcg,
                                 rd_kafka_topic_partition_list_t *partitions) {
        rd_kafka_error_t *error;

        error = rd_kafka_assignment_add(rkcg->rkcg_rk, partitions);
        if (error)
                return error;

        if (rkcg->rkcg_join_state ==
            RD_KAFKA_CGRP_JOIN_STATE_WAIT_ASSIGN_CALL) {
                rd_kafka_assignment_resume(rkcg->rkcg_rk,
                                           "incremental assign called");
                rd_kafka_cgrp_set_join_state(rkcg,
                                             RD_KAFKA_CGRP_JOIN_STATE_STEADY);

                if (rkcg->rkcg_subscription) {
                        /* If using subscribe(), start a timer to enforce
                         * `max.poll.interval.ms`.
                         * Instead of restarting the timer on each ...poll()
                         * call, which would be costly (once per message),
                         * set up an intervalled timer that checks a timestamp
                         * (that is updated on ..poll()).
                         * The timer interval is 2 hz. */
                        rd_kafka_timer_start(
                            &rkcg->rkcg_rk->rk_timers,
                            &rkcg->rkcg_max_poll_interval_tmr,
                            500 * 1000ll /* 500ms */,
                            rd_kafka_cgrp_max_poll_interval_check_tmr_cb, rkcg);
                }
        }

        rd_kafka_cgrp_assignment_clear_lost(rkcg,
                                            "incremental_assign() called");

        return NULL;
}


/**
 * @brief Incrementally remove partitions from an existing partition
 *        assignment. May update \p partitions but will not hold on
 *        to it.
 *
 * @remark This method does not unmark the current assignment as lost
 *         (if lost). That happens following _incr_unassign_done and
 *         a group-rejoin initiated.
 *
 * @returns An error object or NULL on success.
 */
static rd_kafka_error_t *rd_kafka_cgrp_incremental_unassign(
    rd_kafka_cgrp_t *rkcg,
    rd_kafka_topic_partition_list_t *partitions) {
        rd_kafka_error_t *error;

        error = rd_kafka_assignment_subtract(rkcg->rkcg_rk, partitions);
        if (error)
                return error;

        if (rkcg->rkcg_join_state ==
            RD_KAFKA_CGRP_JOIN_STATE_WAIT_UNASSIGN_CALL) {
                rd_kafka_assignment_resume(rkcg->rkcg_rk,
                                           "incremental unassign called");
                rd_kafka_cgrp_set_join_state(
                    rkcg,
                    RD_KAFKA_CGRP_JOIN_STATE_WAIT_INCR_UNASSIGN_TO_COMPLETE);
        }

        rd_kafka_cgrp_assignment_clear_lost(rkcg,
                                            "incremental_unassign() called");

        return NULL;
}


/**
 * @brief Call when all incremental unassign operations are done to transition
 *        to the next state.
 */
static void rd_kafka_cgrp_incr_unassign_done(rd_kafka_cgrp_t *rkcg) {

        /* If this action was underway when a terminate was initiated, it will
         * be left to complete. Now that's done, unassign all partitions */
        if (rkcg->rkcg_flags & RD_KAFKA_CGRP_F_TERMINATE) {
                rd_kafka_dbg(rkcg->rkcg_rk, CGRP, "UNASSIGN",
                             "Group \"%s\" is terminating, initiating full "
                             "unassign",
                             rkcg->rkcg_group_id->str);
                rd_kafka_cgrp_unassign(rkcg);
                return;
        }

        if (rkcg->rkcg_rebalance_incr_assignment) {

                /* This incremental unassign was part of a normal rebalance
                 * (in which the revoke set was not empty). Immediately
                 * trigger the assign that follows this revoke. The protocol
                 * dictates this should occur even if the new assignment
                 * set is empty.
                 *
                 * Also, since this rebalance had some revoked partitions,
                 * a re-join should occur following the assign.
                 */

                rd_kafka_rebalance_op_incr(rkcg,
                                           RD_KAFKA_RESP_ERR__ASSIGN_PARTITIONS,
                                           rkcg->rkcg_rebalance_incr_assignment,
                                           rd_true /*rejoin following assign*/,
                                           "cooperative assign after revoke");

                rd_kafka_topic_partition_list_destroy(
                    rkcg->rkcg_rebalance_incr_assignment);
                rkcg->rkcg_rebalance_incr_assignment = NULL;

                /* Note: rkcg_rebalance_rejoin is actioned / reset in
                 * rd_kafka_cgrp_incremental_assign call */

        } else if (rkcg->rkcg_rebalance_rejoin) {
                rkcg->rkcg_rebalance_rejoin = rd_false;

                /* There are some cases (lost partitions), where a rejoin
                 * should occur immediately following the unassign (this
                 * is not the case under normal conditions), in which case
                 * the rejoin flag will be set. */

                /* Skip the join backoff */
                rd_interval_reset(&rkcg->rkcg_join_intvl);

                rd_kafka_cgrp_rejoin(rkcg, "Incremental unassignment done");

        } else if (!rd_kafka_trigger_waiting_subscribe_maybe(rkcg)) {
                /* After this incremental unassignment we're now back in
                 * a steady state. */
                rd_kafka_cgrp_set_join_state(rkcg,
                                             RD_KAFKA_CGRP_JOIN_STATE_STEADY);
        }
}


/**
 * @brief Call when all absolute (non-incremental) unassign operations are done
 *        to transition to the next state.
 */
static void rd_kafka_cgrp_unassign_done(rd_kafka_cgrp_t *rkcg) {
        rd_kafka_dbg(rkcg->rkcg_rk, CGRP, "UNASSIGN",
                     "Group \"%s\": unassign done in state %s "
                     "(join-state %s)",
                     rkcg->rkcg_group_id->str,
                     rd_kafka_cgrp_state_names[rkcg->rkcg_state],
                     rd_kafka_cgrp_join_state_names[rkcg->rkcg_join_state]);

        /* Leave group, if desired. */
        rd_kafka_cgrp_leave_maybe(rkcg);

        if (rkcg->rkcg_join_state !=
            RD_KAFKA_CGRP_JOIN_STATE_WAIT_UNASSIGN_TO_COMPLETE)
                return;

        /* All partitions are unassigned. Rejoin the group. */

        /* Skip the join backoff */
        rd_interval_reset(&rkcg->rkcg_join_intvl);

        rd_kafka_cgrp_rejoin(rkcg, "Unassignment done");
}



/**
 * @brief Called from assignment code when all in progress
 *        assignment/unassignment operations are done, allowing the cgrp to
 *        transition to other states if needed.
 *
 * @remark This may be called spontaneously without any need for a state
 *         change in the rkcg.
 */
void rd_kafka_cgrp_assignment_done(rd_kafka_cgrp_t *rkcg) {
        rd_kafka_dbg(rkcg->rkcg_rk, CGRP, "ASSIGNDONE",
                     "Group \"%s\": "
                     "assignment operations done in join-state %s "
                     "(rebalance rejoin=%s)",
                     rkcg->rkcg_group_id->str,
                     rd_kafka_cgrp_join_state_names[rkcg->rkcg_join_state],
                     RD_STR_ToF(rkcg->rkcg_rebalance_rejoin));

        switch (rkcg->rkcg_join_state) {
        case RD_KAFKA_CGRP_JOIN_STATE_WAIT_UNASSIGN_TO_COMPLETE:
                rd_kafka_cgrp_unassign_done(rkcg);
                break;

        case RD_KAFKA_CGRP_JOIN_STATE_WAIT_INCR_UNASSIGN_TO_COMPLETE:
                rd_kafka_cgrp_incr_unassign_done(rkcg);
                break;

        case RD_KAFKA_CGRP_JOIN_STATE_STEADY:
                /* If an updated/next subscription is available, schedule it. */
                if (rd_kafka_trigger_waiting_subscribe_maybe(rkcg))
                        break;

                if (rkcg->rkcg_rebalance_rejoin) {
                        rkcg->rkcg_rebalance_rejoin = rd_false;

                        /* Skip the join backoff */
                        rd_interval_reset(&rkcg->rkcg_join_intvl);

                        rd_kafka_cgrp_rejoin(
                            rkcg,
                            "rejoining group to redistribute "
                            "previously owned partitions to other "
                            "group members");
                        break;
                }

                /* FALLTHRU */

        case RD_KAFKA_CGRP_JOIN_STATE_INIT:
                /* Check if cgrp is trying to terminate, which is safe to do
                 * in these two states. Otherwise we'll need to wait for
                 * the current state to decommission. */
                rd_kafka_cgrp_try_terminate(rkcg);
                break;

        default:
                break;
        }
}



/**
 * @brief Remove existing assignment.
 */
static rd_kafka_error_t *rd_kafka_cgrp_unassign(rd_kafka_cgrp_t *rkcg) {

        rd_kafka_assignment_clear(rkcg->rkcg_rk);

        if (rkcg->rkcg_join_state ==
            RD_KAFKA_CGRP_JOIN_STATE_WAIT_UNASSIGN_CALL) {
                rd_kafka_assignment_resume(rkcg->rkcg_rk, "unassign called");
                rd_kafka_cgrp_set_join_state(
                    rkcg, RD_KAFKA_CGRP_JOIN_STATE_WAIT_UNASSIGN_TO_COMPLETE);
        }

        rd_kafka_cgrp_assignment_clear_lost(rkcg, "unassign() called");

        return NULL;
}


/**
 * @brief Set new atomic partition assignment
 *        May update \p assignment but will not hold on to it.
 *
 * @returns NULL on success or an error if a fatal error has been raised.
 */
static rd_kafka_error_t *
rd_kafka_cgrp_assign(rd_kafka_cgrp_t *rkcg,
                     rd_kafka_topic_partition_list_t *assignment) {
        rd_kafka_error_t *error;

        rd_kafka_dbg(rkcg->rkcg_rk, CGRP | RD_KAFKA_DBG_CONSUMER, "ASSIGN",
                     "Group \"%s\": new assignment of %d partition(s) "
                     "in join-state %s",
                     rkcg->rkcg_group_id->str, assignment ? assignment->cnt : 0,
                     rd_kafka_cgrp_join_state_names[rkcg->rkcg_join_state]);

        /* Clear existing assignment, if any, and serve its removals. */
        if (rd_kafka_assignment_clear(rkcg->rkcg_rk))
                rd_kafka_assignment_serve(rkcg->rkcg_rk);

        error = rd_kafka_assignment_add(rkcg->rkcg_rk, assignment);
        if (error)
                return error;

        rd_kafka_cgrp_assignment_clear_lost(rkcg, "assign() called");

        if (rkcg->rkcg_join_state ==
            RD_KAFKA_CGRP_JOIN_STATE_WAIT_ASSIGN_CALL) {
                rd_kafka_assignment_resume(rkcg->rkcg_rk, "assign called");
                rd_kafka_cgrp_set_join_state(rkcg,
                                             RD_KAFKA_CGRP_JOIN_STATE_STEADY);

                if (rkcg->rkcg_subscription) {
                        /* If using subscribe(), start a timer to enforce
                         * `max.poll.interval.ms`.
                         * Instead of restarting the timer on each ...poll()
                         * call, which would be costly (once per message),
                         * set up an intervalled timer that checks a timestamp
                         * (that is updated on ..poll()).
                         * The timer interval is 2 hz. */
                        rd_kafka_timer_start(
                            &rkcg->rkcg_rk->rk_timers,
                            &rkcg->rkcg_max_poll_interval_tmr,
                            500 * 1000ll /* 500ms */,
                            rd_kafka_cgrp_max_poll_interval_check_tmr_cb, rkcg);
                }
        }

        return NULL;
}



/**
 * @brief Construct a typed map from list \p rktparlist with key corresponding
 *        to each element in the list and value NULL.
 *
 * @remark \p rktparlist may be NULL.
 */
static map_toppar_member_info_t *rd_kafka_toppar_list_to_toppar_member_info_map(
    rd_kafka_topic_partition_list_t *rktparlist) {
        map_toppar_member_info_t *map = rd_calloc(1, sizeof(*map));
        const rd_kafka_topic_partition_t *rktpar;

        RD_MAP_INIT(map, rktparlist ? rktparlist->cnt : 0,
                    rd_kafka_topic_partition_cmp, rd_kafka_topic_partition_hash,
                    rd_kafka_topic_partition_destroy_free,
                    PartitionMemberInfo_free);

        if (!rktparlist)
                return map;

        RD_KAFKA_TPLIST_FOREACH(rktpar, rktparlist)
        RD_MAP_SET(map, rd_kafka_topic_partition_copy(rktpar),
                   PartitionMemberInfo_new(NULL, rd_false));

        return map;
}


/**
 * @brief Construct a toppar list from map \p map with elements corresponding
 *        to the keys of \p map.
 */
static rd_kafka_topic_partition_list_t *
rd_kafka_toppar_member_info_map_to_list(map_toppar_member_info_t *map) {
        const rd_kafka_topic_partition_t *k;
        rd_kafka_topic_partition_list_t *list =
            rd_kafka_topic_partition_list_new((int)RD_MAP_CNT(map));

        RD_MAP_FOREACH_KEY(k, map) {
                rd_kafka_topic_partition_list_add(list, k->topic, k->partition);
        }

        return list;
}


/**
 * @brief Handle a rebalance-triggered partition assignment
 *        (COOPERATIVE case).
 */
static void rd_kafka_cgrp_handle_assignment_cooperative(
    rd_kafka_cgrp_t *rkcg,
    rd_kafka_topic_partition_list_t *assignment) {
        map_toppar_member_info_t *new_assignment_set;
        map_toppar_member_info_t *old_assignment_set;
        map_toppar_member_info_t *newly_added_set;
        map_toppar_member_info_t *revoked_set;
        rd_kafka_topic_partition_list_t *newly_added;
        rd_kafka_topic_partition_list_t *revoked;

        new_assignment_set =
            rd_kafka_toppar_list_to_toppar_member_info_map(assignment);

        old_assignment_set = rd_kafka_toppar_list_to_toppar_member_info_map(
            rkcg->rkcg_group_assignment);

        newly_added_set = rd_kafka_member_partitions_subtract(
            new_assignment_set, old_assignment_set);
        revoked_set = rd_kafka_member_partitions_subtract(old_assignment_set,
                                                          new_assignment_set);

        newly_added = rd_kafka_toppar_member_info_map_to_list(newly_added_set);
        revoked     = rd_kafka_toppar_member_info_map_to_list(revoked_set);

        rd_kafka_dbg(rkcg->rkcg_rk, CGRP, "COOPASSIGN",
                     "Group \"%s\": incremental assignment: %d newly added, "
                     "%d revoked partitions based on assignment of %d "
                     "partitions",
                     rkcg->rkcg_group_id->str, newly_added->cnt, revoked->cnt,
                     assignment->cnt);

        if (revoked->cnt > 0) {
                /* Setting rkcg_incr_assignment causes a follow on incremental
                 * assign rebalance op after completion of this incremental
                 * unassign op. */

                rkcg->rkcg_rebalance_incr_assignment = newly_added;
                newly_added                          = NULL;

                rd_kafka_rebalance_op_incr(rkcg,
                                           RD_KAFKA_RESP_ERR__REVOKE_PARTITIONS,
                                           revoked, rd_false /*no rejoin
                                            following unassign*/
                                           ,
                                           "sync group revoke");

        } else {
                /* There are no revoked partitions - trigger the assign
                 * rebalance op, and flag that the group does not need
                 * to be re-joined */

                rd_kafka_rebalance_op_incr(
                    rkcg, RD_KAFKA_RESP_ERR__ASSIGN_PARTITIONS, newly_added,
                    rd_false /*no rejoin following assign*/,
                    "sync group assign");
        }

        if (newly_added)
                rd_kafka_topic_partition_list_destroy(newly_added);
        rd_kafka_topic_partition_list_destroy(revoked);
        RD_MAP_DESTROY_AND_FREE(revoked_set);
        RD_MAP_DESTROY_AND_FREE(newly_added_set);
        RD_MAP_DESTROY_AND_FREE(old_assignment_set);
        RD_MAP_DESTROY_AND_FREE(new_assignment_set);
}


/**
 * @brief Sets or clears the group's partition assignment for our consumer.
 *
 * Will replace the current group assignment, if any.
 */
static void rd_kafka_cgrp_group_assignment_set(
    rd_kafka_cgrp_t *rkcg,
    const rd_kafka_topic_partition_list_t *partitions) {

        if (rkcg->rkcg_group_assignment)
                rd_kafka_topic_partition_list_destroy(
                    rkcg->rkcg_group_assignment);

        if (partitions) {
                rkcg->rkcg_group_assignment =
                    rd_kafka_topic_partition_list_copy(partitions);
                rd_kafka_topic_partition_list_sort_by_topic(
                    rkcg->rkcg_group_assignment);
                rd_kafka_dbg(rkcg->rkcg_rk, CGRP, "ASSIGNMENT",
                             "Group \"%s\": setting group assignment to %d "
                             "partition(s)",
                             rkcg->rkcg_group_id->str,
                             rkcg->rkcg_group_assignment->cnt);

        } else {
                rd_kafka_dbg(rkcg->rkcg_rk, CGRP, "ASSIGNMENT",
                             "Group \"%s\": clearing group assignment",
                             rkcg->rkcg_group_id->str);
                rkcg->rkcg_group_assignment = NULL;
        }

        rd_kafka_wrlock(rkcg->rkcg_rk);
        rkcg->rkcg_c.assignment_size =
            rkcg->rkcg_group_assignment ? rkcg->rkcg_group_assignment->cnt : 0;
        rd_kafka_wrunlock(rkcg->rkcg_rk);

        if (rkcg->rkcg_group_assignment)
                rd_kafka_topic_partition_list_log(
                    rkcg->rkcg_rk, "GRPASSIGNMENT", RD_KAFKA_DBG_CGRP,
                    rkcg->rkcg_group_assignment);
}


/**
 * @brief Adds or removes \p partitions from the current group assignment.
 *
 * @param add Whether to add or remove the partitions.
 *
 * @remark The added partitions must not already be on the group assignment,
 *         and the removed partitions must be on the group assignment.
 *
 * To be used with incremental rebalancing.
 *
 */
static void rd_kafka_cgrp_group_assignment_modify(
    rd_kafka_cgrp_t *rkcg,
    rd_bool_t add,
    const rd_kafka_topic_partition_list_t *partitions) {
        const rd_kafka_topic_partition_t *rktpar;
        int precnt;
        rd_kafka_dbg(
            rkcg->rkcg_rk, CGRP, "ASSIGNMENT",
            "Group \"%s\": %d partition(s) being %s group assignment "
            "of %d partition(s)",
            rkcg->rkcg_group_id->str, partitions->cnt,
            add ? "added to" : "removed from",
            rkcg->rkcg_group_assignment ? rkcg->rkcg_group_assignment->cnt : 0);

        if (partitions == rkcg->rkcg_group_assignment) {
                /* \p partitions is the actual assignment, which
                 * must mean it is all to be removed.
                 * Short-cut directly to set(NULL). */
                rd_assert(!add);
                rd_kafka_cgrp_group_assignment_set(rkcg, NULL);
                return;
        }

        if (add && (!rkcg->rkcg_group_assignment ||
                    rkcg->rkcg_group_assignment->cnt == 0)) {
                /* Adding to an empty assignment is a set operation. */
                rd_kafka_cgrp_group_assignment_set(rkcg, partitions);
                return;
        }

        if (!add) {
                /* Removing from an empty assignment is illegal. */
                rd_assert(rkcg->rkcg_group_assignment != NULL &&
                          rkcg->rkcg_group_assignment->cnt > 0);
        }


        precnt = rkcg->rkcg_group_assignment->cnt;
        RD_KAFKA_TPLIST_FOREACH(rktpar, partitions) {
                int idx;

                idx = rd_kafka_topic_partition_list_find_idx(
                    rkcg->rkcg_group_assignment, rktpar->topic,
                    rktpar->partition);

                if (add) {
                        rd_assert(idx == -1);

                        rd_kafka_topic_partition_list_add_copy(
                            rkcg->rkcg_group_assignment, rktpar);

                } else {
                        rd_assert(idx != -1);

                        rd_kafka_topic_partition_list_del_by_idx(
                            rkcg->rkcg_group_assignment, idx);
                }
        }

        if (add)
                rd_assert(precnt + partitions->cnt ==
                          rkcg->rkcg_group_assignment->cnt);
        else
                rd_assert(precnt - partitions->cnt ==
                          rkcg->rkcg_group_assignment->cnt);

        if (rkcg->rkcg_group_assignment->cnt == 0) {
                rd_kafka_topic_partition_list_destroy(
                    rkcg->rkcg_group_assignment);
                rkcg->rkcg_group_assignment = NULL;

        } else if (add)
                rd_kafka_topic_partition_list_sort_by_topic(
                    rkcg->rkcg_group_assignment);

        rd_kafka_wrlock(rkcg->rkcg_rk);
        rkcg->rkcg_c.assignment_size =
            rkcg->rkcg_group_assignment ? rkcg->rkcg_group_assignment->cnt : 0;
        rd_kafka_wrunlock(rkcg->rkcg_rk);

        if (rkcg->rkcg_group_assignment)
                rd_kafka_topic_partition_list_log(
                    rkcg->rkcg_rk, "GRPASSIGNMENT", RD_KAFKA_DBG_CGRP,
                    rkcg->rkcg_group_assignment);
}


/**
 * @brief Handle a rebalance-triggered partition assignment.
 *
 *        If a rebalance_cb has been registered we enqueue an op for the app
 *        and let the app perform the actual assign() call. Otherwise we
 *        assign() directly from here.
 *
 *        This provides the most flexibility, allowing the app to perform any
 *        operation it seem fit (e.g., offset writes or reads) before actually
 *        updating the assign():ment.
 */
static void
rd_kafka_cgrp_handle_assignment(rd_kafka_cgrp_t *rkcg,
                                rd_kafka_topic_partition_list_t *assignment) {

        if (rd_kafka_cgrp_rebalance_protocol(rkcg) ==
            RD_KAFKA_REBALANCE_PROTOCOL_COOPERATIVE) {
                rd_kafka_cgrp_handle_assignment_cooperative(rkcg, assignment);
        } else {

                rd_kafka_rebalance_op(rkcg,
                                      RD_KAFKA_RESP_ERR__ASSIGN_PARTITIONS,
                                      assignment, "new assignment");
        }
}


/**
 * Clean up any group-leader related resources.
 *
 * Locality: cgrp thread
 */
static void rd_kafka_cgrp_group_leader_reset(rd_kafka_cgrp_t *rkcg,
                                             const char *reason) {
        rd_kafka_dbg(rkcg->rkcg_rk, CGRP, "GRPLEADER",
                     "Group \"%.*s\": resetting group leader info: %s",
                     RD_KAFKAP_STR_PR(rkcg->rkcg_group_id), reason);

        if (rkcg->rkcg_group_leader.members) {
                int i;

                for (i = 0; i < rkcg->rkcg_group_leader.member_cnt; i++)
                        rd_kafka_group_member_clear(
                            &rkcg->rkcg_group_leader.members[i]);
                rkcg->rkcg_group_leader.member_cnt = 0;
                rd_free(rkcg->rkcg_group_leader.members);
                rkcg->rkcg_group_leader.members = NULL;
        }
}


/**
 * @brief React to a RD_KAFKA_RESP_ERR_REBALANCE_IN_PROGRESS broker response.
 */
static void rd_kafka_cgrp_group_is_rebalancing(rd_kafka_cgrp_t *rkcg) {

        if (rd_kafka_cgrp_rebalance_protocol(rkcg) ==
            RD_KAFKA_REBALANCE_PROTOCOL_EAGER) {
                rd_kafka_cgrp_revoke_all_rejoin_maybe(rkcg, rd_false /*lost*/,
                                                      rd_false /*initiating*/,
                                                      "rebalance in progress");
                return;
        }


        /* In the COOPERATIVE case, simply rejoin the group
         * - partitions are unassigned on SyncGroup response,
         * not prior to JoinGroup as with the EAGER case. */

        if (RD_KAFKA_CGRP_REBALANCING(rkcg)) {
                rd_kafka_dbg(
                    rkcg->rkcg_rk, CONSUMER | RD_KAFKA_DBG_CGRP, "REBALANCE",
                    "Group \"%.*s\": skipping "
                    "COOPERATIVE rebalance in state %s "
                    "(join-state %s)%s%s%s",
                    RD_KAFKAP_STR_PR(rkcg->rkcg_group_id),
                    rd_kafka_cgrp_state_names[rkcg->rkcg_state],
                    rd_kafka_cgrp_join_state_names[rkcg->rkcg_join_state],
                    RD_KAFKA_CGRP_WAIT_ASSIGN_CALL(rkcg)
                        ? " (awaiting assign call)"
                        : "",
                    (rkcg->rkcg_rebalance_incr_assignment != NULL)
                        ? " (incremental assignment pending)"
                        : "",
                    rkcg->rkcg_rebalance_rejoin ? " (rebalance rejoin)" : "");
                return;
        }

        rd_kafka_cgrp_rejoin(rkcg, "Group is rebalancing");
}



/**
 * @brief Triggers the application rebalance callback if required to
 *        revoke partitions, and transition to INIT state for (eventual)
 *        rejoin. Does nothing if a rebalance workflow is already in
 *        progress
 */
static void rd_kafka_cgrp_revoke_all_rejoin_maybe(rd_kafka_cgrp_t *rkcg,
                                                  rd_bool_t assignment_lost,
                                                  rd_bool_t initiating,
                                                  const char *reason) {
        if (RD_KAFKA_CGRP_REBALANCING(rkcg)) {
                rd_kafka_dbg(
                    rkcg->rkcg_rk, CONSUMER | RD_KAFKA_DBG_CGRP, "REBALANCE",
                    "Group \"%.*s\": rebalance (%s) "
                    "already in progress, skipping in state %s "
                    "(join-state %s) with %d assigned partition(s)%s%s%s: "
                    "%s",
                    RD_KAFKAP_STR_PR(rkcg->rkcg_group_id),
                    rd_kafka_rebalance_protocol2str(
                        rd_kafka_cgrp_rebalance_protocol(rkcg)),
                    rd_kafka_cgrp_state_names[rkcg->rkcg_state],
                    rd_kafka_cgrp_join_state_names[rkcg->rkcg_join_state],
                    rkcg->rkcg_group_assignment
                        ? rkcg->rkcg_group_assignment->cnt
                        : 0,
                    assignment_lost ? " (lost)" : "",
                    rkcg->rkcg_rebalance_incr_assignment
                        ? ", incremental assignment in progress"
                        : "",
                    rkcg->rkcg_rebalance_rejoin ? ", rejoin on rebalance" : "",
                    reason);
                return;
        }

        rd_kafka_cgrp_revoke_all_rejoin(rkcg, assignment_lost, initiating,
                                        reason);
}


/**
 * @brief Triggers the application rebalance callback if required to
 *        revoke partitions, and transition to INIT state for (eventual)
 *        rejoin.
 */
static void rd_kafka_cgrp_revoke_all_rejoin(rd_kafka_cgrp_t *rkcg,
                                            rd_bool_t assignment_lost,
                                            rd_bool_t initiating,
                                            const char *reason) {

        rd_kafka_rebalance_protocol_t protocol =
            rd_kafka_cgrp_rebalance_protocol(rkcg);

        rd_bool_t terminating =
            unlikely(rkcg->rkcg_flags & RD_KAFKA_CGRP_F_TERMINATE);


        rd_kafka_dbg(
            rkcg->rkcg_rk, CONSUMER | RD_KAFKA_DBG_CGRP, "REBALANCE",
            "Group \"%.*s\" %s (%s) in state %s (join-state %s) "
            "with %d assigned partition(s)%s: %s",
            RD_KAFKAP_STR_PR(rkcg->rkcg_group_id),
            initiating ? "initiating rebalance" : "is rebalancing",
            rd_kafka_rebalance_protocol2str(protocol),
            rd_kafka_cgrp_state_names[rkcg->rkcg_state],
            rd_kafka_cgrp_join_state_names[rkcg->rkcg_join_state],
            rkcg->rkcg_group_assignment ? rkcg->rkcg_group_assignment->cnt : 0,
            assignment_lost ? " (lost)" : "", reason);

        rd_snprintf(rkcg->rkcg_c.rebalance_reason,
                    sizeof(rkcg->rkcg_c.rebalance_reason), "%s", reason);


        if (protocol == RD_KAFKA_REBALANCE_PROTOCOL_EAGER ||
            protocol == RD_KAFKA_REBALANCE_PROTOCOL_NONE) {
                /* EAGER case (or initial subscribe) - revoke partitions which
                 * will be followed by rejoin, if required. */

                if (assignment_lost)
                        rd_kafka_cgrp_assignment_set_lost(
                            rkcg, "%s: revoking assignment and rejoining",
                            reason);

                /* Schedule application rebalance op if there is an existing
                 * assignment (albeit perhaps empty) and there is no
                 * outstanding rebalance op in progress. */
                if (rkcg->rkcg_group_assignment &&
                    !RD_KAFKA_CGRP_WAIT_ASSIGN_CALL(rkcg)) {
                        rd_kafka_rebalance_op(
                            rkcg, RD_KAFKA_RESP_ERR__REVOKE_PARTITIONS,
                            rkcg->rkcg_group_assignment, reason);
                } else {
                        /* Skip the join backoff */
                        rd_interval_reset(&rkcg->rkcg_join_intvl);

                        rd_kafka_cgrp_rejoin(rkcg, "%s", reason);
                }

                return;
        }


        /* COOPERATIVE case. */

        /* All partitions should never be revoked unless terminating, leaving
         * the group, or on assignment lost. Another scenario represents a
         * logic error. Fail fast in this case. */
        if (!(terminating || assignment_lost ||
              (rkcg->rkcg_flags & RD_KAFKA_CGRP_F_LEAVE_ON_UNASSIGN_DONE))) {
                rd_kafka_log(rkcg->rkcg_rk, LOG_ERR, "REBALANCE",
                             "Group \"%s\": unexpected instruction to revoke "
                             "current assignment and rebalance "
                             "(terminating=%d, assignment_lost=%d, "
                             "LEAVE_ON_UNASSIGN_DONE=%d)",
                             rkcg->rkcg_group_id->str, terminating,
                             assignment_lost,
                             (rkcg->rkcg_flags &
                              RD_KAFKA_CGRP_F_LEAVE_ON_UNASSIGN_DONE));
                rd_dassert(!*"BUG: unexpected instruction to revoke "
                           "current assignment and rebalance");
        }

        if (rkcg->rkcg_group_assignment &&
            rkcg->rkcg_group_assignment->cnt > 0) {
                if (assignment_lost)
                        rd_kafka_cgrp_assignment_set_lost(
                            rkcg,
                            "%s: revoking incremental assignment "
                            "and rejoining",
                            reason);

                rd_kafka_dbg(rkcg->rkcg_rk, CONSUMER | RD_KAFKA_DBG_CGRP,
                             "REBALANCE",
                             "Group \"%.*s\": revoking "
                             "all %d partition(s)%s%s",
                             RD_KAFKAP_STR_PR(rkcg->rkcg_group_id),
                             rkcg->rkcg_group_assignment->cnt,
                             terminating ? " (terminating)" : "",
                             assignment_lost ? " (assignment lost)" : "");

                rd_kafka_rebalance_op_incr(
                    rkcg, RD_KAFKA_RESP_ERR__REVOKE_PARTITIONS,
                    rkcg->rkcg_group_assignment,
                    terminating ? rd_false : rd_true /*rejoin*/, reason);

                return;
        }

        if (terminating) {
                /* If terminating, then don't rejoin group. */
                rd_kafka_dbg(rkcg->rkcg_rk, CONSUMER | RD_KAFKA_DBG_CGRP,
                             "REBALANCE",
                             "Group \"%.*s\": consumer is "
                             "terminating, skipping rejoin",
                             RD_KAFKAP_STR_PR(rkcg->rkcg_group_id));
                return;
        }

        rd_kafka_cgrp_rejoin(rkcg, "Current assignment is empty");
}


/**
 * @brief `max.poll.interval.ms` enforcement check timer.
 *
 * @locality rdkafka main thread
 * @locks none
 */
static void
rd_kafka_cgrp_max_poll_interval_check_tmr_cb(rd_kafka_timers_t *rkts,
                                             void *arg) {
        rd_kafka_cgrp_t *rkcg = arg;
        rd_kafka_t *rk        = rkcg->rkcg_rk;
        int exceeded;

        exceeded = rd_kafka_max_poll_exceeded(rk);

        if (likely(!exceeded))
                return;

        rd_kafka_log(rk, LOG_WARNING, "MAXPOLL",
                     "Application maximum poll interval (%dms) "
                     "exceeded by %dms "
                     "(adjust max.poll.interval.ms for "
                     "long-running message processing): "
                     "leaving group",
                     rk->rk_conf.max_poll_interval_ms, exceeded);

        rd_kafka_consumer_err(rkcg->rkcg_q, RD_KAFKA_NODEID_UA,
                              RD_KAFKA_RESP_ERR__MAX_POLL_EXCEEDED, 0, NULL,
                              NULL, RD_KAFKA_OFFSET_INVALID,
                              "Application maximum poll interval (%dms) "
                              "exceeded by %dms",
                              rk->rk_conf.max_poll_interval_ms, exceeded);

        rkcg->rkcg_flags |= RD_KAFKA_CGRP_F_MAX_POLL_EXCEEDED;

        rd_kafka_timer_stop(rkts, &rkcg->rkcg_max_poll_interval_tmr,
                            1 /*lock*/);

        /* Leave the group before calling rebalance since the standard leave
         * will be triggered first after the rebalance callback has been served.
         * But since the application is blocked still doing processing
         * that leave will be further delayed.
         *
         * KIP-345: static group members should continue to respect
         * `max.poll.interval.ms` but should not send a LeaveGroupRequest.
         */
        if (!RD_KAFKA_CGRP_IS_STATIC_MEMBER(rkcg))
                rd_kafka_cgrp_leave(rkcg);

        /* Timing out or leaving the group invalidates the member id, reset it
         * now to avoid an ERR_UNKNOWN_MEMBER_ID on the next join. */
        rd_kafka_cgrp_set_member_id(rkcg, "");

        /* Trigger rebalance */
        rd_kafka_cgrp_revoke_all_rejoin_maybe(rkcg, rd_true /*lost*/,
                                              rd_true /*initiating*/,
                                              "max.poll.interval.ms exceeded");
}


/**
 * @brief Generate consumer errors for each topic in the list.
 *
 * Also replaces the list of last reported topic errors so that repeated
 * errors are silenced.
 *
 * @param errored Errored topics.
 * @param error_prefix Error message prefix.
 *
 * @remark Assumes ownership of \p errored.
 */
static void rd_kafka_propagate_consumer_topic_errors(
    rd_kafka_cgrp_t *rkcg,
    rd_kafka_topic_partition_list_t *errored,
    const char *error_prefix) {
        int i;

        for (i = 0; i < errored->cnt; i++) {
                rd_kafka_topic_partition_t *topic = &errored->elems[i];
                rd_kafka_topic_partition_t *prev;

                rd_assert(topic->err);

                /* Normalize error codes, unknown topic may be
                 * reported by the broker, or the lack of a topic in
                 * metadata response is figured out by the client.
                 * Make sure the application only sees one error code
                 * for both these cases. */
                if (topic->err == RD_KAFKA_RESP_ERR__UNKNOWN_TOPIC)
                        topic->err = RD_KAFKA_RESP_ERR_UNKNOWN_TOPIC_OR_PART;

                /* Check if this topic errored previously */
                prev = rd_kafka_topic_partition_list_find(
                    rkcg->rkcg_errored_topics, topic->topic,
                    RD_KAFKA_PARTITION_UA);

                if (prev && prev->err == topic->err)
                        continue; /* This topic already reported same error */

                rd_kafka_dbg(rkcg->rkcg_rk, CONSUMER | RD_KAFKA_DBG_TOPIC,
                             "TOPICERR", "%s: %s: %s", error_prefix,
                             topic->topic, rd_kafka_err2str(topic->err));

                /* Send consumer error to application */
                rd_kafka_consumer_err(
                    rkcg->rkcg_q, RD_KAFKA_NODEID_UA, topic->err, 0,
                    topic->topic, NULL, RD_KAFKA_OFFSET_INVALID, "%s: %s: %s",
                    error_prefix, topic->topic, rd_kafka_err2str(topic->err));
        }

        rd_kafka_topic_partition_list_destroy(rkcg->rkcg_errored_topics);
        rkcg->rkcg_errored_topics = errored;
}


/**
 * @brief Work out the topics currently subscribed to that do not
 *        match any pattern in \p subscription.
 */
static rd_kafka_topic_partition_list_t *rd_kafka_cgrp_get_unsubscribing_topics(
    rd_kafka_cgrp_t *rkcg,
    rd_kafka_topic_partition_list_t *subscription) {
        int i;
        rd_kafka_topic_partition_list_t *result;

        result = rd_kafka_topic_partition_list_new(
            rkcg->rkcg_subscribed_topics->rl_cnt);

        /* TODO: Something that isn't O(N*M) */
        for (i = 0; i < rkcg->rkcg_subscribed_topics->rl_cnt; i++) {
                int j;
                const char *topic =
                    ((rd_kafka_topic_info_t *)
                         rkcg->rkcg_subscribed_topics->rl_elems[i])
                        ->topic;

                for (j = 0; j < subscription->cnt; j++) {
                        const char *pattern = subscription->elems[j].topic;
                        if (rd_kafka_topic_match(rkcg->rkcg_rk, pattern,
                                                 topic)) {
                                break;
                        }
                }

                if (j == subscription->cnt)
                        rd_kafka_topic_partition_list_add(
                            result, topic, RD_KAFKA_PARTITION_UA);
        }

        if (result->cnt == 0) {
                rd_kafka_topic_partition_list_destroy(result);
                return NULL;
        }

        return result;
}


/**
 * @brief Determine the partitions to revoke, given the topics being
 *        unassigned.
 */
static rd_kafka_topic_partition_list_t *
rd_kafka_cgrp_calculate_subscribe_revoking_partitions(
    rd_kafka_cgrp_t *rkcg,
    const rd_kafka_topic_partition_list_t *unsubscribing) {
        rd_kafka_topic_partition_list_t *revoking;
        const rd_kafka_topic_partition_t *rktpar;

        if (!unsubscribing)
                return NULL;

        if (!rkcg->rkcg_group_assignment ||
            rkcg->rkcg_group_assignment->cnt == 0)
                return NULL;

        revoking =
            rd_kafka_topic_partition_list_new(rkcg->rkcg_group_assignment->cnt);

        /* TODO: Something that isn't O(N*M). */
        RD_KAFKA_TPLIST_FOREACH(rktpar, unsubscribing) {
                const rd_kafka_topic_partition_t *assigned;

                RD_KAFKA_TPLIST_FOREACH(assigned, rkcg->rkcg_group_assignment) {
                        if (!strcmp(assigned->topic, rktpar->topic)) {
                                rd_kafka_topic_partition_list_add(
                                    revoking, assigned->topic,
                                    assigned->partition);
                                continue;
                        }
                }
        }

        if (revoking->cnt == 0) {
                rd_kafka_topic_partition_list_destroy(revoking);
                revoking = NULL;
        }

        return revoking;
}


/**
 * @brief Handle a new subscription that is modifying an existing subscription
 *        in the COOPERATIVE case.
 *
 * @remark Assumes ownership of \p rktparlist.
 */
static rd_kafka_resp_err_t
rd_kafka_cgrp_modify_subscription(rd_kafka_cgrp_t *rkcg,
                                  rd_kafka_topic_partition_list_t *rktparlist) {
        rd_kafka_topic_partition_list_t *unsubscribing_topics;
        rd_kafka_topic_partition_list_t *revoking;
        rd_list_t *tinfos;
        rd_kafka_topic_partition_list_t *errored;
        int metadata_age;
        int old_cnt = rkcg->rkcg_subscription->cnt;

        rkcg->rkcg_flags &= ~RD_KAFKA_CGRP_F_WILDCARD_SUBSCRIPTION;

        if (rd_kafka_topic_partition_list_regex_cnt(rktparlist) > 0)
                rkcg->rkcg_flags |= RD_KAFKA_CGRP_F_WILDCARD_SUBSCRIPTION;

        /* Topics in rkcg_subscribed_topics that don't match any pattern in
           the new subscription. */
        unsubscribing_topics =
            rd_kafka_cgrp_get_unsubscribing_topics(rkcg, rktparlist);

        /* Currently assigned topic partitions that are no longer desired. */
        revoking = rd_kafka_cgrp_calculate_subscribe_revoking_partitions(
            rkcg, unsubscribing_topics);

        rd_kafka_topic_partition_list_destroy(rkcg->rkcg_subscription);
        rkcg->rkcg_subscription = rktparlist;

        if (rd_kafka_cgrp_metadata_refresh(rkcg, &metadata_age,
                                           "modify subscription") == 1) {
                rd_kafka_dbg(rkcg->rkcg_rk, CGRP | RD_KAFKA_DBG_CONSUMER,
                             "MODSUB",
                             "Group \"%.*s\": postponing join until "
                             "up-to-date metadata is available",
                             RD_KAFKAP_STR_PR(rkcg->rkcg_group_id));

                rd_assert(
                    rkcg->rkcg_join_state == RD_KAFKA_CGRP_JOIN_STATE_INIT ||
                    /* Possible via rd_kafka_cgrp_modify_subscription */
                    rkcg->rkcg_join_state == RD_KAFKA_CGRP_JOIN_STATE_STEADY);

                rd_kafka_cgrp_set_join_state(
                    rkcg, RD_KAFKA_CGRP_JOIN_STATE_WAIT_METADATA);


                /* Revoke/join will occur after metadata refresh completes */
                if (revoking)
                        rd_kafka_topic_partition_list_destroy(revoking);
                if (unsubscribing_topics)
                        rd_kafka_topic_partition_list_destroy(
                            unsubscribing_topics);

                return RD_KAFKA_RESP_ERR_NO_ERROR;
        }

        rd_kafka_dbg(rkcg->rkcg_rk, CGRP | RD_KAFKA_DBG_CONSUMER, "SUBSCRIBE",
                     "Group \"%.*s\": modifying subscription of size %d to "
                     "new subscription of size %d, removing %d topic(s), "
                     "revoking %d partition(s) (join-state %s)",
                     RD_KAFKAP_STR_PR(rkcg->rkcg_group_id), old_cnt,
                     rkcg->rkcg_subscription->cnt,
                     unsubscribing_topics ? unsubscribing_topics->cnt : 0,
                     revoking ? revoking->cnt : 0,
                     rd_kafka_cgrp_join_state_names[rkcg->rkcg_join_state]);

        if (unsubscribing_topics)
                rd_kafka_topic_partition_list_destroy(unsubscribing_topics);

        /* Create a list of the topics in metadata that matches the new
         * subscription */
        tinfos = rd_list_new(rkcg->rkcg_subscription->cnt,
                             (void *)rd_kafka_topic_info_destroy);

        /* Unmatched topics will be added to the errored list. */
        errored = rd_kafka_topic_partition_list_new(0);

        if (rkcg->rkcg_flags & RD_KAFKA_CGRP_F_WILDCARD_SUBSCRIPTION)
                rd_kafka_metadata_topic_match(rkcg->rkcg_rk, tinfos,
                                              rkcg->rkcg_subscription, errored);
        else
                rd_kafka_metadata_topic_filter(
                    rkcg->rkcg_rk, tinfos, rkcg->rkcg_subscription, errored);

        /* Propagate consumer errors for any non-existent or errored topics.
         * The function takes ownership of errored. */
        rd_kafka_propagate_consumer_topic_errors(
            rkcg, errored, "Subscribed topic not available");

        if (rd_kafka_cgrp_update_subscribed_topics(rkcg, tinfos) && !revoking) {
                rd_kafka_cgrp_rejoin(rkcg, "Subscription modified");
                return RD_KAFKA_RESP_ERR_NO_ERROR;
        }

        if (revoking) {
                rd_kafka_dbg(rkcg->rkcg_rk, CONSUMER | RD_KAFKA_DBG_CGRP,
                             "REBALANCE",
                             "Group \"%.*s\" revoking "
                             "%d of %d partition(s)",
                             RD_KAFKAP_STR_PR(rkcg->rkcg_group_id),
                             revoking->cnt, rkcg->rkcg_group_assignment->cnt);

                rd_kafka_rebalance_op_incr(
                    rkcg, RD_KAFKA_RESP_ERR__REVOKE_PARTITIONS, revoking,
                    rd_true /*rejoin*/, "subscribe");

                rd_kafka_topic_partition_list_destroy(revoking);
        }

        return RD_KAFKA_RESP_ERR_NO_ERROR;
}


/**
 * Remove existing topic subscription.
 */
static rd_kafka_resp_err_t rd_kafka_cgrp_unsubscribe(rd_kafka_cgrp_t *rkcg,
                                                     rd_bool_t leave_group) {

        rd_kafka_dbg(rkcg->rkcg_rk, CGRP, "UNSUBSCRIBE",
                     "Group \"%.*s\": unsubscribe from current %ssubscription "
                     "of size %d (leave group=%s, has joined=%s, %s, "
                     "join-state %s)",
                     RD_KAFKAP_STR_PR(rkcg->rkcg_group_id),
                     rkcg->rkcg_subscription ? "" : "unset ",
                     rkcg->rkcg_subscription ? rkcg->rkcg_subscription->cnt : 0,
                     RD_STR_ToF(leave_group),
                     RD_STR_ToF(RD_KAFKA_CGRP_HAS_JOINED(rkcg)),
                     rkcg->rkcg_member_id ? rkcg->rkcg_member_id->str : "n/a",
                     rd_kafka_cgrp_join_state_names[rkcg->rkcg_join_state]);

        rd_kafka_timer_stop(&rkcg->rkcg_rk->rk_timers,
                            &rkcg->rkcg_max_poll_interval_tmr, 1 /*lock*/);

        if (rkcg->rkcg_subscription) {
                rd_kafka_topic_partition_list_destroy(rkcg->rkcg_subscription);
                rkcg->rkcg_subscription = NULL;
        }

        rd_kafka_cgrp_update_subscribed_topics(rkcg, NULL);

        /*
         * Clean-up group leader duties, if any.
         */
        rd_kafka_cgrp_group_leader_reset(rkcg, "unsubscribe");

        if (leave_group && RD_KAFKA_CGRP_HAS_JOINED(rkcg))
                rkcg->rkcg_flags |= RD_KAFKA_CGRP_F_LEAVE_ON_UNASSIGN_DONE;

        /* FIXME: Why are we only revoking if !assignment_lost ? */
        if (!rd_kafka_cgrp_assignment_is_lost(rkcg))
                rd_kafka_cgrp_revoke_all_rejoin(rkcg, rd_false /*not lost*/,
                                                rd_true /*initiating*/,
                                                "unsubscribe");

        rkcg->rkcg_flags &= ~(RD_KAFKA_CGRP_F_SUBSCRIPTION |
                              RD_KAFKA_CGRP_F_WILDCARD_SUBSCRIPTION);

        return RD_KAFKA_RESP_ERR_NO_ERROR;
}


/**
 * Set new atomic topic subscription.
 */
static rd_kafka_resp_err_t
rd_kafka_cgrp_subscribe(rd_kafka_cgrp_t *rkcg,
                        rd_kafka_topic_partition_list_t *rktparlist) {

        rd_kafka_dbg(rkcg->rkcg_rk, CGRP | RD_KAFKA_DBG_CONSUMER, "SUBSCRIBE",
                     "Group \"%.*s\": subscribe to new %ssubscription "
                     "of %d topics (join-state %s)",
                     RD_KAFKAP_STR_PR(rkcg->rkcg_group_id),
                     rktparlist ? "" : "unset ",
                     rktparlist ? rktparlist->cnt : 0,
                     rd_kafka_cgrp_join_state_names[rkcg->rkcg_join_state]);

        if (rkcg->rkcg_rk->rk_conf.enabled_assignor_cnt == 0)
                return RD_KAFKA_RESP_ERR__INVALID_ARG;

        /* If the consumer has raised a fatal error treat all subscribes as
           unsubscribe */
        if (rd_kafka_fatal_error_code(rkcg->rkcg_rk)) {
                if (rkcg->rkcg_subscription)
                        rd_kafka_cgrp_unsubscribe(rkcg,
                                                  rd_true /*leave group*/);
                return RD_KAFKA_RESP_ERR__FATAL;
        }

        /* Clear any existing postponed subscribe. */
        if (rkcg->rkcg_next_subscription)
                rd_kafka_topic_partition_list_destroy_free(
                    rkcg->rkcg_next_subscription);
        rkcg->rkcg_next_subscription = NULL;
        rkcg->rkcg_next_unsubscribe  = rd_false;

        if (RD_KAFKA_CGRP_REBALANCING(rkcg)) {
                rd_kafka_dbg(
                    rkcg->rkcg_rk, CGRP | RD_KAFKA_DBG_CONSUMER, "SUBSCRIBE",
                    "Group \"%.*s\": postponing "
                    "subscribe until previous rebalance "
                    "completes (join-state %s)",
                    RD_KAFKAP_STR_PR(rkcg->rkcg_group_id),
                    rd_kafka_cgrp_join_state_names[rkcg->rkcg_join_state]);

                if (!rktparlist)
                        rkcg->rkcg_next_unsubscribe = rd_true;
                else
                        rkcg->rkcg_next_subscription = rktparlist;

                return RD_KAFKA_RESP_ERR_NO_ERROR;
        }

        if (rd_kafka_cgrp_rebalance_protocol(rkcg) ==
                RD_KAFKA_REBALANCE_PROTOCOL_COOPERATIVE &&
            rktparlist && rkcg->rkcg_subscription)
                return rd_kafka_cgrp_modify_subscription(rkcg, rktparlist);

        /* Remove existing subscription first */
        if (rkcg->rkcg_subscription)
                rd_kafka_cgrp_unsubscribe(
                    rkcg,
                    rktparlist
                        ? rd_false /* don't leave group if new subscription */
                        : rd_true /* leave group if no new subscription */);

        if (!rktparlist)
                return RD_KAFKA_RESP_ERR_NO_ERROR;

        rkcg->rkcg_flags |= RD_KAFKA_CGRP_F_SUBSCRIPTION;

        if (rd_kafka_topic_partition_list_regex_cnt(rktparlist) > 0)
                rkcg->rkcg_flags |= RD_KAFKA_CGRP_F_WILDCARD_SUBSCRIPTION;

        rkcg->rkcg_subscription = rktparlist;

        rd_kafka_cgrp_join(rkcg);

        return RD_KAFKA_RESP_ERR_NO_ERROR;
}



/**
 * Same as cgrp_terminate() but called from the cgrp/main thread upon receiving
 * the op 'rko' from cgrp_terminate().
 *
 * NOTE: Takes ownership of 'rko'
 *
 * Locality: main thread
 */
void rd_kafka_cgrp_terminate0(rd_kafka_cgrp_t *rkcg, rd_kafka_op_t *rko) {

        rd_kafka_assert(NULL, thrd_is_current(rkcg->rkcg_rk->rk_thread));

        rd_kafka_dbg(rkcg->rkcg_rk, CGRP, "CGRPTERM",
                     "Terminating group \"%.*s\" in state %s "
                     "with %d partition(s)",
                     RD_KAFKAP_STR_PR(rkcg->rkcg_group_id),
                     rd_kafka_cgrp_state_names[rkcg->rkcg_state],
                     rd_list_cnt(&rkcg->rkcg_toppars));

        if (unlikely(rkcg->rkcg_state == RD_KAFKA_CGRP_STATE_TERM ||
                     (rkcg->rkcg_flags & RD_KAFKA_CGRP_F_TERMINATE) ||
                     rkcg->rkcg_reply_rko != NULL)) {
                /* Already terminating or handling a previous terminate */
                if (rko) {
                        rd_kafka_q_t *rkq = rko->rko_replyq.q;
                        rko->rko_replyq.q = NULL;
                        rd_kafka_consumer_err(
                            rkq, RD_KAFKA_NODEID_UA,
                            RD_KAFKA_RESP_ERR__IN_PROGRESS,
                            rko->rko_replyq.version, NULL, NULL,
                            RD_KAFKA_OFFSET_INVALID, "Group is %s",
                            rkcg->rkcg_reply_rko ? "terminating"
                                                 : "terminated");
                        rd_kafka_q_destroy(rkq);
                        rd_kafka_op_destroy(rko);
                }
                return;
        }

        /* Mark for stopping, the actual state transition
         * is performed when all toppars have left. */
        rkcg->rkcg_flags |= RD_KAFKA_CGRP_F_TERMINATE;
        rkcg->rkcg_ts_terminate = rd_clock();
        rkcg->rkcg_reply_rko    = rko;

        if (rkcg->rkcg_flags & RD_KAFKA_CGRP_F_SUBSCRIPTION)
                rd_kafka_cgrp_unsubscribe(
                    rkcg,
                    /* Leave group if this is a controlled shutdown */
                    !rd_kafka_destroy_flags_no_consumer_close(rkcg->rkcg_rk));

        /* Reset the wait-for-LeaveGroup flag if there is an outstanding
         * LeaveGroupRequest being waited on (from a prior unsubscribe), but
         * the destroy flags have NO_CONSUMER_CLOSE set, which calls
         * for immediate termination. */
        if (rd_kafka_destroy_flags_no_consumer_close(rkcg->rkcg_rk))
                rkcg->rkcg_flags &= ~RD_KAFKA_CGRP_F_WAIT_LEAVE;

        /* If there's an oustanding rebalance which has not yet been
         * served by the application it will be served from consumer_close().
         * If the instance is being terminated with NO_CONSUMER_CLOSE we
         * trigger unassign directly to avoid stalling on rebalance callback
         * queues that are no longer served by the application. */
        if (!RD_KAFKA_CGRP_WAIT_ASSIGN_CALL(rkcg) ||
            rd_kafka_destroy_flags_no_consumer_close(rkcg->rkcg_rk))
                rd_kafka_cgrp_unassign(rkcg);

        /* Serve assignment so it can start to decommission */
        rd_kafka_assignment_serve(rkcg->rkcg_rk);

        /* Try to terminate right away if all preconditions are met. */
        rd_kafka_cgrp_try_terminate(rkcg);
}


/**
 * Terminate and decommission a cgrp asynchronously.
 *
 * Locality: any thread
 */
void rd_kafka_cgrp_terminate(rd_kafka_cgrp_t *rkcg, rd_kafka_replyq_t replyq) {
        rd_kafka_assert(NULL, !thrd_is_current(rkcg->rkcg_rk->rk_thread));
        rd_kafka_cgrp_op(rkcg, NULL, replyq, RD_KAFKA_OP_TERMINATE, 0);
}


struct _op_timeout_offset_commit {
        rd_ts_t now;
        rd_kafka_t *rk;
        rd_list_t expired;
};

/**
 * q_filter callback for expiring OFFSET_COMMIT timeouts.
 */
static int rd_kafka_op_offset_commit_timeout_check(rd_kafka_q_t *rkq,
                                                   rd_kafka_op_t *rko,
                                                   void *opaque) {
        struct _op_timeout_offset_commit *state =
            (struct _op_timeout_offset_commit *)opaque;

        if (likely(rko->rko_type != RD_KAFKA_OP_OFFSET_COMMIT ||
                   rko->rko_u.offset_commit.ts_timeout == 0 ||
                   rko->rko_u.offset_commit.ts_timeout > state->now)) {
                return 0;
        }

        rd_kafka_q_deq0(rkq, rko);

        /* Add to temporary list to avoid recursive
         * locking of rkcg_wait_coord_q. */
        rd_list_add(&state->expired, rko);
        return 1;
}


/**
 * Scan for various timeouts.
 */
static void rd_kafka_cgrp_timeout_scan(rd_kafka_cgrp_t *rkcg, rd_ts_t now) {
        struct _op_timeout_offset_commit ofc_state;
        int i, cnt = 0;
        rd_kafka_op_t *rko;

        ofc_state.now = now;
        ofc_state.rk  = rkcg->rkcg_rk;
        rd_list_init(&ofc_state.expired, 0, NULL);

        cnt += rd_kafka_q_apply(rkcg->rkcg_wait_coord_q,
                                rd_kafka_op_offset_commit_timeout_check,
                                &ofc_state);

        RD_LIST_FOREACH(rko, &ofc_state.expired, i)
        rd_kafka_cgrp_op_handle_OffsetCommit(rkcg->rkcg_rk, NULL,
                                             RD_KAFKA_RESP_ERR__WAIT_COORD,
                                             NULL, NULL, rko);

        rd_list_destroy(&ofc_state.expired);

        if (cnt > 0)
                rd_kafka_dbg(rkcg->rkcg_rk, CGRP, "CGRPTIMEOUT",
                             "Group \"%.*s\": timed out %d op(s), %d remain",
                             RD_KAFKAP_STR_PR(rkcg->rkcg_group_id), cnt,
                             rd_kafka_q_len(rkcg->rkcg_wait_coord_q));
}


/**
 * @brief Handle an assign op.
 * @locality rdkafka main thread
 * @locks none
 */
static void rd_kafka_cgrp_handle_assign_op(rd_kafka_cgrp_t *rkcg,
                                           rd_kafka_op_t *rko) {
        rd_kafka_error_t *error = NULL;

        if (rd_kafka_fatal_error_code(rkcg->rkcg_rk) ||
            rkcg->rkcg_flags & RD_KAFKA_CGRP_F_TERMINATE) {
                /* Treat all assignments as unassign when a fatal error is
                 * raised or the cgrp is terminating. */

                rd_kafka_dbg(rkcg->rkcg_rk, CGRP | RD_KAFKA_DBG_CONSUMER,
                             "ASSIGN",
                             "Group \"%s\": Consumer %s: "
                             "treating assign as unassign",
                             rkcg->rkcg_group_id->str,
                             rd_kafka_fatal_error_code(rkcg->rkcg_rk)
                                 ? "has raised a fatal error"
                                 : "is terminating");

                if (rko->rko_u.assign.partitions) {
                        rd_kafka_topic_partition_list_destroy(
                            rko->rko_u.assign.partitions);
                        rko->rko_u.assign.partitions = NULL;
                }
                rko->rko_u.assign.method = RD_KAFKA_ASSIGN_METHOD_ASSIGN;

        } else if (rd_kafka_cgrp_rebalance_protocol(rkcg) ==
                       RD_KAFKA_REBALANCE_PROTOCOL_COOPERATIVE &&
                   !(rko->rko_u.assign.method ==
                         RD_KAFKA_ASSIGN_METHOD_INCR_ASSIGN ||
                     rko->rko_u.assign.method ==
                         RD_KAFKA_ASSIGN_METHOD_INCR_UNASSIGN))
                error = rd_kafka_error_new(RD_KAFKA_RESP_ERR__STATE,
                                           "Changes to the current assignment "
                                           "must be made using "
                                           "incremental_assign() or "
                                           "incremental_unassign() "
                                           "when rebalance protocol type is "
                                           "COOPERATIVE");

        else if (rd_kafka_cgrp_rebalance_protocol(rkcg) ==
                     RD_KAFKA_REBALANCE_PROTOCOL_EAGER &&
                 !(rko->rko_u.assign.method == RD_KAFKA_ASSIGN_METHOD_ASSIGN))
                error = rd_kafka_error_new(RD_KAFKA_RESP_ERR__STATE,
                                           "Changes to the current assignment "
                                           "must be made using "
                                           "assign() when rebalance "
                                           "protocol type is EAGER");

        if (!error) {
                switch (rko->rko_u.assign.method) {
                case RD_KAFKA_ASSIGN_METHOD_ASSIGN:
                        /* New atomic assignment (partitions != NULL),
                         * or unassignment (partitions == NULL) */
                        if (rko->rko_u.assign.partitions)
                                error = rd_kafka_cgrp_assign(
                                    rkcg, rko->rko_u.assign.partitions);
                        else
                                error = rd_kafka_cgrp_unassign(rkcg);
                        break;
                case RD_KAFKA_ASSIGN_METHOD_INCR_ASSIGN:
                        error = rd_kafka_cgrp_incremental_assign(
                            rkcg, rko->rko_u.assign.partitions);
                        break;
                case RD_KAFKA_ASSIGN_METHOD_INCR_UNASSIGN:
                        error = rd_kafka_cgrp_incremental_unassign(
                            rkcg, rko->rko_u.assign.partitions);
                        break;
                default:
                        RD_NOTREACHED();
                        break;
                }

                /* If call succeeded serve the assignment */
                if (!error)
                        rd_kafka_assignment_serve(rkcg->rkcg_rk);
        }

        if (error) {
                /* Log error since caller might not check
                 * *assign() return value. */
                rd_kafka_log(rkcg->rkcg_rk, LOG_WARNING, "ASSIGN",
                             "Group \"%s\": application *assign() call "
                             "failed: %s",
                             rkcg->rkcg_group_id->str,
                             rd_kafka_error_string(error));
        }

        rd_kafka_op_error_reply(rko, error);
}


/**
 * @brief Handle cgrp queue op.
 * @locality rdkafka main thread
 * @locks none
 */
static rd_kafka_op_res_t rd_kafka_cgrp_op_serve(rd_kafka_t *rk,
                                                rd_kafka_q_t *rkq,
                                                rd_kafka_op_t *rko,
                                                rd_kafka_q_cb_type_t cb_type,
                                                void *opaque) {
        rd_kafka_cgrp_t *rkcg = opaque;
        rd_kafka_toppar_t *rktp;
        rd_kafka_resp_err_t err;
        const int silent_op = rko->rko_type == RD_KAFKA_OP_RECV_BUF;

        rktp = rko->rko_rktp;

        if (rktp && !silent_op)
                rd_kafka_dbg(
                    rkcg->rkcg_rk, CGRP, "CGRPOP",
                    "Group \"%.*s\" received op %s in state %s "
                    "(join-state %s) for %.*s [%" PRId32 "]",
                    RD_KAFKAP_STR_PR(rkcg->rkcg_group_id),
                    rd_kafka_op2str(rko->rko_type),
                    rd_kafka_cgrp_state_names[rkcg->rkcg_state],
                    rd_kafka_cgrp_join_state_names[rkcg->rkcg_join_state],
                    RD_KAFKAP_STR_PR(rktp->rktp_rkt->rkt_topic),
                    rktp->rktp_partition);
        else if (!silent_op)
                rd_kafka_dbg(
                    rkcg->rkcg_rk, CGRP, "CGRPOP",
                    "Group \"%.*s\" received op %s in state %s "
                    "(join-state %s)",
                    RD_KAFKAP_STR_PR(rkcg->rkcg_group_id),
                    rd_kafka_op2str(rko->rko_type),
                    rd_kafka_cgrp_state_names[rkcg->rkcg_state],
                    rd_kafka_cgrp_join_state_names[rkcg->rkcg_join_state]);

        switch ((int)rko->rko_type) {
        case RD_KAFKA_OP_NAME:
                /* Return the currently assigned member id. */
                if (rkcg->rkcg_member_id)
                        rko->rko_u.name.str =
                            RD_KAFKAP_STR_DUP(rkcg->rkcg_member_id);
                rd_kafka_op_reply(rko, 0);
                rko = NULL;
                break;

        case RD_KAFKA_OP_CG_METADATA:
                /* Return the current consumer group metadata. */
                rko->rko_u.cg_metadata =
                    rkcg->rkcg_member_id
                        ? rd_kafka_consumer_group_metadata_new_with_genid(
                              rkcg->rkcg_rk->rk_conf.group_id_str,
                              rkcg->rkcg_generation_id,
                              rkcg->rkcg_member_id->str,
                              rkcg->rkcg_rk->rk_conf.group_instance_id)
                        : NULL;
                rd_kafka_op_reply(rko, RD_KAFKA_RESP_ERR_NO_ERROR);
                rko = NULL;
                break;

        case RD_KAFKA_OP_OFFSET_FETCH:
                if (rkcg->rkcg_state != RD_KAFKA_CGRP_STATE_UP ||
                    (rkcg->rkcg_flags & RD_KAFKA_CGRP_F_TERMINATE)) {
                        rd_kafka_op_handle_OffsetFetch(
                            rkcg->rkcg_rk, NULL, RD_KAFKA_RESP_ERR__WAIT_COORD,
                            NULL, NULL, rko);
                        rko = NULL; /* rko freed by handler */
                        break;
                }

                rd_kafka_OffsetFetchRequest(
                    rkcg->rkcg_coord, rk->rk_group_id->str,
                    rko->rko_u.offset_fetch.partitions,
                    rko->rko_u.offset_fetch.require_stable_offsets,
                    0, /* Timeout */
                    RD_KAFKA_REPLYQ(rkcg->rkcg_ops, 0),
                    rd_kafka_op_handle_OffsetFetch, rko);
                rko = NULL; /* rko now owned by request */
                break;

        case RD_KAFKA_OP_PARTITION_JOIN:
                rd_kafka_cgrp_partition_add(rkcg, rktp);

                /* If terminating tell the partition to leave */
                if (rkcg->rkcg_flags & RD_KAFKA_CGRP_F_TERMINATE)
                        rd_kafka_toppar_op_fetch_stop(rktp, RD_KAFKA_NO_REPLYQ);
                break;

        case RD_KAFKA_OP_PARTITION_LEAVE:
                rd_kafka_cgrp_partition_del(rkcg, rktp);
                break;

        case RD_KAFKA_OP_OFFSET_COMMIT:
                /* Trigger offsets commit. */
                rd_kafka_cgrp_offsets_commit(rkcg, rko,
                                             /* only set offsets
                                              * if no partitions were
                                              * specified. */
                                             rko->rko_u.offset_commit.partitions
                                                 ? 0
                                                 : 1 /* set_offsets*/,
                                             rko->rko_u.offset_commit.reason);
                rko = NULL; /* rko now owned by request */
                break;

        case RD_KAFKA_OP_COORD_QUERY:
                rd_kafka_cgrp_coord_query(
                    rkcg,
                    rko->rko_err ? rd_kafka_err2str(rko->rko_err) : "from op");
                break;

        case RD_KAFKA_OP_SUBSCRIBE:
                rd_kafka_app_polled(rk);

                /* New atomic subscription (may be NULL) */
                err =
                    rd_kafka_cgrp_subscribe(rkcg, rko->rko_u.subscribe.topics);

                if (!err) /* now owned by rkcg */
                        rko->rko_u.subscribe.topics = NULL;

                rd_kafka_op_reply(rko, err);
                rko = NULL;
                break;

        case RD_KAFKA_OP_ASSIGN:
                rd_kafka_cgrp_handle_assign_op(rkcg, rko);
                rko = NULL;
                break;

        case RD_KAFKA_OP_GET_SUBSCRIPTION:
                if (rkcg->rkcg_next_subscription)
                        rko->rko_u.subscribe.topics =
                            rd_kafka_topic_partition_list_copy(
                                rkcg->rkcg_next_subscription);
                else if (rkcg->rkcg_next_unsubscribe)
                        rko->rko_u.subscribe.topics = NULL;
                else if (rkcg->rkcg_subscription)
                        rko->rko_u.subscribe.topics =
                            rd_kafka_topic_partition_list_copy(
                                rkcg->rkcg_subscription);
                rd_kafka_op_reply(rko, 0);
                rko = NULL;
                break;

        case RD_KAFKA_OP_GET_ASSIGNMENT:
                /* This is the consumer assignment, not the group assignment. */
                rko->rko_u.assign.partitions =
                    rd_kafka_topic_partition_list_copy(
                        rkcg->rkcg_rk->rk_consumer.assignment.all);

                rd_kafka_op_reply(rko, 0);
                rko = NULL;
                break;

        case RD_KAFKA_OP_GET_REBALANCE_PROTOCOL:
                rko->rko_u.rebalance_protocol.str =
                    rd_kafka_rebalance_protocol2str(
                        rd_kafka_cgrp_rebalance_protocol(rkcg));
                rd_kafka_op_reply(rko, RD_KAFKA_RESP_ERR_NO_ERROR);
                rko = NULL;
                break;

        case RD_KAFKA_OP_TERMINATE:
                rd_kafka_cgrp_terminate0(rkcg, rko);
                rko = NULL; /* terminate0() takes ownership */
                break;

        default:
                rd_kafka_assert(rkcg->rkcg_rk, !*"unknown type");
                break;
        }

        if (rko)
                rd_kafka_op_destroy(rko);

        return RD_KAFKA_OP_RES_HANDLED;
}


/**
 * @returns true if the session timeout has expired (due to no successful
 *          Heartbeats in session.timeout.ms) and triggers a rebalance.
 */
static rd_bool_t rd_kafka_cgrp_session_timeout_check(rd_kafka_cgrp_t *rkcg,
                                                     rd_ts_t now) {
        rd_ts_t delta;
        char buf[256];

        if (unlikely(!rkcg->rkcg_ts_session_timeout))
                return rd_true; /* Session has expired */

        delta = now - rkcg->rkcg_ts_session_timeout;
        if (likely(delta < 0))
                return rd_false;

        delta += rkcg->rkcg_rk->rk_conf.group_session_timeout_ms * 1000;

        rd_snprintf(buf, sizeof(buf),
                    "Consumer group session timed out (in join-state %s) after "
                    "%" PRId64
                    " ms without a successful response from the "
                    "group coordinator (broker %" PRId32 ", last error was %s)",
                    rd_kafka_cgrp_join_state_names[rkcg->rkcg_join_state],
                    delta / 1000, rkcg->rkcg_coord_id,
                    rd_kafka_err2str(rkcg->rkcg_last_heartbeat_err));

        rkcg->rkcg_last_heartbeat_err = RD_KAFKA_RESP_ERR_NO_ERROR;

        rd_kafka_log(rkcg->rkcg_rk, LOG_WARNING, "SESSTMOUT",
                     "%s: revoking assignment and rejoining group", buf);

        /* Prevent further rebalances */
        rkcg->rkcg_ts_session_timeout = 0;

        /* Timing out invalidates the member id, reset it
         * now to avoid an ERR_UNKNOWN_MEMBER_ID on the next join. */
        rd_kafka_cgrp_set_member_id(rkcg, "");

        /* Revoke and rebalance */
        rd_kafka_cgrp_revoke_all_rejoin_maybe(rkcg, rd_true /*lost*/,
                                              rd_true /*initiating*/, buf);

        return rd_true;
}


/**
 * @brief Apply the next waiting subscribe/unsubscribe, if any.
 */
static void rd_kafka_cgrp_apply_next_subscribe(rd_kafka_cgrp_t *rkcg) {
        rd_assert(rkcg->rkcg_join_state == RD_KAFKA_CGRP_JOIN_STATE_INIT);

        if (rkcg->rkcg_next_subscription) {
                rd_kafka_topic_partition_list_t *next_subscription =
                    rkcg->rkcg_next_subscription;
                rd_kafka_dbg(rkcg->rkcg_rk, CGRP, "SUBSCRIBE",
                             "Group \"%s\": invoking waiting postponed "
                             "subscribe",
                             rkcg->rkcg_group_id->str);
                rkcg->rkcg_next_subscription = NULL;
                rd_kafka_cgrp_subscribe(rkcg, next_subscription);

        } else if (rkcg->rkcg_next_unsubscribe) {
                rd_kafka_dbg(rkcg->rkcg_rk, CGRP, "SUBSCRIBE",
                             "Group \"%s\": invoking waiting postponed "
                             "unsubscribe",
                             rkcg->rkcg_group_id->str);
                rkcg->rkcg_next_unsubscribe = rd_false;
                rd_kafka_cgrp_unsubscribe(rkcg, rd_true /*Leave*/);
        }
}

/**
 * Client group's join state handling
 */
static void rd_kafka_cgrp_join_state_serve(rd_kafka_cgrp_t *rkcg) {
        rd_ts_t now = rd_clock();

        if (unlikely(rd_kafka_fatal_error_code(rkcg->rkcg_rk)))
                return;

        switch (rkcg->rkcg_join_state) {
        case RD_KAFKA_CGRP_JOIN_STATE_INIT:
                if (unlikely(rd_kafka_cgrp_awaiting_response(rkcg)))
                        break;

                /* If there is a next subscription, apply it.  */
                rd_kafka_cgrp_apply_next_subscribe(rkcg);

                /* If we have a subscription start the join process. */
                if (!rkcg->rkcg_subscription)
                        break;

                if (rd_interval_immediate(&rkcg->rkcg_join_intvl, 1000 * 1000,
                                          now) > 0)
                        rd_kafka_cgrp_join(rkcg);
                break;

        case RD_KAFKA_CGRP_JOIN_STATE_WAIT_JOIN:
        case RD_KAFKA_CGRP_JOIN_STATE_WAIT_METADATA:
        case RD_KAFKA_CGRP_JOIN_STATE_WAIT_SYNC:
        case RD_KAFKA_CGRP_JOIN_STATE_WAIT_UNASSIGN_TO_COMPLETE:
                /* FIXME: I think we might have to send heartbeats in
                 *        in WAIT_INCR_UNASSIGN, yes-no? */
        case RD_KAFKA_CGRP_JOIN_STATE_WAIT_INCR_UNASSIGN_TO_COMPLETE:
                break;

        case RD_KAFKA_CGRP_JOIN_STATE_STEADY:
        case RD_KAFKA_CGRP_JOIN_STATE_WAIT_ASSIGN_CALL:
        case RD_KAFKA_CGRP_JOIN_STATE_WAIT_UNASSIGN_CALL:
                if (rkcg->rkcg_flags & RD_KAFKA_CGRP_F_SUBSCRIPTION &&
                    rd_interval(
                        &rkcg->rkcg_heartbeat_intvl,
                        rkcg->rkcg_rk->rk_conf.group_heartbeat_intvl_ms * 1000,
                        now) > 0)
                        rd_kafka_cgrp_heartbeat(rkcg);
                break;
        }
}
/**
 * Client group handling.
 * Called from main thread to serve the operational aspects of a cgrp.
 */
void rd_kafka_cgrp_serve(rd_kafka_cgrp_t *rkcg) {
        rd_kafka_broker_t *rkb = rkcg->rkcg_coord;
        int rkb_state          = RD_KAFKA_BROKER_STATE_INIT;
        rd_ts_t now;

        if (rkb) {
                rd_kafka_broker_lock(rkb);
                rkb_state = rkb->rkb_state;
                rd_kafka_broker_unlock(rkb);

                /* Go back to querying state if we lost the current coordinator
                 * connection. */
                if (rkb_state < RD_KAFKA_BROKER_STATE_UP &&
                    rkcg->rkcg_state == RD_KAFKA_CGRP_STATE_UP)
                        rd_kafka_cgrp_set_state(
                            rkcg, RD_KAFKA_CGRP_STATE_QUERY_COORD);
        }

        now = rd_clock();

        /* Check for cgrp termination */
        if (unlikely(rd_kafka_cgrp_try_terminate(rkcg))) {
                rd_kafka_cgrp_terminated(rkcg);
                return; /* cgrp terminated */
        }

        /* Bail out if we're terminating. */
        if (unlikely(rd_kafka_terminating(rkcg->rkcg_rk)))
                return;

        /* Check session timeout regardless of current coordinator
         * connection state (rkcg_state) */
        if (rkcg->rkcg_join_state == RD_KAFKA_CGRP_JOIN_STATE_STEADY)
                rd_kafka_cgrp_session_timeout_check(rkcg, now);

retry:
        switch (rkcg->rkcg_state) {
        case RD_KAFKA_CGRP_STATE_TERM:
                break;

        case RD_KAFKA_CGRP_STATE_INIT:
                rd_kafka_cgrp_set_state(rkcg, RD_KAFKA_CGRP_STATE_QUERY_COORD);
                /* FALLTHRU */

        case RD_KAFKA_CGRP_STATE_QUERY_COORD:
                /* Query for coordinator. */
                if (rd_interval_immediate(&rkcg->rkcg_coord_query_intvl,
                                          500 * 1000, now) > 0)
                        rd_kafka_cgrp_coord_query(rkcg,
                                                  "intervaled in "
                                                  "state query-coord");
                break;

        case RD_KAFKA_CGRP_STATE_WAIT_COORD:
                /* Waiting for FindCoordinator response */
                break;

        case RD_KAFKA_CGRP_STATE_WAIT_BROKER:
                /* See if the group should be reassigned to another broker. */
                if (rd_kafka_cgrp_coord_update(rkcg, rkcg->rkcg_coord_id))
                        goto retry; /* Coordinator changed, retry state-machine
                                     * to speed up next transition. */

                /* Coordinator query */
                if (rd_interval(&rkcg->rkcg_coord_query_intvl, 1000 * 1000,
                                now) > 0)
                        rd_kafka_cgrp_coord_query(rkcg,
                                                  "intervaled in "
                                                  "state wait-broker");
                break;

        case RD_KAFKA_CGRP_STATE_WAIT_BROKER_TRANSPORT:
                /* Waiting for broker transport to come up.
                 * Also make sure broker supports groups. */
                if (rkb_state < RD_KAFKA_BROKER_STATE_UP || !rkb ||
                    !rd_kafka_broker_supports(
                        rkb, RD_KAFKA_FEATURE_BROKER_GROUP_COORD)) {
                        /* Coordinator query */
                        if (rd_interval(&rkcg->rkcg_coord_query_intvl,
                                        1000 * 1000, now) > 0)
                                rd_kafka_cgrp_coord_query(
                                    rkcg,
                                    "intervaled in state "
                                    "wait-broker-transport");

                } else {
                        rd_kafka_cgrp_set_state(rkcg, RD_KAFKA_CGRP_STATE_UP);

                        /* Serve join state to trigger (re)join */
                        rd_kafka_cgrp_join_state_serve(rkcg);

                        /* Serve any pending partitions in the assignment */
                        rd_kafka_assignment_serve(rkcg->rkcg_rk);
                }
                break;

        case RD_KAFKA_CGRP_STATE_UP:
                /* Move any ops awaiting the coordinator to the ops queue
                 * for reprocessing. */
                rd_kafka_q_concat(rkcg->rkcg_ops, rkcg->rkcg_wait_coord_q);

                /* Relaxed coordinator queries. */
                if (rd_interval(&rkcg->rkcg_coord_query_intvl,
                                rkcg->rkcg_rk->rk_conf.coord_query_intvl_ms *
                                    1000,
                                now) > 0)
                        rd_kafka_cgrp_coord_query(rkcg,
                                                  "intervaled in state up");

                rd_kafka_cgrp_join_state_serve(rkcg);
                break;
        }

        if (unlikely(rkcg->rkcg_state != RD_KAFKA_CGRP_STATE_UP &&
                     rd_interval(&rkcg->rkcg_timeout_scan_intvl, 1000 * 1000,
                                 now) > 0))
                rd_kafka_cgrp_timeout_scan(rkcg, now);
}



/**
 * Send an op to a cgrp.
 *
 * Locality: any thread
 */
void rd_kafka_cgrp_op(rd_kafka_cgrp_t *rkcg,
                      rd_kafka_toppar_t *rktp,
                      rd_kafka_replyq_t replyq,
                      rd_kafka_op_type_t type,
                      rd_kafka_resp_err_t err) {
        rd_kafka_op_t *rko;

        rko             = rd_kafka_op_new(type);
        rko->rko_err    = err;
        rko->rko_replyq = replyq;

        if (rktp)
                rko->rko_rktp = rd_kafka_toppar_keep(rktp);

        rd_kafka_q_enq(rkcg->rkcg_ops, rko);
}



void rd_kafka_cgrp_set_member_id(rd_kafka_cgrp_t *rkcg, const char *member_id) {
        if (rkcg->rkcg_member_id && member_id &&
            !rd_kafkap_str_cmp_str(rkcg->rkcg_member_id, member_id))
                return; /* No change */

        rd_kafka_dbg(rkcg->rkcg_rk, CGRP, "MEMBERID",
                     "Group \"%.*s\": updating member id \"%s\" -> \"%s\"",
                     RD_KAFKAP_STR_PR(rkcg->rkcg_group_id),
                     rkcg->rkcg_member_id ? rkcg->rkcg_member_id->str
                                          : "(not-set)",
                     member_id ? member_id : "(not-set)");

        if (rkcg->rkcg_member_id) {
                rd_kafkap_str_destroy(rkcg->rkcg_member_id);
                rkcg->rkcg_member_id = NULL;
        }

        if (member_id)
                rkcg->rkcg_member_id = rd_kafkap_str_new(member_id, -1);
}


/**
 * @brief Determine owned partitions that no longer exist (partitions in
 *        deleted or re-created topics).
 */
static rd_kafka_topic_partition_list_t *
rd_kafka_cgrp_owned_but_not_exist_partitions(rd_kafka_cgrp_t *rkcg) {
        rd_kafka_topic_partition_list_t *result = NULL;
        const rd_kafka_topic_partition_t *curr;

        if (!rkcg->rkcg_group_assignment)
                return NULL;

        RD_KAFKA_TPLIST_FOREACH(curr, rkcg->rkcg_group_assignment) {
                if (rd_list_find(rkcg->rkcg_subscribed_topics, curr->topic,
                                 rd_kafka_topic_info_topic_cmp))
                        continue;

                if (!result)
                        result = rd_kafka_topic_partition_list_new(
                            rkcg->rkcg_group_assignment->cnt);

                rd_kafka_topic_partition_list_add_copy(result, curr);
        }

        return result;
}


/**
 * @brief Check if the latest metadata affects the current subscription:
 * - matched topic added
 * - matched topic removed
 * - matched topic's partition count change
 *
 * @locks none
 * @locality rdkafka main thread
 */
void rd_kafka_cgrp_metadata_update_check(rd_kafka_cgrp_t *rkcg,
                                         rd_bool_t do_join) {
        rd_list_t *tinfos;
        rd_kafka_topic_partition_list_t *errored;
        rd_bool_t changed;

        rd_kafka_assert(NULL, thrd_is_current(rkcg->rkcg_rk->rk_thread));

        if (!rkcg->rkcg_subscription || rkcg->rkcg_subscription->cnt == 0)
                return;

        /*
         * Unmatched topics will be added to the errored list.
         */
        errored = rd_kafka_topic_partition_list_new(0);

        /*
         * Create a list of the topics in metadata that matches our subscription
         */
        tinfos = rd_list_new(rkcg->rkcg_subscription->cnt,
                             (void *)rd_kafka_topic_info_destroy);

        if (rkcg->rkcg_flags & RD_KAFKA_CGRP_F_WILDCARD_SUBSCRIPTION)
                rd_kafka_metadata_topic_match(rkcg->rkcg_rk, tinfos,
                                              rkcg->rkcg_subscription, errored);
        else
                rd_kafka_metadata_topic_filter(
                    rkcg->rkcg_rk, tinfos, rkcg->rkcg_subscription, errored);


        /*
         * Propagate consumer errors for any non-existent or errored topics.
         * The function takes ownership of errored.
         */
        rd_kafka_propagate_consumer_topic_errors(
            rkcg, errored, "Subscribed topic not available");

        /*
         * Update effective list of topics (takes ownership of \c tinfos)
         */
        changed = rd_kafka_cgrp_update_subscribed_topics(rkcg, tinfos);

        if (!do_join ||
            (!changed &&
             /* If we get the same effective list of topics as last time around,
              * but the join is waiting for this metadata query to complete,
              * then we should not return here but follow through with the
              * (re)join below. */
             rkcg->rkcg_join_state != RD_KAFKA_CGRP_JOIN_STATE_WAIT_METADATA))
                return;

        /* List of subscribed topics changed, trigger rejoin. */
        rd_kafka_dbg(rkcg->rkcg_rk,
                     CGRP | RD_KAFKA_DBG_METADATA | RD_KAFKA_DBG_CONSUMER,
                     "REJOIN",
                     "Group \"%.*s\": "
                     "subscription updated from metadata change: "
                     "rejoining group in state %s",
                     RD_KAFKAP_STR_PR(rkcg->rkcg_group_id),
                     rd_kafka_cgrp_join_state_names[rkcg->rkcg_join_state]);

        if (rd_kafka_cgrp_rebalance_protocol(rkcg) ==
            RD_KAFKA_REBALANCE_PROTOCOL_COOPERATIVE) {

                /* Partitions from deleted topics */
                rd_kafka_topic_partition_list_t *owned_but_not_exist =
                    rd_kafka_cgrp_owned_but_not_exist_partitions(rkcg);

                if (owned_but_not_exist) {
                        rd_kafka_cgrp_assignment_set_lost(
                            rkcg, "%d subscribed topic(s) no longer exist",
                            owned_but_not_exist->cnt);

                        rd_kafka_rebalance_op_incr(
                            rkcg, RD_KAFKA_RESP_ERR__REVOKE_PARTITIONS,
                            owned_but_not_exist,
                            rkcg->rkcg_group_leader.members != NULL
                            /* Rejoin group following revoke's
                             * unassign if we are leader */
                            ,
                            "topics not available");
                        rd_kafka_topic_partition_list_destroy(
                            owned_but_not_exist);

                } else {
                        /* Nothing to revoke, rejoin group if we are the
                         * leader.
                         * The KIP says to rejoin the group on metadata
                         * change only if we're the leader. But what if a
                         * non-leader is subscribed to a regex that the others
                         * aren't?
                         * Going against the KIP and rejoining here. */
                        rd_kafka_cgrp_rejoin(
                            rkcg,
                            "Metadata for subscribed topic(s) has "
                            "changed");
                }

        } else {
                /* EAGER */
                rd_kafka_cgrp_revoke_rejoin(rkcg,
                                            "Metadata for subscribed topic(s) "
                                            "has changed");
        }

        /* We shouldn't get stuck in this state. */
        rd_dassert(rkcg->rkcg_join_state !=
                   RD_KAFKA_CGRP_JOIN_STATE_WAIT_METADATA);
}


rd_kafka_consumer_group_metadata_t *
rd_kafka_consumer_group_metadata_new(const char *group_id) {
        rd_kafka_consumer_group_metadata_t *cgmetadata;

        cgmetadata = rd_kafka_consumer_group_metadata_new_with_genid(
            group_id, -1, "", NULL);

        return cgmetadata;
}

rd_kafka_consumer_group_metadata_t *
rd_kafka_consumer_group_metadata_new_with_genid(const char *group_id,
                                                int32_t generation_id,
                                                const char *member_id,
                                                const char *group_instance_id) {
        rd_kafka_consumer_group_metadata_t *cgmetadata;

        cgmetadata                = rd_calloc(1, sizeof(*cgmetadata));
        cgmetadata->group_id      = rd_strdup(group_id);
        cgmetadata->generation_id = generation_id;
        cgmetadata->member_id     = rd_strdup(member_id);
        if (group_instance_id)
                cgmetadata->group_instance_id = rd_strdup(group_instance_id);

        return cgmetadata;
}

rd_kafka_consumer_group_metadata_t *
rd_kafka_consumer_group_metadata(rd_kafka_t *rk) {
        rd_kafka_consumer_group_metadata_t *cgmetadata;
        rd_kafka_op_t *rko;
        rd_kafka_cgrp_t *rkcg;

        if (!(rkcg = rd_kafka_cgrp_get(rk)))
                return NULL;

        rko = rd_kafka_op_req2(rkcg->rkcg_ops, RD_KAFKA_OP_CG_METADATA);
        if (!rko)
                return NULL;

        cgmetadata             = rko->rko_u.cg_metadata;
        rko->rko_u.cg_metadata = NULL;
        rd_kafka_op_destroy(rko);

        return cgmetadata;
}

void rd_kafka_consumer_group_metadata_destroy(
    rd_kafka_consumer_group_metadata_t *cgmetadata) {
        rd_free(cgmetadata->group_id);
        rd_free(cgmetadata->member_id);
        if (cgmetadata->group_instance_id)
                rd_free(cgmetadata->group_instance_id);
        rd_free(cgmetadata);
}

rd_kafka_consumer_group_metadata_t *rd_kafka_consumer_group_metadata_dup(
    const rd_kafka_consumer_group_metadata_t *cgmetadata) {
        rd_kafka_consumer_group_metadata_t *ret;

        ret                = rd_calloc(1, sizeof(*cgmetadata));
        ret->group_id      = rd_strdup(cgmetadata->group_id);
        ret->generation_id = cgmetadata->generation_id;
        ret->member_id     = rd_strdup(cgmetadata->member_id);
        if (cgmetadata->group_instance_id)
                ret->group_instance_id =
                    rd_strdup(cgmetadata->group_instance_id);

        return ret;
}

/*
 * Consumer group metadata serialization format v2:
 *    "CGMDv2:"<generation_id><group_id>"\0"<member_id>"\0" \
 *    <group_instance_id_is_null>[<group_instance_id>"\0"]
 * Where <group_id> is the group_id string.
 */
static const char rd_kafka_consumer_group_metadata_magic[7] = "CGMDv2:";

rd_kafka_error_t *rd_kafka_consumer_group_metadata_write(
    const rd_kafka_consumer_group_metadata_t *cgmd,
    void **bufferp,
    size_t *sizep) {
        char *buf;
        size_t size;
        size_t of          = 0;
        size_t magic_len   = sizeof(rd_kafka_consumer_group_metadata_magic);
        size_t groupid_len = strlen(cgmd->group_id) + 1;
        size_t generationid_len          = sizeof(cgmd->generation_id);
        size_t member_id_len             = strlen(cgmd->member_id) + 1;
        int8_t group_instance_id_is_null = cgmd->group_instance_id ? 0 : 1;
        size_t group_instance_id_is_null_len =
            sizeof(group_instance_id_is_null);
        size_t group_instance_id_len =
            cgmd->group_instance_id ? strlen(cgmd->group_instance_id) + 1 : 0;

        size = magic_len + groupid_len + generationid_len + member_id_len +
               group_instance_id_is_null_len + group_instance_id_len;

        buf = rd_malloc(size);

        memcpy(buf, rd_kafka_consumer_group_metadata_magic, magic_len);
        of += magic_len;

        memcpy(buf + of, &cgmd->generation_id, generationid_len);
        of += generationid_len;

        memcpy(buf + of, cgmd->group_id, groupid_len);
        of += groupid_len;

        memcpy(buf + of, cgmd->member_id, member_id_len);
        of += member_id_len;

        memcpy(buf + of, &group_instance_id_is_null,
               group_instance_id_is_null_len);
        of += group_instance_id_is_null_len;

        if (!group_instance_id_is_null)
                memcpy(buf + of, cgmd->group_instance_id,
                       group_instance_id_len);
        of += group_instance_id_len;

        rd_assert(of == size);

        *bufferp = buf;
        *sizep   = size;

        return NULL;
}


/*
 * Check that a string is printable, returning NULL if not or
 * a pointer immediately after the end of the string NUL
 * terminator if so.
 **/
static const char *str_is_printable(const char *s, const char *end) {
        const char *c;
        for (c = s; *c && c != end; c++)
                if (!isprint((int)*c))
                        return NULL;
        return c + 1;
}


rd_kafka_error_t *rd_kafka_consumer_group_metadata_read(
    rd_kafka_consumer_group_metadata_t **cgmdp,
    const void *buffer,
    size_t size) {
        const char *buf = (const char *)buffer;
        const char *end = buf + size;
        const char *next;
        size_t magic_len = sizeof(rd_kafka_consumer_group_metadata_magic);
        int32_t generation_id;
        size_t generationid_len = sizeof(generation_id);
        const char *group_id;
        const char *member_id;
        int8_t group_instance_id_is_null;
        const char *group_instance_id = NULL;

        if (size < magic_len + generationid_len + 1 + 1 + 1)
                return rd_kafka_error_new(RD_KAFKA_RESP_ERR__BAD_MSG,
                                          "Input buffer is too short");

        if (memcmp(buffer, rd_kafka_consumer_group_metadata_magic, magic_len))
                return rd_kafka_error_new(RD_KAFKA_RESP_ERR__BAD_MSG,
                                          "Input buffer is not a serialized "
                                          "consumer group metadata object");
        memcpy(&generation_id, buf + magic_len, generationid_len);

        group_id = buf + magic_len + generationid_len;
        next     = str_is_printable(group_id, end);
        if (!next)
                return rd_kafka_error_new(RD_KAFKA_RESP_ERR__BAD_MSG,
                                          "Input buffer group id is not safe");

        member_id = next;
        next      = str_is_printable(member_id, end);
        if (!next)
                return rd_kafka_error_new(RD_KAFKA_RESP_ERR__BAD_MSG,
                                          "Input buffer member id is not "
                                          "safe");

        group_instance_id_is_null = (int8_t) * (next++);
        if (!group_instance_id_is_null) {
                group_instance_id = next;
                next              = str_is_printable(group_instance_id, end);
                if (!next)
                        return rd_kafka_error_new(RD_KAFKA_RESP_ERR__BAD_MSG,
                                                  "Input buffer group "
                                                  "instance id is not safe");
        }

        if (next != end)
                return rd_kafka_error_new(RD_KAFKA_RESP_ERR__BAD_MSG,
                                          "Input buffer bad length");

        *cgmdp = rd_kafka_consumer_group_metadata_new_with_genid(
            group_id, generation_id, member_id, group_instance_id);

        return NULL;
}


static int
unittest_consumer_group_metadata_iteration(const char *group_id,
                                           int32_t generation_id,
                                           const char *member_id,
                                           const char *group_instance_id) {
        rd_kafka_consumer_group_metadata_t *cgmd;
        void *buffer, *buffer2;
        size_t size, size2;
        rd_kafka_error_t *error;

        cgmd = rd_kafka_consumer_group_metadata_new_with_genid(
            group_id, generation_id, member_id, group_instance_id);
        RD_UT_ASSERT(cgmd != NULL, "failed to create metadata");

        error = rd_kafka_consumer_group_metadata_write(cgmd, &buffer, &size);
        RD_UT_ASSERT(!error, "metadata_write failed: %s",
                     rd_kafka_error_string(error));

        rd_kafka_consumer_group_metadata_destroy(cgmd);

        cgmd  = NULL;
        error = rd_kafka_consumer_group_metadata_read(&cgmd, buffer, size);
        RD_UT_ASSERT(!error, "metadata_read failed: %s",
                     rd_kafka_error_string(error));

        /* Serialize again and compare buffers */
        error = rd_kafka_consumer_group_metadata_write(cgmd, &buffer2, &size2);
        RD_UT_ASSERT(!error, "metadata_write failed: %s",
                     rd_kafka_error_string(error));

        RD_UT_ASSERT(size == size2 && !memcmp(buffer, buffer2, size),
                     "metadata_read/write size or content mismatch: "
                     "size %" PRIusz ", size2 %" PRIusz,
                     size, size2);

        rd_kafka_consumer_group_metadata_destroy(cgmd);
        rd_free(buffer);
        rd_free(buffer2);

        return 0;
}


static int unittest_consumer_group_metadata(void) {
        const char *ids[] = {
            "mY. random id:.",
            "0",
            "2222222222222222222222221111111111111111111111111111112222",
            "",
            "NULL",
            NULL,
        };
        int i, j, k, gen_id;
        int ret;
        const char *group_id;
        const char *member_id;
        const char *group_instance_id;

        for (i = 0; ids[i]; i++) {
                for (j = 0; ids[j]; j++) {
                        for (k = 0; ids[k]; k++) {
                                for (gen_id = -1; gen_id < 1; gen_id++) {
                                        group_id          = ids[i];
                                        member_id         = ids[j];
                                        group_instance_id = ids[k];
                                        if (strcmp(group_instance_id, "NULL") ==
                                            0)
                                                group_instance_id = NULL;
                                        ret =
                                            unittest_consumer_group_metadata_iteration(
                                                group_id, gen_id, member_id,
                                                group_instance_id);
                                        if (ret)
                                                return ret;
                                }
                        }
                }
        }

        RD_UT_PASS();
}


static int unittest_set_intersect(void) {
        size_t par_cnt = 10;
        map_toppar_member_info_t *dst;
        rd_kafka_topic_partition_t *toppar;
        PartitionMemberInfo_t *v;
        char *id            = "id";
        rd_kafkap_str_t id1 = RD_KAFKAP_STR_INITIALIZER;
        rd_kafkap_str_t id2 = RD_KAFKAP_STR_INITIALIZER;
        rd_kafka_group_member_t *gm1;
        rd_kafka_group_member_t *gm2;

        id1.len = 2;
        id1.str = id;
        id2.len = 2;
        id2.str = id;

        map_toppar_member_info_t a = RD_MAP_INITIALIZER(
            par_cnt, rd_kafka_topic_partition_cmp,
            rd_kafka_topic_partition_hash,
            rd_kafka_topic_partition_destroy_free, PartitionMemberInfo_free);

        map_toppar_member_info_t b = RD_MAP_INITIALIZER(
            par_cnt, rd_kafka_topic_partition_cmp,
            rd_kafka_topic_partition_hash,
            rd_kafka_topic_partition_destroy_free, PartitionMemberInfo_free);

        gm1                         = rd_calloc(1, sizeof(*gm1));
        gm1->rkgm_member_id         = &id1;
        gm1->rkgm_group_instance_id = &id1;
        gm2                         = rd_calloc(1, sizeof(*gm2));
        gm2->rkgm_member_id         = &id2;
        gm2->rkgm_group_instance_id = &id2;

        RD_MAP_SET(&a, rd_kafka_topic_partition_new("t1", 4),
                   PartitionMemberInfo_new(gm1, rd_false));
        RD_MAP_SET(&a, rd_kafka_topic_partition_new("t2", 4),
                   PartitionMemberInfo_new(gm1, rd_false));
        RD_MAP_SET(&a, rd_kafka_topic_partition_new("t1", 7),
                   PartitionMemberInfo_new(gm1, rd_false));

        RD_MAP_SET(&b, rd_kafka_topic_partition_new("t2", 7),
                   PartitionMemberInfo_new(gm1, rd_false));
        RD_MAP_SET(&b, rd_kafka_topic_partition_new("t1", 4),
                   PartitionMemberInfo_new(gm2, rd_false));

        dst = rd_kafka_member_partitions_intersect(&a, &b);

        RD_UT_ASSERT(RD_MAP_CNT(&a) == 3, "expected a cnt to be 3 not %d",
                     (int)RD_MAP_CNT(&a));
        RD_UT_ASSERT(RD_MAP_CNT(&b) == 2, "expected b cnt to be 2 not %d",
                     (int)RD_MAP_CNT(&b));
        RD_UT_ASSERT(RD_MAP_CNT(dst) == 1, "expected dst cnt to be 1 not %d",
                     (int)RD_MAP_CNT(dst));

        toppar = rd_kafka_topic_partition_new("t1", 4);
        RD_UT_ASSERT((v = RD_MAP_GET(dst, toppar)), "unexpected element");
        RD_UT_ASSERT(v->members_match, "expected members to match");
        rd_kafka_topic_partition_destroy(toppar);

        RD_MAP_DESTROY(&a);
        RD_MAP_DESTROY(&b);
        RD_MAP_DESTROY(dst);
        rd_free(dst);

        rd_free(gm1);
        rd_free(gm2);

        RD_UT_PASS();
}


static int unittest_set_subtract(void) {
        size_t par_cnt = 10;
        rd_kafka_topic_partition_t *toppar;
        map_toppar_member_info_t *dst;

        map_toppar_member_info_t a = RD_MAP_INITIALIZER(
            par_cnt, rd_kafka_topic_partition_cmp,
            rd_kafka_topic_partition_hash,
            rd_kafka_topic_partition_destroy_free, PartitionMemberInfo_free);

        map_toppar_member_info_t b = RD_MAP_INITIALIZER(
            par_cnt, rd_kafka_topic_partition_cmp,
            rd_kafka_topic_partition_hash,
            rd_kafka_topic_partition_destroy_free, PartitionMemberInfo_free);

        RD_MAP_SET(&a, rd_kafka_topic_partition_new("t1", 4),
                   PartitionMemberInfo_new(NULL, rd_false));
        RD_MAP_SET(&a, rd_kafka_topic_partition_new("t2", 7),
                   PartitionMemberInfo_new(NULL, rd_false));

        RD_MAP_SET(&b, rd_kafka_topic_partition_new("t2", 4),
                   PartitionMemberInfo_new(NULL, rd_false));
        RD_MAP_SET(&b, rd_kafka_topic_partition_new("t1", 4),
                   PartitionMemberInfo_new(NULL, rd_false));
        RD_MAP_SET(&b, rd_kafka_topic_partition_new("t1", 7),
                   PartitionMemberInfo_new(NULL, rd_false));

        dst = rd_kafka_member_partitions_subtract(&a, &b);

        RD_UT_ASSERT(RD_MAP_CNT(&a) == 2, "expected a cnt to be 2 not %d",
                     (int)RD_MAP_CNT(&a));
        RD_UT_ASSERT(RD_MAP_CNT(&b) == 3, "expected b cnt to be 3 not %d",
                     (int)RD_MAP_CNT(&b));
        RD_UT_ASSERT(RD_MAP_CNT(dst) == 1, "expected dst cnt to be 1 not %d",
                     (int)RD_MAP_CNT(dst));

        toppar = rd_kafka_topic_partition_new("t2", 7);
        RD_UT_ASSERT(RD_MAP_GET(dst, toppar), "unexpected element");
        rd_kafka_topic_partition_destroy(toppar);

        RD_MAP_DESTROY(&a);
        RD_MAP_DESTROY(&b);
        RD_MAP_DESTROY(dst);
        rd_free(dst);

        RD_UT_PASS();
}


static int unittest_map_to_list(void) {
        rd_kafka_topic_partition_list_t *list;

        map_toppar_member_info_t map = RD_MAP_INITIALIZER(
            10, rd_kafka_topic_partition_cmp, rd_kafka_topic_partition_hash,
            rd_kafka_topic_partition_destroy_free, PartitionMemberInfo_free);

        RD_MAP_SET(&map, rd_kafka_topic_partition_new("t1", 101),
                   PartitionMemberInfo_new(NULL, rd_false));

        list = rd_kafka_toppar_member_info_map_to_list(&map);

        RD_UT_ASSERT(list->cnt == 1, "expecting list size of 1 not %d.",
                     list->cnt);
        RD_UT_ASSERT(list->elems[0].partition == 101,
                     "expecting partition 101 not %d",
                     list->elems[0].partition);
        RD_UT_ASSERT(!strcmp(list->elems[0].topic, "t1"),
                     "expecting topic 't1', not %s", list->elems[0].topic);

        rd_kafka_topic_partition_list_destroy(list);
        RD_MAP_DESTROY(&map);

        RD_UT_PASS();
}


static int unittest_list_to_map(void) {
        rd_kafka_topic_partition_t *toppar;
        map_toppar_member_info_t *map;
        rd_kafka_topic_partition_list_t *list =
            rd_kafka_topic_partition_list_new(1);

        rd_kafka_topic_partition_list_add(list, "topic1", 201);
        rd_kafka_topic_partition_list_add(list, "topic2", 202);

        map = rd_kafka_toppar_list_to_toppar_member_info_map(list);

        RD_UT_ASSERT(RD_MAP_CNT(map) == 2, "expected map cnt to be 2 not %d",
                     (int)RD_MAP_CNT(map));
        toppar = rd_kafka_topic_partition_new("topic1", 201);
        RD_UT_ASSERT(RD_MAP_GET(map, toppar),
                     "expected topic1 [201] to exist in map");
        rd_kafka_topic_partition_destroy(toppar);
        toppar = rd_kafka_topic_partition_new("topic2", 202);
        RD_UT_ASSERT(RD_MAP_GET(map, toppar),
                     "expected topic2 [202] to exist in map");
        rd_kafka_topic_partition_destroy(toppar);

        RD_MAP_DESTROY(map);
        rd_free(map);
        rd_kafka_topic_partition_list_destroy(list);

        RD_UT_PASS();
}

int unittest_member_metadata_serdes(void) {
        rd_list_t *topics = rd_list_new(0, (void *)rd_kafka_topic_info_destroy);
        rd_kafka_topic_partition_list_t *owned_partitions =
            rd_kafka_topic_partition_list_new(0);
        rd_kafkap_str_t *rack_id    = rd_kafkap_str_new("myrack", -1);
        const void *userdata        = NULL;
        const int32_t userdata_size = 0;
        const int generation        = 3;
        const char topic_name[]     = "mytopic";
        rd_kafka_group_member_t *rkgm;
        int version;

        rd_list_add(topics, rd_kafka_topic_info_new(topic_name, 3));
        rd_kafka_topic_partition_list_add(owned_partitions, topic_name, 0);
        rkgm = rd_calloc(1, sizeof(*rkgm));

        /* Note that the version variable doesn't actually change the Version
         *  field in the serialized message. It only runs the tests with/without
         *  additional fields added in that particular version. */
        for (version = 0; version <= 3; version++) {
                rd_kafkap_bytes_t *member_metadata;

                /* Serialize. */
                member_metadata =
                    rd_kafka_consumer_protocol_member_metadata_new(
                        topics, userdata, userdata_size,
                        version >= 1 ? owned_partitions : NULL,
                        version >= 2 ? generation : -1,
                        version >= 3 ? rack_id : NULL);

                /* Deserialize. */
                rd_kafka_group_MemberMetadata_consumer_read(NULL, rkgm,
                                                            member_metadata);

                /* Compare results. */
                RD_UT_ASSERT(rkgm->rkgm_subscription->cnt ==
                                 rd_list_cnt(topics),
                             "subscription size should be correct");
                RD_UT_ASSERT(!strcmp(topic_name,
                                     rkgm->rkgm_subscription->elems[0].topic),
                             "subscriptions should be correct");
                RD_UT_ASSERT(rkgm->rkgm_userdata->len == userdata_size,
                             "userdata should have the size 0");
                if (version >= 1)
                        RD_UT_ASSERT(!rd_kafka_topic_partition_list_cmp(
                                         rkgm->rkgm_owned, owned_partitions,
                                         rd_kafka_topic_partition_cmp),
                                     "owned partitions should be same");
                if (version >= 2)
                        RD_UT_ASSERT(generation == rkgm->rkgm_generation,
                                     "generation should be same");
                if (version >= 3)
                        RD_UT_ASSERT(
                            !rd_kafkap_str_cmp(rack_id, rkgm->rkgm_rack_id),
                            "rack id should be same");

                rd_kafka_group_member_clear(rkgm);
                rd_kafkap_bytes_destroy(member_metadata);
        }

        /* Clean up. */
        rd_list_destroy(topics);
        rd_kafka_topic_partition_list_destroy(owned_partitions);
        rd_kafkap_str_destroy(rack_id);
        rd_free(rkgm);

        RD_UT_PASS();
}


/**
 * @brief Consumer group unit tests
 */
int unittest_cgrp(void) {
        int fails = 0;

        fails += unittest_consumer_group_metadata();
        fails += unittest_set_intersect();
        fails += unittest_set_subtract();
        fails += unittest_map_to_list();
        fails += unittest_list_to_map();
        fails += unittest_member_metadata_serdes();

        return fails;
}<|MERGE_RESOLUTION|>--- conflicted
+++ resolved
@@ -2042,8 +2042,8 @@
                 rd_kafka_MetadataRequest(
                     rkb, &topics, "partition assignor",
                     rd_false /*!allow_auto_create*/,
-                    rd_true /*include cluster authorized operations */,
-                    rd_true /*include topic authorized operations */,
+                    rd_false /*!include cluster authorized operations */,
+                    rd_false /*!include topic authorized operations */,
                     /* cgrp_update=false:
                      * Since the subscription list may not be identical
                      * across all members of the group and thus the
@@ -2052,15 +2052,11 @@
                      * avoid triggering a rejoin or error propagation
                      * on receiving the response since some topics
                      * may be missing. */
-<<<<<<< HEAD
-                    rd_false, rko, NULL, 0, NULL);
-=======
                     rd_false,
                     /* force_racks is true if any memeber has a client rack set,
                        since we will require partition to rack mapping in that
                        case for rack-aware assignors. */
-                    any_member_rack, rko);
->>>>>>> 966b63dc
+                    any_member_rack, rko, NULL, 0, NULL);
                 rd_list_destroy(&topics);
 
         } else {
