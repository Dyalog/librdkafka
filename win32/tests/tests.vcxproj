--- conflicted
+++ resolved
@@ -223,12 +223,9 @@
     <ClCompile Include="..\..\tests\0139-offset_validation_mock.c" />
     <ClCompile Include="..\..\tests\0140-commit_metadata.cpp" />
     <ClCompile Include="..\..\tests\0142-reauthentication.c" />
-<<<<<<< HEAD
-    <ClCompile Include="..\..\tests\0139-telemetry_mock.c" />
-=======
     <ClCompile Include="..\..\tests\0143-exponential_backoff_mock.c" />
     <ClCompile Include="..\..\tests\0144-idempotence_mock.c" />
->>>>>>> ccf2ba9c
+    <ClCompile Include="..\..\tests\0139-telemetry_mock.c" />
     <ClCompile Include="..\..\tests\8000-idle.cpp" />
     <ClCompile Include="..\..\tests\8001-fetch_from_follower_mock_manual.c" />
     <ClCompile Include="..\..\tests\test.c" />
