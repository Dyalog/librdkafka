--- conflicted
+++ resolved
@@ -1500,12 +1500,8 @@
             RD_KAFKA_TOPIC_PARTITION_FIELD_PARTITION,
             RD_KAFKA_TOPIC_PARTITION_FIELD_ERR,
             RD_KAFKA_TOPIC_PARTITION_FIELD_END};
-<<<<<<< HEAD
-        partitions = rd_kafka_buf_read_topic_partitions(rkbuf, rd_false, 0, fields);
-=======
         partitions = rd_kafka_buf_read_topic_partitions(
             rkbuf, rd_false /* don't use topic_id */, 0, fields);
->>>>>>> 13a979ea
         if (!partitions)
                 goto err_parse;
 
