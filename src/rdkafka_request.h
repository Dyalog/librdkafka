/*
 * librdkafka - Apache Kafka C library
 *
 * Copyright (c) 2012-2022, Magnus Edenhill
 *               2023, Confluent Inc.
 * All rights reserved.
 *
 * Redistribution and use in source and binary forms, with or without
 * modification, are permitted provided that the following conditions are met:
 *
 * 1. Redistributions of source code must retain the above copyright notice,
 *    this list of conditions and the following disclaimer.
 * 2. Redistributions in binary form must reproduce the above copyright notice,
 *    this list of conditions and the following disclaimer in the documentation
 *    and/or other materials provided with the distribution.
 *
 * THIS SOFTWARE IS PROVIDED BY THE COPYRIGHT HOLDERS AND CONTRIBUTORS "AS IS"
 * AND ANY EXPRESS OR IMPLIED WARRANTIES, INCLUDING, BUT NOT LIMITED TO, THE
 * IMPLIED WARRANTIES OF MERCHANTABILITY AND FITNESS FOR A PARTICULAR PURPOSE
 * ARE DISCLAIMED. IN NO EVENT SHALL THE COPYRIGHT OWNER OR CONTRIBUTORS BE
 * LIABLE FOR ANY DIRECT, INDIRECT, INCIDENTAL, SPECIAL, EXEMPLARY, OR
 * CONSEQUENTIAL DAMAGES (INCLUDING, BUT NOT LIMITED TO, PROCUREMENT OF
 * SUBSTITUTE GOODS OR SERVICES; LOSS OF USE, DATA, OR PROFITS; OR BUSINESS
 * INTERRUPTION) HOWEVER CAUSED AND ON ANY THEORY OF LIABILITY, WHETHER IN
 * CONTRACT, STRICT LIABILITY, OR TORT (INCLUDING NEGLIGENCE OR OTHERWISE)
 * ARISING IN ANY WAY OUT OF THE USE OF THIS SOFTWARE, EVEN IF ADVISED OF THE
 * POSSIBILITY OF SUCH DAMAGE.
 */
#ifndef _RDKAFKA_REQUEST_H_
#define _RDKAFKA_REQUEST_H_

#include "rdkafka_cgrp.h"
#include "rdkafka_feature.h"


#define RD_KAFKA_ERR_ACTION_PERMANENT 0x1  /* Permanent error */
#define RD_KAFKA_ERR_ACTION_IGNORE    0x2  /* Error can be ignored */
#define RD_KAFKA_ERR_ACTION_REFRESH   0x4  /* Refresh state (e.g., metadata) */
#define RD_KAFKA_ERR_ACTION_RETRY     0x8  /* Retry request after backoff */
#define RD_KAFKA_ERR_ACTION_INFORM    0x10 /* Inform application about err */
#define RD_KAFKA_ERR_ACTION_SPECIAL                                            \
        0x20 /* Special-purpose, depends on context */
#define RD_KAFKA_ERR_ACTION_MSG_NOT_PERSISTED 0x40 /* ProduceReq msg status */
#define RD_KAFKA_ERR_ACTION_MSG_POSSIBLY_PERSISTED                             \
        0x80                                    /* ProduceReq msg status */
#define RD_KAFKA_ERR_ACTION_MSG_PERSISTED 0x100 /* ProduceReq msg status */
#define RD_KAFKA_ERR_ACTION_FATAL         0x200 /**< Fatal error */
#define RD_KAFKA_ERR_ACTION_END           0     /* var-arg sentinel */

/** @macro bitmask of the message persistence flags */
#define RD_KAFKA_ERR_ACTION_MSG_FLAGS                                          \
        (RD_KAFKA_ERR_ACTION_MSG_NOT_PERSISTED |                               \
         RD_KAFKA_ERR_ACTION_MSG_POSSIBLY_PERSISTED |                          \
         RD_KAFKA_ERR_ACTION_MSG_PERSISTED)

int rd_kafka_err_action(rd_kafka_broker_t *rkb,
                        rd_kafka_resp_err_t err,
                        const rd_kafka_buf_t *request,
                        ...);


const char *rd_kafka_actions2str(int actions);


typedef enum {
        /** Array end sentinel */
        RD_KAFKA_TOPIC_PARTITION_FIELD_END = 0,
        /** Read/write int32_t for partition */
        RD_KAFKA_TOPIC_PARTITION_FIELD_PARTITION,
        /** Read/write int64_t for offset */
        RD_KAFKA_TOPIC_PARTITION_FIELD_OFFSET,
        /** Read/write int32_t for offset leader_epoch */
        RD_KAFKA_TOPIC_PARTITION_FIELD_EPOCH,
        /** Read/write int32_t for current leader_epoch */
        RD_KAFKA_TOPIC_PARTITION_FIELD_CURRENT_EPOCH,
        /** Read/write int16_t for error code */
        RD_KAFKA_TOPIC_PARTITION_FIELD_ERR,
        /** Read/write timestamp */
        RD_KAFKA_TOPIC_PARTITION_FIELD_TIMESTAMP,
        /** Read/write str for metadata */
        RD_KAFKA_TOPIC_PARTITION_FIELD_METADATA,
        /** Noop, useful for ternary ifs */
        RD_KAFKA_TOPIC_PARTITION_FIELD_NOOP,
} rd_kafka_topic_partition_field_t;

/**
 * @name Current Leader and NodeEndpoints for KIP-951
 *       response triggered metadata updates.
 *
 * @{
 */

typedef struct rd_kafkap_CurrentLeader_s {
        int32_t LeaderId;
        int32_t LeaderEpoch;
} rd_kafkap_CurrentLeader_t;

typedef struct rd_kafkap_NodeEndpoint_s {
        int32_t NodeId;
        rd_kafkap_str_t Host;
        int32_t Port;
        rd_kafkap_str_t Rack;
} rd_kafkap_NodeEndpoint_t;

typedef struct rd_kafkap_NodeEndpoints_s {
        int32_t NodeEndpointCnt;
        rd_kafkap_NodeEndpoint_t *NodeEndpoints;
} rd_kafkap_NodeEndpoints_t;

/**@}*/

/**
 * @name Produce tags
 * @{
 *
 */

typedef struct rd_kafkap_Produce_reply_tags_Partition_s {
        int32_t Partition;
        rd_kafkap_CurrentLeader_t CurrentLeader;
} rd_kafkap_Produce_reply_tags_Partition_t;

typedef struct rd_kafkap_Produce_reply_tags_Topic_s {
        char *TopicName;
        rd_kafkap_Produce_reply_tags_Partition_t Partition;
} rd_kafkap_Produce_reply_tags_Topic_t;

typedef struct rd_kafkap_Produce_reply_tags_s {
        int32_t leader_change_cnt;
        rd_kafkap_NodeEndpoints_t NodeEndpoints;
        rd_kafkap_Produce_reply_tags_Topic_t Topic;
} rd_kafkap_Produce_reply_tags_t;

/**@}*/

/**
 * @name Fetch tags
 * @{
 *
 */

typedef struct rd_kafkap_Fetch_reply_tags_Partition_s {
        int32_t Partition;
        rd_kafkap_CurrentLeader_t CurrentLeader;
} rd_kafkap_Fetch_reply_tags_Partition_t;

typedef struct rd_kafkap_Fetch_reply_tags_Topic_s {
        rd_kafka_Uuid_t TopicId;
        int32_t PartitionCnt;
        rd_kafkap_Fetch_reply_tags_Partition_t *Partitions;
        int32_t partitions_with_leader_change_cnt;
} rd_kafkap_Fetch_reply_tags_Topic_t;

typedef struct rd_kafkap_Fetch_reply_tags_s {
        rd_kafkap_NodeEndpoints_t NodeEndpoints;
        int32_t TopicCnt;
        rd_kafkap_Fetch_reply_tags_Topic_t *Topics;
        int32_t topics_with_leader_change_cnt;
} rd_kafkap_Fetch_reply_tags_t;

/**@}*/

rd_kafka_topic_partition_list_t *rd_kafka_buf_read_topic_partitions(
    rd_kafka_buf_t *rkbuf,
    rd_bool_t use_topic_id,
    rd_bool_t use_topic_name,
    size_t estimated_part_cnt,
    const rd_kafka_topic_partition_field_t *fields);

int rd_kafka_buf_write_topic_partitions(
    rd_kafka_buf_t *rkbuf,
    const rd_kafka_topic_partition_list_t *parts,
    rd_bool_t skip_invalid_offsets,
    rd_bool_t only_invalid_offsets,
    rd_bool_t use_topic_id,
    rd_bool_t use_topic_name,
    const rd_kafka_topic_partition_field_t *fields);

int rd_kafka_buf_read_CurrentLeader(rd_kafka_buf_t *rkbuf,
                                    rd_kafkap_CurrentLeader_t *CurrentLeader);

int rd_kafka_buf_read_NodeEndpoints(rd_kafka_buf_t *rkbuf,
                                    rd_kafkap_NodeEndpoints_t *NodeEndpoints);


rd_kafka_resp_err_t
rd_kafka_FindCoordinatorRequest(rd_kafka_broker_t *rkb,
                                rd_kafka_coordtype_t coordtype,
                                const char *coordkey,
                                rd_kafka_replyq_t replyq,
                                rd_kafka_resp_cb_t *resp_cb,
                                void *opaque);


rd_kafka_resp_err_t
rd_kafka_handle_ListOffsets(rd_kafka_t *rk,
                            rd_kafka_broker_t *rkb,
                            rd_kafka_resp_err_t err,
                            rd_kafka_buf_t *rkbuf,
                            rd_kafka_buf_t *request,
                            rd_kafka_topic_partition_list_t *offsets,
                            int *actionsp);

void rd_kafka_ListOffsetsRequest(rd_kafka_broker_t *rkb,
                                 rd_kafka_topic_partition_list_t *offsets,
                                 rd_kafka_replyq_t replyq,
                                 rd_kafka_resp_cb_t *resp_cb,
                                 int timeout_ms,
                                 void *opaque);

rd_kafka_resp_err_t
rd_kafka_ListOffsetsRequest_admin(rd_kafka_broker_t *rkb,
                                  const rd_list_t *offsets,
                                  rd_kafka_AdminOptions_t *options,
                                  char *errstr,
                                  size_t errstr_size,
                                  rd_kafka_replyq_t replyq,
                                  rd_kafka_resp_cb_t *resp_cb,
                                  void *opaque);

rd_kafka_resp_err_t
rd_kafka_parse_ListOffsets(rd_kafka_buf_t *rkbuf,
                           rd_kafka_topic_partition_list_t *offsets,
                           rd_list_t *result_infos);

rd_kafka_resp_err_t
rd_kafka_handle_OffsetForLeaderEpoch(rd_kafka_t *rk,
                                     rd_kafka_broker_t *rkb,
                                     rd_kafka_resp_err_t err,
                                     rd_kafka_buf_t *rkbuf,
                                     rd_kafka_buf_t *request,
                                     rd_kafka_topic_partition_list_t **offsets);
void rd_kafka_OffsetForLeaderEpochRequest(
    rd_kafka_broker_t *rkb,
    rd_kafka_topic_partition_list_t *parts,
    rd_kafka_replyq_t replyq,
    rd_kafka_resp_cb_t *resp_cb,
    void *opaque);


rd_kafka_resp_err_t
rd_kafka_handle_OffsetFetch(rd_kafka_t *rk,
                            rd_kafka_broker_t *rkb,
                            rd_kafka_resp_err_t err,
                            rd_kafka_buf_t *rkbuf,
                            rd_kafka_buf_t *request,
                            rd_kafka_topic_partition_list_t **offsets,
                            rd_bool_t update_toppar,
                            rd_bool_t add_part,
                            rd_bool_t allow_retry);

void rd_kafka_op_handle_OffsetFetch(rd_kafka_t *rk,
                                    rd_kafka_broker_t *rkb,
                                    rd_kafka_resp_err_t err,
                                    rd_kafka_buf_t *rkbuf,
                                    rd_kafka_buf_t *request,
                                    void *opaque);

void rd_kafka_OffsetFetchRequest(rd_kafka_broker_t *rkb,
                                 const char *group_id,
                                 rd_kafka_topic_partition_list_t *parts,
                                 rd_bool_t use_topic_id,
                                 int32_t generation_id_or_member_epoch,
                                 rd_kafkap_str_t *member_id,
                                 rd_bool_t require_stable_offsets,
                                 int timeout,
                                 rd_kafka_replyq_t replyq,
                                 void (*resp_cb)(rd_kafka_t *,
                                                 rd_kafka_broker_t *,
                                                 rd_kafka_resp_err_t,
                                                 rd_kafka_buf_t *,
                                                 rd_kafka_buf_t *,
                                                 void *),
                                 void *opaque);

rd_kafka_resp_err_t
rd_kafka_handle_OffsetCommit(rd_kafka_t *rk,
                             rd_kafka_broker_t *rkb,
                             rd_kafka_resp_err_t err,
                             rd_kafka_buf_t *rkbuf,
                             rd_kafka_buf_t *request,
                             rd_kafka_topic_partition_list_t *offsets,
                             rd_bool_t ignore_cgrp);

int rd_kafka_OffsetCommitRequest(rd_kafka_broker_t *rkb,
                                 rd_kafka_consumer_group_metadata_t *cgmetadata,
                                 rd_kafka_topic_partition_list_t *offsets,
                                 rd_kafka_replyq_t replyq,
                                 rd_kafka_resp_cb_t *resp_cb,
                                 void *opaque,
                                 const char *reason);

rd_kafka_resp_err_t
rd_kafka_OffsetDeleteRequest(rd_kafka_broker_t *rkb,
                             /** (rd_kafka_DeleteConsumerGroupOffsets_t*) */
                             const rd_list_t *del_grpoffsets,
                             rd_kafka_AdminOptions_t *options,
                             char *errstr,
                             size_t errstr_size,
                             rd_kafka_replyq_t replyq,
                             rd_kafka_resp_cb_t *resp_cb,
                             void *opaque);


void rd_kafka_JoinGroupRequest(rd_kafka_broker_t *rkb,
                               const rd_kafkap_str_t *group_id,
                               const rd_kafkap_str_t *member_id,
                               const rd_kafkap_str_t *group_instance_id,
                               const rd_kafkap_str_t *protocol_type,
                               const rd_list_t *topics,
                               rd_kafka_replyq_t replyq,
                               rd_kafka_resp_cb_t *resp_cb,
                               void *opaque);


void rd_kafka_LeaveGroupRequest(rd_kafka_broker_t *rkb,
                                const char *group_id,
                                const char *member_id,
                                rd_kafka_replyq_t replyq,
                                rd_kafka_resp_cb_t *resp_cb,
                                void *opaque);
void rd_kafka_handle_LeaveGroup(rd_kafka_t *rk,
                                rd_kafka_broker_t *rkb,
                                rd_kafka_resp_err_t err,
                                rd_kafka_buf_t *rkbuf,
                                rd_kafka_buf_t *request,
                                void *opaque);

void rd_kafka_SyncGroupRequest(rd_kafka_broker_t *rkb,
                               const rd_kafkap_str_t *group_id,
                               int32_t generation_id,
                               const rd_kafkap_str_t *member_id,
                               const rd_kafkap_str_t *group_instance_id,
                               const rd_kafka_group_member_t *assignments,
                               int assignment_cnt,
                               rd_kafka_replyq_t replyq,
                               rd_kafka_resp_cb_t *resp_cb,
                               void *opaque);
void rd_kafka_handle_SyncGroup(rd_kafka_t *rk,
                               rd_kafka_broker_t *rkb,
                               rd_kafka_resp_err_t err,
                               rd_kafka_buf_t *rkbuf,
                               rd_kafka_buf_t *request,
                               void *opaque);

rd_kafka_error_t *rd_kafka_ListGroupsRequest(rd_kafka_broker_t *rkb,
                                             int16_t max_ApiVersion,
                                             const char **states,
                                             size_t states_cnt,
                                             rd_kafka_replyq_t replyq,
                                             rd_kafka_resp_cb_t *resp_cb,
                                             void *opaque);

rd_kafka_error_t *
rd_kafka_DescribeGroupsRequest(rd_kafka_broker_t *rkb,
                               int16_t max_ApiVersion,
                               char **groups,
                               size_t group_cnt,
                               rd_bool_t include_authorized_operations,
                               rd_kafka_replyq_t replyq,
                               rd_kafka_resp_cb_t *resp_cb,
                               void *opaque);


void rd_kafka_HeartbeatRequest(rd_kafka_broker_t *rkb,
                               const rd_kafkap_str_t *group_id,
                               int32_t generation_id,
                               const rd_kafkap_str_t *member_id,
                               const rd_kafkap_str_t *group_instance_id,
                               rd_kafka_replyq_t replyq,
                               rd_kafka_resp_cb_t *resp_cb,
                               void *opaque);

void rd_kafka_ConsumerGroupHeartbeatRequest(
    rd_kafka_broker_t *rkb,
    const rd_kafkap_str_t *group_id,
    const rd_kafkap_str_t *member_id,
    int32_t member_epoch,
    const rd_kafkap_str_t *group_instance_id,
    const rd_kafkap_str_t *rack_id,
    int32_t rebalance_timeout_ms,
    const rd_kafka_topic_partition_list_t *subscribe_topics,
    const rd_kafkap_str_t *remote_assignor,
    const rd_kafka_topic_partition_list_t *current_assignments,
    rd_kafka_replyq_t replyq,
    rd_kafka_resp_cb_t *resp_cb,
    void *opaque);

rd_kafka_resp_err_t rd_kafka_MetadataRequest(rd_kafka_broker_t *rkb,
                                             const rd_list_t *topics,
                                             rd_list_t *topic_ids,
                                             const char *reason,
                                             rd_bool_t allow_auto_create_topics,
                                             rd_bool_t cgrp_update,
                                             rd_bool_t force_racks,
                                             rd_kafka_op_t *rko);

rd_kafka_resp_err_t rd_kafka_MetadataRequest_resp_cb(
    rd_kafka_broker_t *rkb,
    const rd_list_t *topics,
    const rd_list_t *topic_ids,
    const char *reason,
    rd_bool_t allow_auto_create_topics,
    rd_bool_t include_cluster_authorized_operations,
    rd_bool_t include_topic_authorized_operations,
    rd_bool_t cgrp_update,
    rd_bool_t force_racks,
    rd_kafka_resp_cb_t *resp_cb,
    rd_kafka_replyq_t replyq,
    rd_bool_t force,
    void *opaque);

rd_kafka_resp_err_t
rd_kafka_handle_ApiVersion(rd_kafka_t *rk,
                           rd_kafka_broker_t *rkb,
                           rd_kafka_resp_err_t err,
                           rd_kafka_buf_t *rkbuf,
                           rd_kafka_buf_t *request,
                           struct rd_kafka_ApiVersion **apis,
                           size_t *api_cnt);
void rd_kafka_ApiVersionRequest(rd_kafka_broker_t *rkb,
                                int16_t ApiVersion,
                                rd_kafka_replyq_t replyq,
                                rd_kafka_resp_cb_t *resp_cb,
                                void *opaque);

void rd_kafka_SaslHandshakeRequest(rd_kafka_broker_t *rkb,
                                   const char *mechanism,
                                   rd_kafka_replyq_t replyq,
                                   rd_kafka_resp_cb_t *resp_cb,
                                   void *opaque);

void rd_kafka_handle_SaslAuthenticate(rd_kafka_t *rk,
                                      rd_kafka_broker_t *rkb,
                                      rd_kafka_resp_err_t err,
                                      rd_kafka_buf_t *rkbuf,
                                      rd_kafka_buf_t *request,
                                      void *opaque);

void rd_kafka_SaslAuthenticateRequest(rd_kafka_broker_t *rkb,
                                      const void *buf,
                                      size_t size,
                                      rd_kafka_replyq_t replyq,
                                      rd_kafka_resp_cb_t *resp_cb,
                                      void *opaque);

int rd_kafka_ProduceRequest(rd_kafka_broker_t *rkb,
                            rd_kafka_toppar_t *rktp,
                            const rd_kafka_pid_t pid,
                            uint64_t epoch_base_msgid);

rd_kafka_resp_err_t
rd_kafka_CreateTopicsRequest(rd_kafka_broker_t *rkb,
                             const rd_list_t *new_topics /*(NewTopic_t*)*/,
                             rd_kafka_AdminOptions_t *options,
                             char *errstr,
                             size_t errstr_size,
                             rd_kafka_replyq_t replyq,
                             rd_kafka_resp_cb_t *resp_cb,
                             void *opaque);

rd_kafka_resp_err_t
rd_kafka_DeleteTopicsRequest(rd_kafka_broker_t *rkb,
                             const rd_list_t *del_topics /*(DeleteTopic_t*)*/,
                             rd_kafka_AdminOptions_t *options,
                             char *errstr,
                             size_t errstr_size,
                             rd_kafka_replyq_t replyq,
                             rd_kafka_resp_cb_t *resp_cb,
                             void *opaque);

rd_kafka_resp_err_t rd_kafka_CreatePartitionsRequest(
    rd_kafka_broker_t *rkb,
    const rd_list_t *new_parts /*(NewPartitions_t*)*/,
    rd_kafka_AdminOptions_t *options,
    char *errstr,
    size_t errstr_size,
    rd_kafka_replyq_t replyq,
    rd_kafka_resp_cb_t *resp_cb,
    void *opaque);

rd_kafka_resp_err_t
rd_kafka_AlterConfigsRequest(rd_kafka_broker_t *rkb,
                             const rd_list_t *configs /*(ConfigResource_t*)*/,
                             rd_kafka_AdminOptions_t *options,
                             char *errstr,
                             size_t errstr_size,
                             rd_kafka_replyq_t replyq,
                             rd_kafka_resp_cb_t *resp_cb,
                             void *opaque);

rd_kafka_resp_err_t rd_kafka_IncrementalAlterConfigsRequest(
    rd_kafka_broker_t *rkb,
    const rd_list_t *configs /*(ConfigResource_t*)*/,
    rd_kafka_AdminOptions_t *options,
    char *errstr,
    size_t errstr_size,
    rd_kafka_replyq_t replyq,
    rd_kafka_resp_cb_t *resp_cb,
    void *opaque);

rd_kafka_resp_err_t rd_kafka_DescribeConfigsRequest(
    rd_kafka_broker_t *rkb,
    const rd_list_t *configs /*(ConfigResource_t*)*/,
    rd_kafka_AdminOptions_t *options,
    char *errstr,
    size_t errstr_size,
    rd_kafka_replyq_t replyq,
    rd_kafka_resp_cb_t *resp_cb,
    void *opaque);

rd_kafka_resp_err_t
rd_kafka_DeleteGroupsRequest(rd_kafka_broker_t *rkb,
                             const rd_list_t *del_groups /*(DeleteGroup_t*)*/,
                             rd_kafka_AdminOptions_t *options,
                             char *errstr,
                             size_t errstr_size,
                             rd_kafka_replyq_t replyq,
                             rd_kafka_resp_cb_t *resp_cb,
                             void *opaque);

void rd_kafka_handle_InitProducerId(rd_kafka_t *rk,
                                    rd_kafka_broker_t *rkb,
                                    rd_kafka_resp_err_t err,
                                    rd_kafka_buf_t *rkbuf,
                                    rd_kafka_buf_t *request,
                                    void *opaque);

rd_kafka_resp_err_t
rd_kafka_InitProducerIdRequest(rd_kafka_broker_t *rkb,
                               const char *transactional_id,
                               int transaction_timeout_ms,
                               const rd_kafka_pid_t *current_pid,
                               char *errstr,
                               size_t errstr_size,
                               rd_kafka_replyq_t replyq,
                               rd_kafka_resp_cb_t *resp_cb,
                               void *opaque);

rd_kafka_resp_err_t
rd_kafka_AddPartitionsToTxnRequest(rd_kafka_broker_t *rkb,
                                   const char *transactional_id,
                                   rd_kafka_pid_t pid,
                                   const rd_kafka_toppar_tqhead_t *rktps,
                                   char *errstr,
                                   size_t errstr_size,
                                   rd_kafka_replyq_t replyq,
                                   rd_kafka_resp_cb_t *resp_cb,
                                   void *opaque);

void rd_kafka_handle_InitProducerId(rd_kafka_t *rk,
                                    rd_kafka_broker_t *rkb,
                                    rd_kafka_resp_err_t err,
                                    rd_kafka_buf_t *rkbuf,
                                    rd_kafka_buf_t *request,
                                    void *opaque);

rd_kafka_resp_err_t
rd_kafka_AddOffsetsToTxnRequest(rd_kafka_broker_t *rkb,
                                const char *transactional_id,
                                rd_kafka_pid_t pid,
                                const char *group_id,
                                char *errstr,
                                size_t errstr_size,
                                rd_kafka_replyq_t replyq,
                                rd_kafka_resp_cb_t *resp_cb,
                                void *opaque);

rd_kafka_resp_err_t rd_kafka_EndTxnRequest(rd_kafka_broker_t *rkb,
                                           const char *transactional_id,
                                           rd_kafka_pid_t pid,
                                           rd_bool_t committed,
                                           char *errstr,
                                           size_t errstr_size,
                                           rd_kafka_replyq_t replyq,
                                           rd_kafka_resp_cb_t *resp_cb,
                                           void *opaque);

int unittest_request(void);

rd_kafka_resp_err_t
rd_kafka_DeleteRecordsRequest(rd_kafka_broker_t *rkb,
                              /*(rd_topic_partition_list_t*)*/
                              const rd_list_t *offsets_list,
                              rd_kafka_AdminOptions_t *options,
                              char *errstr,
                              size_t errstr_size,
                              rd_kafka_replyq_t replyq,
                              rd_kafka_resp_cb_t *resp_cb,
                              void *opaque);

rd_kafka_resp_err_t
rd_kafka_CreateAclsRequest(rd_kafka_broker_t *rkb,
                           const rd_list_t *new_acls /*(AclBinding_t*)*/,
                           rd_kafka_AdminOptions_t *options,
                           char *errstr,
                           size_t errstr_size,
                           rd_kafka_replyq_t replyq,
                           rd_kafka_resp_cb_t *resp_cb,
                           void *opaque);

rd_kafka_resp_err_t
rd_kafka_DescribeAclsRequest(rd_kafka_broker_t *rkb,
                             const rd_list_t *acls /*(AclBinding*)*/,
                             rd_kafka_AdminOptions_t *options,
                             char *errstr,
                             size_t errstr_size,
                             rd_kafka_replyq_t replyq,
                             rd_kafka_resp_cb_t *resp_cb,
                             void *opaque);

rd_kafka_resp_err_t
rd_kafka_DeleteAclsRequest(rd_kafka_broker_t *rkb,
                           const rd_list_t *del_acls /*(AclBindingFilter*)*/,
                           rd_kafka_AdminOptions_t *options,
                           char *errstr,
                           size_t errstr_size,
                           rd_kafka_replyq_t replyq,
                           rd_kafka_resp_cb_t *resp_cb,
                           void *opaque);

<<<<<<< HEAD
rd_kafka_resp_err_t
rd_kafka_GetTelemetrySubscriptionsRequest(rd_kafka_broker_t *rkb,
                                          char *errstr,
                                          size_t errstr_size,
                                          rd_kafka_replyq_t replyq,
                                          rd_kafka_resp_cb_t *resp_cb,
                                          void *opaque);

rd_kafka_resp_err_t
rd_kafka_PushTelemetryRequest(rd_kafka_broker_t *rkb,
                              rd_kafka_Uuid_t *client_instance_id,
                              int32_t subscription_id,
                              rd_bool_t terminating,
                              rd_kafka_compression_t compression_type,
                              const void *metrics,
                              size_t metrics_size,
                              char *errstr,
                              size_t errstr_size,
                              rd_kafka_replyq_t replyq,
                              rd_kafka_resp_cb_t *resp_cb,
                              void *opaque);

void rd_kafka_handle_GetTelemetrySubscriptions(rd_kafka_t *rk,
                                               rd_kafka_broker_t *rkb,
                                               rd_kafka_resp_err_t err,
                                               rd_kafka_buf_t *rkbuf,
                                               rd_kafka_buf_t *request,
                                               void *opaque);

void rd_kafka_handle_PushTelemetry(rd_kafka_t *rk,
                                   rd_kafka_broker_t *rkb,
                                   rd_kafka_resp_err_t err,
                                   rd_kafka_buf_t *rkbuf,
                                   rd_kafka_buf_t *request,
                                   void *opaque);

=======
void rd_kafkap_leader_discovery_tmpabuf_add_alloc_brokers(
    rd_tmpabuf_t *tbuf,
    rd_kafkap_NodeEndpoints_t *NodeEndpoints);

void rd_kafkap_leader_discovery_tmpabuf_add_alloc_topics(rd_tmpabuf_t *tbuf,
                                                         int topic_cnt);

void rd_kafkap_leader_discovery_tmpabuf_add_alloc_topic(rd_tmpabuf_t *tbuf,
                                                        char *topic_name,
                                                        int32_t partition_cnt);

void rd_kafkap_leader_discovery_metadata_init(rd_kafka_metadata_internal_t *mdi,
                                              int32_t broker_id);

void rd_kafkap_leader_discovery_set_brokers(
    rd_tmpabuf_t *tbuf,
    rd_kafka_metadata_internal_t *mdi,
    rd_kafkap_NodeEndpoints_t *NodeEndpoints);

void rd_kafkap_leader_discovery_set_topic_cnt(rd_tmpabuf_t *tbuf,
                                              rd_kafka_metadata_internal_t *mdi,
                                              int topic_cnt);

void rd_kafkap_leader_discovery_set_topic(rd_tmpabuf_t *tbuf,
                                          rd_kafka_metadata_internal_t *mdi,
                                          int topic_idx,
                                          rd_kafka_Uuid_t topic_id,
                                          char *topic_name,
                                          int partition_cnt);

void rd_kafkap_leader_discovery_set_CurrentLeader(
    rd_tmpabuf_t *tbuf,
    rd_kafka_metadata_internal_t *mdi,
    int topic_idx,
    int partition_idx,
    int32_t partition_id,
    rd_kafkap_CurrentLeader_t *CurrentLeader);
>>>>>>> 0e3128c6

#endif /* _RDKAFKA_REQUEST_H_ */<|MERGE_RESOLUTION|>--- conflicted
+++ resolved
@@ -619,7 +619,44 @@
                            rd_kafka_resp_cb_t *resp_cb,
                            void *opaque);
 
-<<<<<<< HEAD
+void rd_kafkap_leader_discovery_tmpabuf_add_alloc_brokers(
+    rd_tmpabuf_t *tbuf,
+    rd_kafkap_NodeEndpoints_t *NodeEndpoints);
+
+void rd_kafkap_leader_discovery_tmpabuf_add_alloc_topics(rd_tmpabuf_t *tbuf,
+                                                         int topic_cnt);
+
+void rd_kafkap_leader_discovery_tmpabuf_add_alloc_topic(rd_tmpabuf_t *tbuf,
+                                                        char *topic_name,
+                                                        int32_t partition_cnt);
+
+void rd_kafkap_leader_discovery_metadata_init(rd_kafka_metadata_internal_t *mdi,
+                                              int32_t broker_id);
+
+void rd_kafkap_leader_discovery_set_brokers(
+    rd_tmpabuf_t *tbuf,
+    rd_kafka_metadata_internal_t *mdi,
+    rd_kafkap_NodeEndpoints_t *NodeEndpoints);
+
+void rd_kafkap_leader_discovery_set_topic_cnt(rd_tmpabuf_t *tbuf,
+                                              rd_kafka_metadata_internal_t *mdi,
+                                              int topic_cnt);
+
+void rd_kafkap_leader_discovery_set_topic(rd_tmpabuf_t *tbuf,
+                                          rd_kafka_metadata_internal_t *mdi,
+                                          int topic_idx,
+                                          rd_kafka_Uuid_t topic_id,
+                                          char *topic_name,
+                                          int partition_cnt);
+
+void rd_kafkap_leader_discovery_set_CurrentLeader(
+    rd_tmpabuf_t *tbuf,
+    rd_kafka_metadata_internal_t *mdi,
+    int topic_idx,
+    int partition_idx,
+    int32_t partition_id,
+    rd_kafkap_CurrentLeader_t *CurrentLeader);
+
 rd_kafka_resp_err_t
 rd_kafka_GetTelemetrySubscriptionsRequest(rd_kafka_broker_t *rkb,
                                           char *errstr,
@@ -656,44 +693,5 @@
                                    rd_kafka_buf_t *request,
                                    void *opaque);
 
-=======
-void rd_kafkap_leader_discovery_tmpabuf_add_alloc_brokers(
-    rd_tmpabuf_t *tbuf,
-    rd_kafkap_NodeEndpoints_t *NodeEndpoints);
-
-void rd_kafkap_leader_discovery_tmpabuf_add_alloc_topics(rd_tmpabuf_t *tbuf,
-                                                         int topic_cnt);
-
-void rd_kafkap_leader_discovery_tmpabuf_add_alloc_topic(rd_tmpabuf_t *tbuf,
-                                                        char *topic_name,
-                                                        int32_t partition_cnt);
-
-void rd_kafkap_leader_discovery_metadata_init(rd_kafka_metadata_internal_t *mdi,
-                                              int32_t broker_id);
-
-void rd_kafkap_leader_discovery_set_brokers(
-    rd_tmpabuf_t *tbuf,
-    rd_kafka_metadata_internal_t *mdi,
-    rd_kafkap_NodeEndpoints_t *NodeEndpoints);
-
-void rd_kafkap_leader_discovery_set_topic_cnt(rd_tmpabuf_t *tbuf,
-                                              rd_kafka_metadata_internal_t *mdi,
-                                              int topic_cnt);
-
-void rd_kafkap_leader_discovery_set_topic(rd_tmpabuf_t *tbuf,
-                                          rd_kafka_metadata_internal_t *mdi,
-                                          int topic_idx,
-                                          rd_kafka_Uuid_t topic_id,
-                                          char *topic_name,
-                                          int partition_cnt);
-
-void rd_kafkap_leader_discovery_set_CurrentLeader(
-    rd_tmpabuf_t *tbuf,
-    rd_kafka_metadata_internal_t *mdi,
-    int topic_idx,
-    int partition_idx,
-    int32_t partition_id,
-    rd_kafkap_CurrentLeader_t *CurrentLeader);
->>>>>>> 0e3128c6
 
 #endif /* _RDKAFKA_REQUEST_H_ */