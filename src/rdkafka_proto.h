/*
 * librdkafka - Apache Kafka C library
 *
 * Copyright (c) 2012-2022, Magnus Edenhill
 *               2023, Confluent Inc.

 * All rights reserved.
 *
 * Redistribution and use in source and binary forms, with or without
 * modification, are permitted provided that the following conditions are met:
 *
 * 1. Redistributions of source code must retain the above copyright notice,
 *    this list of conditions and the following disclaimer.
 * 2. Redistributions in binary form must reproduce the above copyright notice,
 *    this list of conditions and the following disclaimer in the documentation
 *    and/or other materials provided with the distribution.
 *
 * THIS SOFTWARE IS PROVIDED BY THE COPYRIGHT HOLDERS AND CONTRIBUTORS "AS IS"
 * AND ANY EXPRESS OR IMPLIED WARRANTIES, INCLUDING, BUT NOT LIMITED TO, THE
 * IMPLIED WARRANTIES OF MERCHANTABILITY AND FITNESS FOR A PARTICULAR PURPOSE
 * ARE DISCLAIMED. IN NO EVENT SHALL THE COPYRIGHT OWNER OR CONTRIBUTORS BE
 * LIABLE FOR ANY DIRECT, INDIRECT, INCIDENTAL, SPECIAL, EXEMPLARY, OR
 * CONSEQUENTIAL DAMAGES (INCLUDING, BUT NOT LIMITED TO, PROCUREMENT OF
 * SUBSTITUTE GOODS OR SERVICES; LOSS OF USE, DATA, OR PROFITS; OR BUSINESS
 * INTERRUPTION) HOWEVER CAUSED AND ON ANY THEORY OF LIABILITY, WHETHER IN
 * CONTRACT, STRICT LIABILITY, OR TORT (INCLUDING NEGLIGENCE OR OTHERWISE)
 * ARISING IN ANY WAY OUT OF THE USE OF THIS SOFTWARE, EVEN IF ADVISED OF THE
 * POSSIBILITY OF SUCH DAMAGE.
 */

#ifndef _RDKAFKA_PROTO_H_
#define _RDKAFKA_PROTO_H_


#include "rdstring.h"
#include "rdendian.h"
#include "rdvarint.h"
#include "rdbase64.h"

/* Protocol defines */
#include "rdkafka_protocol.h"



/** Default generic retry count for failed requests.
 *  This may be overriden for specific request types. */
#define RD_KAFKA_REQUEST_DEFAULT_RETRIES 2

/** Max (practically infinite) retry count */
#define RD_KAFKA_REQUEST_MAX_RETRIES INT_MAX

/** Do not retry request */
#define RD_KAFKA_REQUEST_NO_RETRIES 0


/**
 * Request types
 */
struct rd_kafkap_reqhdr {
        int32_t Size;
        int16_t ApiKey;
        int16_t ApiVersion;
        int32_t CorrId;
        /* ClientId follows */
};

#define RD_KAFKAP_REQHDR_SIZE (4 + 2 + 2 + 4)
#define RD_KAFKAP_RESHDR_SIZE (4 + 4)

/**
 * Response header
 */
struct rd_kafkap_reshdr {
        int32_t Size;
        int32_t CorrId;
};


/**
 * Request type v1 (flexible version)
 *
 * i32            Size
 * i16            ApiKey
 * i16            ApiVersion
 * i32            CorrId
 * string         ClientId   (2-byte encoding, not compact string)
 * uvarint        Tags
 * <Request payload>
 * uvarint        EndTags
 *
 * Any struct-type (non-primitive or array type) field in the request payload
 * must also have a trailing tags list, this goes for structs in arrays as well.
 */

/**
 * @brief Protocol request type (ApiKey) to name/string.
 *
 * Generate updates to this list with generate_proto.sh.
 */
static RD_UNUSED const char *rd_kafka_ApiKey2str(int16_t ApiKey) {
        static const char *names[] = {
            [RD_KAFKAP_Produce]                 = "Produce",
            [RD_KAFKAP_Fetch]                   = "Fetch",
            [RD_KAFKAP_ListOffsets]             = "ListOffsets",
            [RD_KAFKAP_Metadata]                = "Metadata",
            [RD_KAFKAP_LeaderAndIsr]            = "LeaderAndIsr",
            [RD_KAFKAP_StopReplica]             = "StopReplica",
            [RD_KAFKAP_UpdateMetadata]          = "UpdateMetadata",
            [RD_KAFKAP_ControlledShutdown]      = "ControlledShutdown",
            [RD_KAFKAP_OffsetCommit]            = "OffsetCommit",
            [RD_KAFKAP_OffsetFetch]             = "OffsetFetch",
            [RD_KAFKAP_FindCoordinator]         = "FindCoordinator",
            [RD_KAFKAP_JoinGroup]               = "JoinGroup",
            [RD_KAFKAP_Heartbeat]               = "Heartbeat",
            [RD_KAFKAP_LeaveGroup]              = "LeaveGroup",
            [RD_KAFKAP_SyncGroup]               = "SyncGroup",
            [RD_KAFKAP_DescribeGroups]          = "DescribeGroups",
            [RD_KAFKAP_ListGroups]              = "ListGroups",
            [RD_KAFKAP_SaslHandshake]           = "SaslHandshake",
            [RD_KAFKAP_ApiVersion]              = "ApiVersion",
            [RD_KAFKAP_CreateTopics]            = "CreateTopics",
            [RD_KAFKAP_DeleteTopics]            = "DeleteTopics",
            [RD_KAFKAP_DeleteRecords]           = "DeleteRecords",
            [RD_KAFKAP_InitProducerId]          = "InitProducerId",
            [RD_KAFKAP_OffsetForLeaderEpoch]    = "OffsetForLeaderEpoch",
            [RD_KAFKAP_AddPartitionsToTxn]      = "AddPartitionsToTxn",
            [RD_KAFKAP_AddOffsetsToTxn]         = "AddOffsetsToTxn",
            [RD_KAFKAP_EndTxn]                  = "EndTxn",
            [RD_KAFKAP_WriteTxnMarkers]         = "WriteTxnMarkers",
            [RD_KAFKAP_TxnOffsetCommit]         = "TxnOffsetCommit",
            [RD_KAFKAP_DescribeAcls]            = "DescribeAcls",
            [RD_KAFKAP_CreateAcls]              = "CreateAcls",
            [RD_KAFKAP_DeleteAcls]              = "DeleteAcls",
            [RD_KAFKAP_DescribeConfigs]         = "DescribeConfigs",
            [RD_KAFKAP_AlterConfigs]            = "AlterConfigs",
            [RD_KAFKAP_AlterReplicaLogDirs]     = "AlterReplicaLogDirs",
            [RD_KAFKAP_DescribeLogDirs]         = "DescribeLogDirs",
            [RD_KAFKAP_SaslAuthenticate]        = "SaslAuthenticate",
            [RD_KAFKAP_CreatePartitions]        = "CreatePartitions",
            [RD_KAFKAP_CreateDelegationToken]   = "CreateDelegationToken",
            [RD_KAFKAP_RenewDelegationToken]    = "RenewDelegationToken",
            [RD_KAFKAP_ExpireDelegationToken]   = "ExpireDelegationToken",
            [RD_KAFKAP_DescribeDelegationToken] = "DescribeDelegationToken",
            [RD_KAFKAP_DeleteGroups]            = "DeleteGroups",
            [RD_KAFKAP_ElectLeaders]            = "ElectLeadersRequest",
            [RD_KAFKAP_IncrementalAlterConfigs] =
                "IncrementalAlterConfigsRequest",
            [RD_KAFKAP_AlterPartitionReassignments] =
                "AlterPartitionReassignmentsRequest",
            [RD_KAFKAP_ListPartitionReassignments] =
                "ListPartitionReassignmentsRequest",
            [RD_KAFKAP_OffsetDelete]         = "OffsetDeleteRequest",
            [RD_KAFKAP_DescribeClientQuotas] = "DescribeClientQuotasRequest",
            [RD_KAFKAP_AlterClientQuotas]    = "AlterClientQuotasRequest",
            [RD_KAFKAP_DescribeUserScramCredentials] =
                "DescribeUserScramCredentialsRequest",
            [RD_KAFKAP_AlterUserScramCredentials] =
                "AlterUserScramCredentialsRequest",
            [RD_KAFKAP_Vote]                 = "VoteRequest",
            [RD_KAFKAP_BeginQuorumEpoch]     = "BeginQuorumEpochRequest",
            [RD_KAFKAP_EndQuorumEpoch]       = "EndQuorumEpochRequest",
            [RD_KAFKAP_DescribeQuorum]       = "DescribeQuorumRequest",
            [RD_KAFKAP_AlterIsr]             = "AlterIsrRequest",
            [RD_KAFKAP_UpdateFeatures]       = "UpdateFeaturesRequest",
            [RD_KAFKAP_Envelope]             = "EnvelopeRequest",
            [RD_KAFKAP_FetchSnapshot]        = "FetchSnapshot",
            [RD_KAFKAP_DescribeCluster]      = "DescribeCluster",
            [RD_KAFKAP_DescribeProducers]    = "DescribeProducers",
            [RD_KAFKAP_BrokerHeartbeat]      = "BrokerHeartbeat",
            [RD_KAFKAP_UnregisterBroker]     = "UnregisterBroker",
            [RD_KAFKAP_DescribeTransactions] = "DescribeTransactions",
            [RD_KAFKAP_ListTransactions]     = "ListTransactions",
            [RD_KAFKAP_AllocateProducerIds]  = "AllocateProducerIds",
        };
        static RD_TLS char ret[64];

        if (ApiKey < 0 || ApiKey >= (int)RD_ARRAYSIZE(names) ||
            !names[ApiKey]) {
                rd_snprintf(ret, sizeof(ret), "Unknown-%hd?", ApiKey);
                return ret;
        }

        return names[ApiKey];
}



/**
 * @brief ApiKey version support tuple.
 */
struct rd_kafka_ApiVersion {
        int16_t ApiKey;
        int16_t MinVer;
        int16_t MaxVer;
};

/**
 * @brief ApiVersion.ApiKey comparator.
 */
static RD_UNUSED int rd_kafka_ApiVersion_key_cmp(const void *_a,
                                                 const void *_b) {
        const struct rd_kafka_ApiVersion *a =
            (const struct rd_kafka_ApiVersion *)_a;
        const struct rd_kafka_ApiVersion *b =
            (const struct rd_kafka_ApiVersion *)_b;
        return RD_CMP(a->ApiKey, b->ApiKey);
}



typedef enum {
        RD_KAFKA_READ_UNCOMMITTED = 0,
        RD_KAFKA_READ_COMMITTED   = 1
} rd_kafka_isolation_level_t;



#define RD_KAFKA_CTRL_MSG_ABORT  0
#define RD_KAFKA_CTRL_MSG_COMMIT 1


/**
 * @enum Coordinator type, used with FindCoordinatorRequest
 */
typedef enum rd_kafka_coordtype_t {
        RD_KAFKA_COORD_GROUP = 0,
        RD_KAFKA_COORD_TXN   = 1
} rd_kafka_coordtype_t;


/**
 *
 * Kafka protocol string representation prefixed with a convenience header
 *
 * Serialized format:
 *  { uint16, data.. }
 *
 */
typedef struct rd_kafkap_str_s {
        /* convenience header (aligned access, host endian) */
        int len;         /* Kafka string length (-1=NULL, 0=empty, >0=string) */
        const char *str; /* points into data[] or other memory,
                          * not NULL-terminated */
} rd_kafkap_str_t;


#define RD_KAFKAP_STR_LEN_NULL      -1
#define RD_KAFKAP_STR_IS_NULL(kstr) ((kstr)->len == RD_KAFKAP_STR_LEN_NULL)

/* Returns the length of the string of a kafka protocol string representation */
#define RD_KAFKAP_STR_LEN0(len) ((len) == RD_KAFKAP_STR_LEN_NULL ? 0 : (len))
#define RD_KAFKAP_STR_LEN(kstr) RD_KAFKAP_STR_LEN0((kstr)->len)

/* Returns the actual size of a kafka protocol string representation. */
#define RD_KAFKAP_STR_SIZE0(len) (2 + RD_KAFKAP_STR_LEN0(len))
#define RD_KAFKAP_STR_SIZE(kstr) RD_KAFKAP_STR_SIZE0((kstr)->len)


/** @returns true if kstr is pre-serialized through .._new() */
#define RD_KAFKAP_STR_IS_SERIALIZED(kstr)                                      \
        (((const char *)((kstr) + 1)) + 2 == (const char *)((kstr)->str))

/* Serialized Kafka string: only works for _new() kstrs.
 * Check with RD_KAFKAP_STR_IS_SERIALIZED */
#define RD_KAFKAP_STR_SER(kstr) ((kstr) + 1)

/* Macro suitable for "%.*s" printing. */
#define RD_KAFKAP_STR_PR(kstr)                                                 \
        (int)((kstr)->len == RD_KAFKAP_STR_LEN_NULL ? 0 : (kstr)->len),        \
            (kstr)->str

/* strndupa() a Kafka string */
#define RD_KAFKAP_STR_DUPA(destptr, kstr)                                      \
        rd_strndupa((destptr), (kstr)->str, RD_KAFKAP_STR_LEN(kstr))

/* strndup() a Kafka string */
#define RD_KAFKAP_STR_DUP(kstr) rd_strndup((kstr)->str, RD_KAFKAP_STR_LEN(kstr))

#define RD_KAFKAP_STR_INITIALIZER                                              \
        { .len = RD_KAFKAP_STR_LEN_NULL, .str = NULL }

/**
 * Frees a Kafka string previously allocated with `rd_kafkap_str_new()`
 */
static RD_UNUSED void rd_kafkap_str_destroy(rd_kafkap_str_t *kstr) {
        rd_free(kstr);
}



/**
 * Allocate a new Kafka string and make a copy of 'str'.
 * If 'len' is -1 the length will be calculated.
 * Supports Kafka NULL strings.
 * Nul-terminates the string, but the trailing \0 is not part of
 * the serialized string.
 */
static RD_INLINE RD_UNUSED rd_kafkap_str_t *rd_kafkap_str_new(const char *str,
                                                              int len) {
        rd_kafkap_str_t *kstr;
        int16_t klen;

        if (!str)
                len = RD_KAFKAP_STR_LEN_NULL;
        else if (len == -1)
                len = (int)strlen(str);

        kstr = (rd_kafkap_str_t *)rd_malloc(
            sizeof(*kstr) + 2 + (len == RD_KAFKAP_STR_LEN_NULL ? 0 : len + 1));
        kstr->len = len;

        /* Serialised format: 16-bit string length */
        klen = htobe16(len);
        memcpy(kstr + 1, &klen, 2);

        /* Pre-Serialised format: non null-terminated string */
        if (len == RD_KAFKAP_STR_LEN_NULL)
                kstr->str = NULL;
        else {
                kstr->str = ((const char *)(kstr + 1)) + 2;
                memcpy((void *)kstr->str, str, len);
                ((char *)kstr->str)[len] = '\0';
        }

        return kstr;
}


/**
 * Makes a copy of `src`. The copy will be fully allocated and should
 * be freed with rd_kafka_pstr_destroy()
 */
static RD_INLINE RD_UNUSED rd_kafkap_str_t *
rd_kafkap_str_copy(const rd_kafkap_str_t *src) {
        return rd_kafkap_str_new(src->str, src->len);
}

static RD_INLINE RD_UNUSED int rd_kafkap_str_cmp(const rd_kafkap_str_t *a,
                                                 const rd_kafkap_str_t *b) {
        int minlen = RD_MIN(a->len, b->len);
        int r      = memcmp(a->str, b->str, minlen);
        if (r)
                return r;
        else
                return RD_CMP(a->len, b->len);
}

static RD_INLINE RD_UNUSED int rd_kafkap_str_cmp_str(const rd_kafkap_str_t *a,
                                                     const char *str) {
        int len    = (int)strlen(str);
        int minlen = RD_MIN(a->len, len);
        int r      = memcmp(a->str, str, minlen);
        if (r)
                return r;
        else
                return RD_CMP(a->len, len);
}

static RD_INLINE RD_UNUSED int
rd_kafkap_str_cmp_str2(const char *str, const rd_kafkap_str_t *b) {
        int len    = (int)strlen(str);
        int minlen = RD_MIN(b->len, len);
        int r      = memcmp(str, b->str, minlen);
        if (r)
                return r;
        else
                return RD_CMP(len, b->len);
}



/**
 *
 * Kafka protocol bytes array representation prefixed with a convenience header
 *
 * Serialized format:
 *  { uint32, data.. }
 *
 */
typedef struct rd_kafkap_bytes_s {
        /* convenience header (aligned access, host endian) */
        int32_t len;      /* Kafka bytes length (-1=NULL, 0=empty, >0=data) */
        const void *data; /* points just past the struct, or other memory,
                           * not NULL-terminated */
        const unsigned char _data[1]; /* Bytes following struct when new()ed */
} rd_kafkap_bytes_t;


#define RD_KAFKAP_BYTES_LEN_NULL -1
#define RD_KAFKAP_BYTES_IS_NULL(kbytes)                                        \
        ((kbytes)->len == RD_KAFKAP_BYTES_LEN_NULL)

/* Returns the length of the bytes of a kafka protocol bytes representation */
#define RD_KAFKAP_BYTES_LEN0(len)                                              \
        ((len) == RD_KAFKAP_BYTES_LEN_NULL ? 0 : (len))
#define RD_KAFKAP_BYTES_LEN(kbytes) RD_KAFKAP_BYTES_LEN0((kbytes)->len)

/* Returns the actual size of a kafka protocol bytes representation. */
#define RD_KAFKAP_BYTES_SIZE0(len)   (4 + RD_KAFKAP_BYTES_LEN0(len))
#define RD_KAFKAP_BYTES_SIZE(kbytes) RD_KAFKAP_BYTES_SIZE0((kbytes)->len)

/** @returns true if kbyes is pre-serialized through .._new() */
#define RD_KAFKAP_BYTES_IS_SERIALIZED(kstr)                                    \
        (((const char *)((kbytes) + 1)) + 2 == (const char *)((kbytes)->data))

/* Serialized Kafka bytes: only works for _new() kbytes */
#define RD_KAFKAP_BYTES_SER(kbytes) ((kbytes) + 1)


/**
 * Frees a Kafka bytes previously allocated with `rd_kafkap_bytes_new()`
 */
static RD_UNUSED void rd_kafkap_bytes_destroy(rd_kafkap_bytes_t *kbytes) {
        rd_free(kbytes);
}


/**
 * @brief Allocate a new Kafka bytes and make a copy of 'bytes'.
 * If \p len > 0 but \p bytes is NULL no copying is performed by
 * the bytes structure will be allocated to fit \p size bytes.
 *
 * Supports:
 *  - Kafka NULL bytes (bytes==NULL,len==0),
 *  - Empty bytes (bytes!=NULL,len==0)
 *  - Copy data (bytes!=NULL,len>0)
 *  - No-copy, just alloc (bytes==NULL,len>0)
 */
static RD_INLINE RD_UNUSED rd_kafkap_bytes_t *
rd_kafkap_bytes_new(const unsigned char *bytes, int32_t len) {
        rd_kafkap_bytes_t *kbytes;
        int32_t klen;

        if (!bytes && !len)
                len = RD_KAFKAP_BYTES_LEN_NULL;

        kbytes = (rd_kafkap_bytes_t *)rd_malloc(
            sizeof(*kbytes) + 4 + (len == RD_KAFKAP_BYTES_LEN_NULL ? 0 : len));
        kbytes->len = len;

        klen = htobe32(len);
        memcpy((void *)(kbytes + 1), &klen, 4);

        if (len == RD_KAFKAP_BYTES_LEN_NULL)
                kbytes->data = NULL;
        else {
                kbytes->data = ((const unsigned char *)(kbytes + 1)) + 4;
                if (bytes)
                        memcpy((void *)kbytes->data, bytes, len);
        }

        return kbytes;
}


/**
 * Makes a copy of `src`. The copy will be fully allocated and should
 * be freed with rd_kafkap_bytes_destroy()
 */
static RD_INLINE RD_UNUSED rd_kafkap_bytes_t *
rd_kafkap_bytes_copy(const rd_kafkap_bytes_t *src) {
        return rd_kafkap_bytes_new((const unsigned char *)src->data, src->len);
}


static RD_INLINE RD_UNUSED int rd_kafkap_bytes_cmp(const rd_kafkap_bytes_t *a,
                                                   const rd_kafkap_bytes_t *b) {
        int minlen = RD_MIN(a->len, b->len);
        int r      = memcmp(a->data, b->data, minlen);
        if (r)
                return r;
        else
                return RD_CMP(a->len, b->len);
}

static RD_INLINE RD_UNUSED int
rd_kafkap_bytes_cmp_data(const rd_kafkap_bytes_t *a,
                         const char *data,
                         int len) {
        int minlen = RD_MIN(a->len, len);
        int r      = memcmp(a->data, data, minlen);
        if (r)
                return r;
        else
                return RD_CMP(a->len, len);
}



typedef struct rd_kafka_buf_s rd_kafka_buf_t;


#define RD_KAFKA_NODENAME_SIZE 256



/**
 * @brief Message overheads (worst-case)
 */

/**
 * MsgVersion v0..v1
 */
/* Offset + MessageSize */
#define RD_KAFKAP_MESSAGESET_V0_HDR_SIZE (8 + 4)
/* CRC + Magic + Attr + KeyLen + ValueLen */
#define RD_KAFKAP_MESSAGE_V0_HDR_SIZE (4 + 1 + 1 + 4 + 4)
/* CRC + Magic + Attr + Timestamp + KeyLen + ValueLen */
#define RD_KAFKAP_MESSAGE_V1_HDR_SIZE (4 + 1 + 1 + 8 + 4 + 4)
/* Maximum per-message overhead */
#define RD_KAFKAP_MESSAGE_V0_OVERHEAD                                          \
        (RD_KAFKAP_MESSAGESET_V0_HDR_SIZE + RD_KAFKAP_MESSAGE_V0_HDR_SIZE)
#define RD_KAFKAP_MESSAGE_V1_OVERHEAD                                          \
        (RD_KAFKAP_MESSAGESET_V0_HDR_SIZE + RD_KAFKAP_MESSAGE_V1_HDR_SIZE)

/**
 * MsgVersion v2
 */
#define RD_KAFKAP_MESSAGE_V2_MAX_OVERHEAD                                      \
        (                                 /* Length (varint) */                \
         RD_UVARINT_ENC_SIZEOF(int32_t) + /* Attributes */                     \
         1 +                              /* TimestampDelta (varint) */        \
         RD_UVARINT_ENC_SIZEOF(int64_t) + /* OffsetDelta (varint) */           \
         RD_UVARINT_ENC_SIZEOF(int32_t) + /* KeyLen (varint) */                \
         RD_UVARINT_ENC_SIZEOF(int32_t) + /* ValueLen (varint) */              \
         RD_UVARINT_ENC_SIZEOF(int32_t) + /* HeaderCnt (varint): */            \
         RD_UVARINT_ENC_SIZEOF(int32_t))

#define RD_KAFKAP_MESSAGE_V2_MIN_OVERHEAD                                      \
        (                          /* Length (varint) */                       \
         RD_UVARINT_ENC_SIZE_0() + /* Attributes */                            \
         1 +                       /* TimestampDelta (varint) */               \
         RD_UVARINT_ENC_SIZE_0() + /* OffsetDelta (varint) */                  \
         RD_UVARINT_ENC_SIZE_0() + /* KeyLen (varint) */                       \
         RD_UVARINT_ENC_SIZE_0() + /* ValueLen (varint) */                     \
         RD_UVARINT_ENC_SIZE_0() + /* HeaderCnt (varint): */                   \
         RD_UVARINT_ENC_SIZE_0())


/**
 * @brief MessageSets are not explicitly versioned but depends on the
 *        Produce/Fetch API version and the encompassed Message versions.
 *        We use the Message version (MsgVersion, aka MagicByte) to describe
 *        the MessageSet version, that is, MsgVersion <= 1 uses the old
 *        MessageSet version (v0?) while MsgVersion 2 uses MessageSet version v2
 */

/* Old MessageSet header: none */
#define RD_KAFKAP_MSGSET_V0_SIZE 0

/* MessageSet v2 header */
#define RD_KAFKAP_MSGSET_V2_SIZE                                               \
        (8 + 4 + 4 + 1 + 4 + 2 + 4 + 8 + 8 + 8 + 2 + 4 + 4)

/* Byte offsets for MessageSet fields */
#define RD_KAFKAP_MSGSET_V2_OF_Length          (8)
#define RD_KAFKAP_MSGSET_V2_OF_MagicByte       (8 + 4 + 4)
#define RD_KAFKAP_MSGSET_V2_OF_CRC             (8 + 4 + 4 + 1)
#define RD_KAFKAP_MSGSET_V2_OF_Attributes      (8 + 4 + 4 + 1 + 4)
#define RD_KAFKAP_MSGSET_V2_OF_LastOffsetDelta (8 + 4 + 4 + 1 + 4 + 2)
#define RD_KAFKAP_MSGSET_V2_OF_BaseTimestamp   (8 + 4 + 4 + 1 + 4 + 2 + 4)
#define RD_KAFKAP_MSGSET_V2_OF_MaxTimestamp    (8 + 4 + 4 + 1 + 4 + 2 + 4 + 8)
#define RD_KAFKAP_MSGSET_V2_OF_ProducerId      (8 + 4 + 4 + 1 + 4 + 2 + 4 + 8 + 8)
#define RD_KAFKAP_MSGSET_V2_OF_ProducerEpoch                                   \
        (8 + 4 + 4 + 1 + 4 + 2 + 4 + 8 + 8 + 8)
#define RD_KAFKAP_MSGSET_V2_OF_BaseSequence                                    \
        (8 + 4 + 4 + 1 + 4 + 2 + 4 + 8 + 8 + 8 + 2)
#define RD_KAFKAP_MSGSET_V2_OF_RecordCount                                     \
        (8 + 4 + 4 + 1 + 4 + 2 + 4 + 8 + 8 + 8 + 2 + 4)


/**
 * @struct Struct representing UUID protocol primitive type.
 */
typedef struct rd_kafka_Uuid_s {
        int64_t
            most_significant_bits; /**< Most significant 64 bits for the UUID */
        int64_t least_significant_bits; /**< Least significant 64 bits for the
                                           UUID */
        char base64str[23]; /**< base64 encoding for the uuid. By default, it is
                               lazy loaded. Use function
                               `rd_kafka_Uuid_base64str()` as a getter for this
                               field. */
} rd_kafka_Uuid_t;

#define RD_KAFKA_UUID_ZERO                                                     \
        (rd_kafka_uuid_t) {                                                    \
                0, 0, ""                                                       \
        }

#define RD_KAFKA_UUID_METADATA_TOPIC_ID                                        \
        (rd_kafka_uuid_t) {                                                    \
                0, 1, ""                                                       \
        }


/**
<<<<<<< HEAD
 * Creates a new UUID.
 *
 * @return A newly allocated UUID.
 */
static RD_INLINE RD_UNUSED rd_kafka_uuid_t *rd_kafka_uuid_new() {
        rd_kafka_uuid_t *uuid = rd_calloc(1, sizeof(rd_kafka_uuid_t *));
        return uuid;
}

/**
 * Initialize given UUID to zero UUID.
 *
 * @param uuid UUID to initialize.
 */
static RD_INLINE RD_UNUSED void rd_kafka_uuid_init(rd_kafka_uuid_t *uuid) {
        memset(uuid, 0, sizeof(*uuid));
}

static RD_INLINE RD_UNUSED int rd_kafka_uuid_cmp(rd_kafka_uuid_t a,
                                                 rd_kafka_uuid_t b) {
        return (a.most_significant_bits - b.most_significant_bits) ||
               (a.least_significant_bits - b.least_significant_bits);
}

/**
 * @brief Computes base64 encoding for the given uuid string.
 * @param uuid UUID for which base64 encoding is required.
 *
 * @return base64 encoded string for the given UUID or NULL in case of some
 *         issue with the conversion or the conversion is not supported.
 */
static RD_INLINE RD_UNUSED char *
rd_kafka_uuid_base64str(rd_kafka_uuid_t *uuid) {
        if (*uuid->base64str)
                return uuid->base64str;

        rd_chariov_t in_base64;
        char *out_base64_str;
        char *uuid_bytes;
        uint64_t input_uuid[2];

        input_uuid[0]  = htobe64(uuid->most_significant_bits);
        input_uuid[1]  = htobe64(uuid->least_significant_bits);
        uuid_bytes     = (char *)input_uuid;
        in_base64.ptr  = uuid_bytes;
        in_base64.size = sizeof(uuid->most_significant_bits) +
                         sizeof(uuid->least_significant_bits);

        out_base64_str = rd_base64_encode_str(&in_base64);
        if (!out_base64_str)
                return NULL;

        rd_strlcpy(uuid->base64str, out_base64_str,
                   23 /* Removing extra ('=') padding */);
        rd_free(out_base64_str);
        return uuid->base64str;
}

static RD_INLINE RD_UNUSED void rd_kafka_uuid_destroy(rd_kafka_uuid_t *uuid) {
        rd_free(uuid);
}


/**
=======
>>>>>>> 52f051bd
 * @name Producer ID and Epoch for the Idempotent Producer
 * @{
 *
 */

/**
 * @brief Producer ID and Epoch
 */
typedef struct rd_kafka_pid_s {
        int64_t id;    /**< Producer Id */
        int16_t epoch; /**< Producer Epoch */
} rd_kafka_pid_t;

#define RD_KAFKA_PID_INITIALIZER                                               \
        { -1, -1 }

/**
 * @returns true if \p PID is valid
 */
#define rd_kafka_pid_valid(PID) ((PID).id != -1)

/**
 * @brief Check two pids for equality
 */
static RD_UNUSED RD_INLINE int rd_kafka_pid_eq(const rd_kafka_pid_t a,
                                               const rd_kafka_pid_t b) {
        return a.id == b.id && a.epoch == b.epoch;
}

/**
 * @brief Pid+epoch comparator
 */
static RD_UNUSED int rd_kafka_pid_cmp(const void *_a, const void *_b) {
        const rd_kafka_pid_t *a = _a, *b = _b;

        if (a->id < b->id)
                return -1;
        else if (a->id > b->id)
                return 1;

        return (int)a->epoch - (int)b->epoch;
}


/**
 * @returns the string representation of a PID in a thread-safe
 *          static buffer.
 */
static RD_UNUSED const char *rd_kafka_pid2str(const rd_kafka_pid_t pid) {
        static RD_TLS char buf[2][64];
        static RD_TLS int i;

        if (!rd_kafka_pid_valid(pid))
                return "PID{Invalid}";

        i = (i + 1) % 2;

        rd_snprintf(buf[i], sizeof(buf[i]), "PID{Id:%" PRId64 ",Epoch:%hd}",
                    pid.id, pid.epoch);

        return buf[i];
}

/**
 * @brief Reset the PID to invalid/init state
 */
static RD_UNUSED RD_INLINE void rd_kafka_pid_reset(rd_kafka_pid_t *pid) {
        pid->id    = -1;
        pid->epoch = -1;
}


/**
 * @brief Bump the epoch of a valid PID
 */
static RD_UNUSED RD_INLINE rd_kafka_pid_t
rd_kafka_pid_bump(const rd_kafka_pid_t old) {
        rd_kafka_pid_t new_pid = {
            old.id, (int16_t)(((int)old.epoch + 1) & (int)INT16_MAX)};
        return new_pid;
}

/**@}*/


#endif /* _RDKAFKA_PROTO_H_ */<|MERGE_RESOLUTION|>--- conflicted
+++ resolved
@@ -584,24 +584,23 @@
 } rd_kafka_Uuid_t;
 
 #define RD_KAFKA_UUID_ZERO                                                     \
-        (rd_kafka_uuid_t) {                                                    \
+        (rd_kafka_Uuid_t) {                                                    \
                 0, 0, ""                                                       \
         }
 
 #define RD_KAFKA_UUID_METADATA_TOPIC_ID                                        \
-        (rd_kafka_uuid_t) {                                                    \
+        (rd_kafka_Uuid_t) {                                                    \
                 0, 1, ""                                                       \
         }
 
 
 /**
-<<<<<<< HEAD
  * Creates a new UUID.
  *
  * @return A newly allocated UUID.
  */
-static RD_INLINE RD_UNUSED rd_kafka_uuid_t *rd_kafka_uuid_new() {
-        rd_kafka_uuid_t *uuid = rd_calloc(1, sizeof(rd_kafka_uuid_t *));
+static RD_INLINE RD_UNUSED rd_kafka_Uuid_t *rd_kafka_uuid_new() {
+        rd_kafka_Uuid_t *uuid = rd_calloc(1, sizeof(rd_kafka_Uuid_t *));
         return uuid;
 }
 
@@ -610,12 +609,12 @@
  *
  * @param uuid UUID to initialize.
  */
-static RD_INLINE RD_UNUSED void rd_kafka_uuid_init(rd_kafka_uuid_t *uuid) {
+static RD_INLINE RD_UNUSED void rd_kafka_uuid_init(rd_kafka_Uuid_t *uuid) {
         memset(uuid, 0, sizeof(*uuid));
 }
 
-static RD_INLINE RD_UNUSED int rd_kafka_uuid_cmp(rd_kafka_uuid_t a,
-                                                 rd_kafka_uuid_t b) {
+static RD_INLINE RD_UNUSED int rd_kafka_uuid_cmp(rd_kafka_Uuid_t a,
+                                                 rd_kafka_Uuid_t b) {
         return (a.most_significant_bits - b.most_significant_bits) ||
                (a.least_significant_bits - b.least_significant_bits);
 }
@@ -628,7 +627,7 @@
  *         issue with the conversion or the conversion is not supported.
  */
 static RD_INLINE RD_UNUSED char *
-rd_kafka_uuid_base64str(rd_kafka_uuid_t *uuid) {
+rd_kafka_uuid_base64str(rd_kafka_Uuid_t *uuid) {
         if (*uuid->base64str)
                 return uuid->base64str;
 
@@ -654,14 +653,12 @@
         return uuid->base64str;
 }
 
-static RD_INLINE RD_UNUSED void rd_kafka_uuid_destroy(rd_kafka_uuid_t *uuid) {
+static RD_INLINE RD_UNUSED void rd_kafka_uuid_destroy(rd_kafka_Uuid_t *uuid) {
         rd_free(uuid);
 }
 
 
 /**
-=======
->>>>>>> 52f051bd
  * @name Producer ID and Epoch for the Idempotent Producer
  * @{
  *
