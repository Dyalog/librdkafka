# Introduction to librdkafka - the Apache Kafka C/C++ client library


librdkafka is a high performance C implementation of the Apache
Kafka client, providing a reliable and performant client for production use.
librdkafka also provides a native C++ interface.

<!-- markdown-toc start - Don't edit this section. Run M-x markdown-toc-refresh-toc -->
**Table of Contents**

- [Introduction to librdkafka - the Apache Kafka C/C++ client library](#introduction-to-librdkafka---the-apache-kafka-cc-client-library)
    - [Performance](#performance)
        - [High throughput](#high-throughput)
        - [Low latency](#low-latency)
            - [Latency measurement](#latency-measurement)
        - [Compression](#compression)
    - [Message reliability](#message-reliability)
        - [Producer message delivery success](#producer-message-delivery-success)
        - [Producer message delivery failure](#producer-message-delivery-failure)
            - [Error: Timed out in transmission queue](#error-timed-out-in-transmission-queue)
            - [Error: Timed out in flight to/from broker](#error-timed-out-in-flight-tofrom-broker)
            - [Error: Temporary broker-side error](#error-temporary-broker-side-error)
            - [Error: Temporary errors due to stale metadata](#error-temporary-errors-due-to-stale-metadata)
            - [Error: Local time out](#error-local-time-out)
            - [Error: Permanent errors](#error-permanent-errors)
        - [Producer retries](#producer-retries)
        - [Reordering](#reordering)
        - [Idempotent Producer](#idempotent-producer)
            - [Guarantees](#guarantees)
            - [Ordering and message sequence numbers](#ordering-and-message-sequence-numbers)
            - [Partitioner considerations](#partitioner-considerations)
            - [Message timeout considerations](#message-timeout-considerations)
            - [Leader change](#leader-change)
            - [Error handling](#error-handling)
                - [RD_KAFKA_RESP_ERR_OUT_OF_ORDER_SEQUENCE_NUMBER](#rdkafkaresperroutofordersequencenumber)
                - [RD_KAFKA_RESP_ERR_DUPLICATE_SEQUENCE_NUMBER](#rdkafkaresperrduplicatesequencenumber)
                - [RD_KAFKA_RESP_ERR_UNKNOWN_PRODUCER_ID](#rdkafkaresperrunknownproducerid)
                - [Standard errors](#standard-errors)
                - [Message persistence status](#message-persistence-status)
        - [Transactional Producer](#transactional-producer)
            - [Error handling](#error-handling-1)
            - [Old producer fencing](#old-producer-fencing)
            - [Configuration considerations](#configuration-considerations)
        - [Exactly Once Semantics (EOS) and transactions](#exactly-once-semantics-eos-and-transactions)
    - [Usage](#usage)
        - [Documentation](#documentation)
        - [Initialization](#initialization)
        - [Configuration](#configuration)
            - [Example](#example)
        - [Termination](#termination)
            - [High-level KafkaConsumer](#high-level-kafkaconsumer)
            - [Producer](#producer)
            - [Admin API client](#admin-api-client)
            - [Speeding up termination](#speeding-up-termination)
        - [Threads and callbacks](#threads-and-callbacks)
        - [Brokers](#brokers)
            - [SSL](#ssl)
            - [OAUTHBEARER with support for OIDC](#oauthbearer-with-support-for-oidc)
            - [Sparse connections](#sparse-connections)
                - [Random broker selection](#random-broker-selection)
                - [Persistent broker connections](#persistent-broker-connections)
            - [Connection close](#connection-close)
            - [Fetch From Follower](#fetch-from-follower)
        - [Logging](#logging)
            - [Debug contexts](#debug-contexts)
        - [Feature discovery](#feature-discovery)
        - [Producer API](#producer-api)
        - [Simple Consumer API (legacy)](#simple-consumer-api-legacy)
            - [Offset management](#offset-management)
                - [Auto offset commit](#auto-offset-commit)
                - [At-least-once processing](#at-least-once-processing)
                - [Auto offset reset](#auto-offset-reset)
        - [Consumer groups](#consumer-groups)
            - [Static consumer groups](#static-consumer-groups)
            - [Next generation of the consumer group protocol](#next-generation-of-the-consumer-group-protocol-kip-848)
        - [Topics](#topics)
            - [Unknown or unauthorized topics](#unknown-or-unauthorized-topics)
            - [Topic metadata propagation for newly created topics](#topic-metadata-propagation-for-newly-created-topics)
            - [Topic auto creation](#topic-auto-creation)
        - [Metadata](#metadata)
            - [< 0.9.3](#-093)
            - [> 0.9.3](#-093)
            - [Query reasons](#query-reasons)
            - [Caching strategy](#caching-strategy)
        - [Fatal errors](#fatal-errors)
            - [Fatal producer errors](#fatal-producer-errors)
            - [Fatal consumer errors](#fatal-consumer-errors)
    - [Compatibility](#compatibility)
        - [Broker version compatibility](#broker-version-compatibility)
            - [Broker version >= 0.10.0.0 (or trunk)](#broker-version--01000-or-trunk)
            - [Broker versions 0.9.0.x](#broker-versions-090x)
            - [Broker versions 0.8.x.y](#broker-versions-08xy)
            - [Detailed description](#detailed-description)
        - [Supported KIPs](#supported-kips)
        - [Supported protocol versions](#supported-protocol-versions)
- [Recommendations for language binding developers](#recommendations-for-language-binding-developers)
    - [Expose the configuration interface pass-thru](#expose-the-configuration-interface-pass-thru)
    - [Error constants](#error-constants)
    - [Reporting client software name and version to broker](#reporting-client-software-name-and-version-to-broker)
    - [Documentation reuse](#documentation-reuse)
    - [Community support](#community-support)

<!-- markdown-toc end -->


## Performance

librdkafka is a multi-threaded library designed for use on modern hardware and
it attempts to keep memory copying to a minimum. The payload of produced or
consumed messages may pass through without any copying
(if so desired by the application) putting no limit on message sizes.

librdkafka allows you to decide if high throughput is the name of the game,
or if a low latency service is required, or a balance between the two, all
through the configuration property interface.

The single most important configuration properties for performance tuning is
`linger.ms` - how long to wait for `batch.num.messages` or `batch.size` to
fill up in the local per-partition queue before sending the batch of messages
to the broker.

In low throughput scenarios, a lower value improves latency.
As throughput increases, the cost of each broker request becomes significant
impacting both maximum throughput and latency. For higher throughput
applications, latency will typically be lower using a higher `linger.ms` due
to larger batches resulting in a lesser number of requests, yielding decreased
per-message load on the broker. A good general purpose setting is 5ms.
For applications seeking maximum throughput, the recommended value is >= 50ms.


### High throughput

The key to high throughput is message batching - waiting for a certain amount
of messages to accumulate in the local queue before sending them off in
one large message set or batch to the peer. This amortizes the messaging
overhead and eliminates the adverse effect of the round trip time (rtt).

`linger.ms` (also called `queue.buffering.max.ms`) allows librdkafka to
wait up to the specified amount of time to accumulate up to
`batch.num.messages` or `batch.size` in a single batch (MessageSet) before
sending to the broker. The larger the batch the higher the throughput.
Enabling `msg` debugging (set `debug` property to `msg`) will emit log
messages for the accumulation process which lets you see what batch sizes
are being produced.

Example using `linger.ms=1`:

```
... test [0]: MessageSet with 1514 message(s) delivered
... test [3]: MessageSet with 1690 message(s) delivered
... test [0]: MessageSet with 1720 message(s) delivered
... test [3]: MessageSet with 2 message(s) delivered
... test [3]: MessageSet with 4 message(s) delivered
... test [0]: MessageSet with 4 message(s) delivered
... test [3]: MessageSet with 11 message(s) delivered
```

Example using `linger.ms=1000`:
```
... test [0]: MessageSet with 10000 message(s) delivered
... test [0]: MessageSet with 10000 message(s) delivered
... test [0]: MessageSet with 4667 message(s) delivered
... test [3]: MessageSet with 10000 message(s) delivered
... test [3]: MessageSet with 10000 message(s) delivered
... test [3]: MessageSet with 4476 message(s) delivered

```


The default setting of `linger.ms=5` is not suitable for
high throughput, it is recommended to set this value to >50ms, with
throughput leveling out somewhere around 100-1000ms depending on
message produce pattern and sizes.

These setting are set globally (`rd_kafka_conf_t`) but applies on a
per topic+partition basis.


### Low latency

When low latency messaging is required the `linger.ms` should be
tuned to the maximum permitted producer-side latency.
Setting `linger.ms` to 0 or 0.1 will make sure messages are sent as
soon as possible.
Lower buffering time leads to smaller batches and larger per-message overheads,
increasing network, memory and CPU usage for producers, brokers and consumers.

See [How to decrease message latency](https://github.com/confluentinc/librdkafka/wiki/How-to-decrease-message-latency) for more info.


#### Latency measurement

End-to-end latency is preferably measured by synchronizing clocks on producers
and consumers and using the message timestamp on the consumer to calculate
the full latency. Make sure the topic's `log.message.timestamp.type` is set to
the default `CreateTime` (Kafka topic configuration, not librdkafka topic).

Latencies are typically incurred by the producer, network and broker, the
consumer effect on end-to-end latency is minimal.

To break down the end-to-end latencies and find where latencies are adding up
there are a number of metrics available through librdkafka statistics
on the producer:

 * `brokers[].int_latency` is the time, per message, between produce()
   and the message being written to a MessageSet and ProduceRequest.
   High `int_latency` indicates CPU core contention: check CPU load and,
   involuntary context switches (`/proc/<..>/status`).
   Consider using a machine/instance with more CPU cores.
   This metric is only relevant on the producer.

 * `brokers[].outbuf_latency` is the time, per protocol request
   (such as ProduceRequest), between the request being enqueued (which happens
   right after int_latency) and the time the request is written to the
   TCP socket connected to the broker.
   High `outbuf_latency` indicates CPU core contention or network congestion:
   check CPU load and socket SendQ (`netstat -anp | grep :9092`).

 * `brokers[].rtt` is the time, per protocol request, between the request being
   written to the TCP socket and the time the response is received from
   the broker.
   High `rtt` indicates broker load or network congestion:
   check broker metrics, local socket SendQ, network performance, etc.

 * `brokers[].throttle` is the time, per throttled protocol request, the
   broker throttled/delayed handling of a request due to usage quotas.
   The throttle time will also be reflected in `rtt`.

 * `topics[].batchsize` is the size of individual Producer MessageSet batches.
   See below.

 * `topics[].batchcnt` is the number of messages in individual Producer
   MessageSet batches. Due to Kafka protocol overhead a batch with few messages
   will have a higher relative processing and size overhead than a batch
   with many messages.
   Use the `linger.ms` client configuration property to set the maximum
   amount of time allowed for accumulating a single batch, the larger the
   value the larger the batches will grow, thus increasing efficiency.
   When producing messages at a high rate it is recommended to increase
   linger.ms, which will improve throughput and in some cases also latency.


See [STATISTICS.md](STATISTICS.md) for the full definition of metrics.
A JSON schema for the statistics is available in
[statistics-schema.json](src/statistics-schema.json).


### Compression

Producer message compression is enabled through the `compression.codec`
configuration property.

Compression is performed on the batch of messages in the local queue, the
larger the batch the higher likelyhood of a higher compression ratio.
The local batch queue size is controlled through the `batch.num.messages`,
`batch.size`, and `linger.ms` configuration properties as described in the
**High throughput** chapter above.



## Message reliability

Message reliability is an important factor of librdkafka - an application
can rely fully on librdkafka to deliver a message according to the specified
configuration (`request.required.acks` and `message.send.max.retries`, etc).

If the topic configuration property `request.required.acks` is set to wait
for message commit acknowledgements from brokers (any value but 0, see
[`CONFIGURATION.md`](CONFIGURATION.md)
for specifics) then librdkafka will hold on to the message until
all expected acks have been received, gracefully handling the following events:

  * Broker connection failure
  * Topic leader change
  * Produce errors signaled by the broker
  * Network problems

We recommend `request.required.acks` to be set to `all` to make sure
produced messages are acknowledged by all in-sync replica brokers.

This is handled automatically by librdkafka and the application does not need
to take any action at any of the above events.
The message will be resent up to `message.send.max.retries` times before
reporting a failure back to the application.

The delivery report callback is used by librdkafka to signal the status of
a message back to the application, it will be called once for each message
to report the status of message delivery:

  * If `error_code` is non-zero the message delivery failed and the error_code
    indicates the nature of the failure (`rd_kafka_resp_err_t` enum).
  * If `error_code` is zero the message has been successfully delivered.

See Producer API chapter for more details on delivery report callback usage.

The delivery report callback is optional but highly recommended.


### Producer message delivery success

When a ProduceRequest is successfully handled by the broker and a
ProduceResponse is received (also called the ack) without an error code
the messages from the ProduceRequest are enqueued on the delivery report
queue (if a delivery report callback has been set) and will be passed to
the application on the next invocation rd_kafka_poll().


### Producer message delivery failure

The following sub-chapters explains how different produce errors
are handled.

If the error is retryable and there are remaining retry attempts for
the given message(s), an automatic retry will be scheduled by librdkafka,
these retries are not visible to the application.

Only permanent errors and temporary errors that have reached their maximum
retry count will generate a delivery report event to the application with an
error code set.

The application should typically not attempt to retry producing the message
on failure, but instead configure librdkafka to perform these retries
using the `retries`, `retry.backoff.ms` and `retry.backoff.max.ms`
configuration properties.


#### Error: Timed out in transmission queue

Internal error ERR__TIMED_OUT_QUEUE.

The connectivity to the broker may be stalled due to networking contention,
local or remote system issues, etc, and the request has not yet been sent.

The producer can be certain that the message has not been sent to the broker.

This is a retryable error, but is not counted as a retry attempt
since the message was never actually transmitted.

A retry by librdkafka at this point will not cause duplicate messages.


#### Error: Timed out in flight to/from broker

Internal error ERR__TIMED_OUT, ERR__TRANSPORT.

Same reasons as for `Timed out in transmission queue` above, with the
difference that the message may have been sent to the broker and might
be stalling waiting for broker replicas to ack the message, or the response
could be stalled due to networking issues.
At this point the producer can't know if the message reached the broker,
nor if the broker wrote the message to disk and replicas.

This is a retryable error.

A retry by librdkafka at this point may cause duplicate messages.


#### Error: Temporary broker-side error

Broker errors ERR_REQUEST_TIMED_OUT, ERR_NOT_ENOUGH_REPLICAS,
ERR_NOT_ENOUGH_REPLICAS_AFTER_APPEND.

These errors are considered temporary and librdkafka is will retry them
if permitted by configuration.


#### Error: Temporary errors due to stale metadata

Broker errors ERR_LEADER_NOT_AVAILABLE, ERR_NOT_LEADER_FOR_PARTITION.

These errors are considered temporary and a retry is warranted, a metadata
request is automatically sent to find a new leader for the partition.

A retry by librdkafka at this point will not cause duplicate messages.


#### Error: Local time out

Internal error ERR__MSG_TIMED_OUT.

The message could not be successfully transmitted before `message.timeout.ms`
expired, typically due to no leader being available or no broker connection.
The message may have been retried due to other errors but
those error messages are abstracted by the ERR__MSG_TIMED_OUT error code.

Since the `message.timeout.ms` has passed there will be no more retries
by librdkafka.


#### Error: Permanent errors

Any other error is considered a permanent error and the message
will fail immediately, generating a delivery report event with the
distinctive error code.

The full list of permanent errors depend on the broker version and
will likely grow in the future.

Typical permanent broker errors are:
 * ERR_CORRUPT_MESSAGE
 * ERR_MSG_SIZE_TOO_LARGE  - adjust client's or broker's `message.max.bytes`.
 * ERR_UNKNOWN_TOPIC_OR_PART - topic or partition does not exist,
                               automatic topic creation is disabled on the
                               broker or the application is specifying a
                               partition that does not exist.
 * ERR_RECORD_LIST_TOO_LARGE
 * ERR_INVALID_REQUIRED_ACKS
 * ERR_TOPIC_AUTHORIZATION_FAILED
 * ERR_UNSUPPORTED_FOR_MESSAGE_FORMAT
 * ERR_CLUSTER_AUTHORIZATION_FAILED


### Producer retries

The ProduceRequest itself is not retried, instead the messages
are put back on the internal partition queue by an insert sort
that maintains their original position (the message order is defined
at the time a message is initially appended to a partition queue, i.e., after
partitioning).
A backoff time (`retry.backoff.ms`) is set on the retried messages which
effectively blocks retry attempts until the backoff time has expired.


### Reordering

As for all retries, if `max.in.flight` > 1 and `retries` > 0, retried messages
may be produced out of order, since a sub-sequent message in a sub-sequent
ProduceRequest may already be in-flight (and accepted by the broker)
by the time the retry for the failing message is sent.

Using the Idempotent Producer prevents reordering even with `max.in.flight` > 1,
see [Idempotent Producer](#idempotent-producer) below for more information.


### Idempotent Producer

librdkafka supports the idempotent producer which provides strict ordering and
and exactly-once producer guarantees.
The idempotent producer is enabled by setting the `enable.idempotence`
configuration property to `true`, this will automatically adjust a number of
other configuration properties to adhere to the idempotency requirements,
see the documentation of `enable.idempotence` in [CONFIGURATION.md](CONFIGURATION.md) for
more information.
Producer instantiation will fail if the user supplied an incompatible value
for any of the automatically adjusted properties, e.g., it is an error to
explicitly set `acks=1` when `enable.idempotence=true` is set.


#### Guarantees

There are three types of guarantees that the idempotent producer can satisfy:

 * Exactly-once - a message is only written to the log once.
                  Does NOT cover the exactly-once consumer case.
 * Ordering - a series of messages are written to the log in the
              order they were produced.
 * Gap-less - **EXPERIMENTAL** a series of messages are written once and
              in order without risk of skipping messages. The sequence
              of messages may be cut short and fail before all
              messages are written, but may not fail individual
              messages in the series.
              This guarantee is disabled by default, but may be enabled
              by setting `enable.gapless.guarantee` if individual message
              failure is a concern.
              Messages that fail due to exceeded timeout (`message.timeout.ms`),
              are permitted by the gap-less guarantee and may cause
              gaps in the message series without raising a fatal error.
              See **Message timeout considerations** below for more info.
              **WARNING**: This is an experimental property subject to
                           change or removal.

All three guarantees are in effect when idempotence is enabled, only
gap-less may be disabled individually.


#### Ordering and message sequence numbers

librdkafka maintains the original produce() ordering per-partition for all
messages produced, using an internal per-partition 64-bit counter
called the msgid which starts at 1. This msgid allows messages to be
re-inserted in the partition message queue in the original order in the
case of retries.

The Idempotent Producer functionality in the Kafka protocol also has
a per-message sequence number, which is a signed 32-bit wrapping counter that is
reset each time the Producer's ID (PID) or Epoch changes.

The librdkafka msgid is used, along with a base msgid value stored
at the time the PID/Epoch was bumped, to calculate the Kafka protocol's
message sequence number.

With Idempotent Producer enabled there is no risk of reordering despite
`max.in.flight` > 1 (capped at 5).

**Note**: "MsgId" in log messages refer to the librdkafka msgid, while "seq"
          refers to the protocol message sequence, "baseseq" is the seq of
          the first message in a batch.
          MsgId starts at 1, while message seqs start at 0.


The producer statistics also maintain two metrics for tracking the next
expected response sequence:

 * `next_ack_seq` - the next sequence to expect an acknowledgement for, which
                    is the last successfully produced MessageSet's last
                    sequence + 1.
 * `next_err_seq` - the next sequence to expect an error for, which is typically
                    the same as `next_ack_seq` until an error occurs, in which
                    case the `next_ack_seq` can't be incremented (since no
                    messages were acked on error). `next_err_seq` is used to
                    properly handle sub-sequent errors due to a failing
                    first request.

**Note**: Both are exposed in partition statistics.



#### Partitioner considerations

Strict ordering is guaranteed on a **per partition** basis.

An application utilizing the idempotent producer should not mix
producing to explicit partitions with partitioner-based partitions
since messages produced for the latter are queued separately until
a topic's partition count is known, which would insert these messages
after the partition-explicit messages regardless of produce order.


#### Message timeout considerations

If messages time out (due to `message.timeout.ms`) while in the producer queue
there will be gaps in the series of produced messages.

E.g., Messages 1,2,3,4,5 are produced by the application.
      While messages 2,3,4 are transmitted to the broker the connection to
      the broker goes down.
      While the broker is down the message timeout expires for message 2 and 3.
      As the connection comes back up messages 4, 5 are transmitted to the
      broker, resulting in a final written message sequence of 1, 4, 5.

The producer gracefully handles this case by draining the in-flight requests
for a given partition when one or more of its queued (not transmitted)
messages are timed out. When all requests are drained the Epoch is bumped and
the base sequence number is reset to the first message in the queue, effectively
skipping the timed out messages as if they had never existed from the
broker's point of view.
The message status for timed out queued messages will be
`RD_KAFKA_MSG_STATUS_NOT_PERSISTED`.

If messages time out while in-flight to the broker (also due to
`message.timeout.ms`), the protocol request will fail, the broker
connection will be closed by the client, and the timed out messages will be
removed from the producer queue. In this case the in-flight messages may be
written to the topic log by the broker, even though
a delivery report with error `ERR__MSG_TIMED_OUT` will be raised, since
the producer timed out the request before getting an acknowledgement back
from the broker.
The message status for timed out in-flight messages will be
`RD_KAFKA_MSG_STATUS_POSSIBLY_PERSISTED`, indicating that the producer
does not know if the messages were written and acked by the broker,
or dropped in-flight.

An application may inspect the message status by calling
`rd_kafka_message_status()` on the message in the delivery report callback,
to see if the message was (possibly) persisted (written to the topic log) by
the broker or not.

Despite the graceful handling of timeouts, we recommend to use a
large `message.timeout.ms` to minimize the risk of timeouts.

**Warning**: `enable.gapless.guarantee` does not apply to timed-out messages.

**Note**: `delivery.timeout.ms` is an alias for `message.timeout.ms`.


#### Leader change

There are corner cases where an Idempotent Producer has outstanding
ProduceRequests in-flight to the previous leader while a new leader is elected.

A leader change is typically triggered by the original leader
failing or terminating, which has the risk of also failing (some of) the
in-flight ProduceRequests to that broker. To recover the producer to a
consistent state it will not send any ProduceRequests for these partitions to
the new leader broker until all responses for any outstanding ProduceRequests
to the previous partition leader has been received, or these requests have
timed out.
This drain may take up to `min(socket.timeout.ms, message.timeout.ms)`.
If the connection to the previous broker goes down the outstanding requests
are failed immediately.


#### Error handling

Background:
The error handling for the Idempotent Producer, as initially proposed
in the [EOS design document](https://docs.google.com/document/d/11Jqy_GjUGtdXJK94XGsEIK7CP1SnQGdp2eF0wSw9ra8),
missed some corner cases which are now being addressed in [KIP-360](https://cwiki.apache.org/confluence/display/KAFKA/KIP-360%3A+Improve+handling+of+unknown+producer).
There were some intermediate fixes and workarounds prior to KIP-360 that proved
to be incomplete and made the error handling in the client overly complex.
With the benefit of hindsight the librdkafka implementation will attempt
to provide correctness from the lessons learned in the Java client and
provide stricter and less complex error handling.

The follow sections describe librdkafka's handling of the
Idempotent Producer specific errors that may be returned by the broker.


##### RD_KAFKA_RESP_ERR_OUT_OF_ORDER_SEQUENCE_NUMBER

This error is returned by the broker when the sequence number in the
ProduceRequest is larger than the expected next sequence
for the given PID+Epoch+Partition (last BaseSeq + msgcount + 1).
Note: sequence 0 is always accepted.

If the failed request is the head-of-line (next expected sequence to be acked)
it indicates desynchronization between the client and broker:
the client thinks the sequence number is correct but the broker disagrees.
There is no way for the client to recover from this scenario without
risking message loss or duplication, and it is not safe for the
application to manually retry messages.
A fatal error (`RD_KAFKA_RESP_ERR_OUT_OF_ORDER_SEQUENCE_NUMBER`) is raised.

When the request is not head-of-line the previous request failed
(for any reason), which means the messages in the current request
can be retried after waiting for all outstanding requests for this
partition to drain and then reset the Producer ID and start over.


**Java Producer behaviour**:
Fail the batch, reset the pid, and then continue producing
(and retrying sub-sequent) messages. This will lead to gaps
in the message series.



##### RD_KAFKA_RESP_ERR_DUPLICATE_SEQUENCE_NUMBER

Returned by broker when the request's base sequence number is
less than the expected sequence number (which is the last written
sequence + msgcount).
Note: sequence 0 is always accepted.

This error is typically benign and occurs upon retrying a previously successful
send that was not acknowledged.

The messages will be considered successfully produced but will have neither
timestamp or offset set.


**Java Producer behaviour:**
Treats the message as successfully delivered.


##### RD_KAFKA_RESP_ERR_UNKNOWN_PRODUCER_ID

Returned by broker when the PID+Epoch is unknown, which may occur when
the PID's state has expired (due to topic retention, DeleteRecords,
or compaction).

The Java producer added quite a bit of error handling for this case,
extending the ProduceRequest protocol to return the logStartOffset
to give the producer a chance to differentiate between an actual
UNKNOWN_PRODUCER_ID or topic retention having deleted the last
message for this producer (effectively voiding the Producer ID cache).
This workaround proved to be error prone (see explanation in KIP-360)
when the partition leader changed.

KIP-360 suggests removing this error checking in favour of failing fast,
librdkafka follows suite.


If the response is for the first ProduceRequest in-flight
and there are no messages waiting to be retried nor any ProduceRequests
unaccounted for, then the error is ignored and the epoch is incremented,
this is likely to happen for an idle producer who's last written
message has been deleted from the log, and thus its PID state.
Otherwise the producer raises a fatal error
(RD_KAFKA_RESP_ERR_UNKNOWN_PRODUCER_ID) since the delivery guarantees can't
be satisfied.


**Java Producer behaviour:**
Retries the send in some cases (but KIP-360 will change this).
Not a fatal error in any case.


##### Standard errors

All the standard Produce errors are handled in the usual way,
permanent errors will fail the messages in the batch, while
temporary errors will be retried (if retry count permits).

If a permanent error is returned for a batch in a series of in-flight batches,
the sub-sequent batches will fail with
RD_KAFKA_RESP_ERR_OUT_OF_ORDER_SEQUENCE_NUMBER since the sequence number of the
failed batched was never written to the topic log and next expected sequence
thus not incremented on the broker.

A fatal error (RD_KAFKA_RESP_ERR__GAPLESS_GUARANTEE) is raised to satisfy
the gap-less guarantee (if `enable.gapless.guarantee` is set) by failing all
queued messages.


##### Message persistence status

To help the application decide what to do in these error cases, a new
per-message API is introduced, `rd_kafka_message_status()`,
which returns one of the following values:

 * `RD_KAFKA_MSG_STATUS_NOT_PERSISTED` - the message has never
   been transmitted to the broker, or failed with an error indicating
   it was not written to the log.
   Application retry will risk ordering, but not duplication.
 * `RD_KAFKA_MSG_STATUS_POSSIBLY_PERSISTED` - the message was transmitted
   to the broker, but no acknowledgement was received.
   Application retry will risk ordering and duplication.
 * `RD_KAFKA_MSG_STATUS_PERSISTED` - the message was written to the log by
   the broker and fully acknowledged.
   No reason for application to retry.

This method should be called by the application on delivery report error.


### Transactional Producer


#### Error handling

Using the transactional producer simplifies error handling compared to the
standard or idempotent producer, a transactional application will only need
to care about these different types of errors:

 * Retriable errors - the operation failed due to temporary problems,
   such as network timeouts, the operation may be safely retried.
   Use `rd_kafka_error_is_retriable()` to distinguish this case.
 * Abortable errors - if any of the transactional APIs return a non-fatal
   error code the current transaction has failed and the application
   must call `rd_kafka_abort_transaction()`, rewind its input to the
   point before the current transaction started, and attempt a new transaction
   by calling `rd_kafka_begin_transaction()`, etc.
   Use `rd_kafka_error_txn_requires_abort()` to distinguish this case.
 * Fatal errors - the application must cease operations and destroy the
   producer instance.
   Use `rd_kafka_error_is_fatal()` to distinguish this case.
 * For all other errors returned from the transactional API: the current
   recommendation is to treat any error that has neither retriable, abortable,
   or fatal set, as a fatal error.

While the application should log the actual fatal or abortable errors, there
is no need for the application to handle the underlying errors specifically.



#### Old producer fencing

If a new transactional producer instance is started with the same
`transactional.id`, any previous still running producer
instance will be fenced off at the next produce, commit or abort attempt, by
raising a fatal error with the error code set to
`RD_KAFKA_RESP_ERR__FENCED`.


#### Configuration considerations

To make sure messages time out (in case of connectivity problems, etc) within
the transaction, the `message.timeout.ms` configuration property must be
set lower than the `transaction.timeout.ms`, this is enforced when
creating the producer instance.
If `message.timeout.ms` is not explicitly configured it will be adjusted
automatically.




### Exactly Once Semantics (EOS) and transactions

librdkafka supports Exactly One Semantics (EOS) as defined in [KIP-98](https://cwiki.apache.org/confluence/display/KAFKA/KIP-98+-+Exactly+Once+Delivery+and+Transactional+Messaging).
For more on the use of transactions, see [Transactions in Apache Kafka](https://www.confluent.io/blog/transactions-apache-kafka/).

See [examples/transactions.c](examples/transactions.c) for an example
transactional EOS application.

**Warning**
If the broker version is older than Apache Kafka 2.5.0 then one transactional
producer instance per consumed input partition is required.
For 2.5.0 and later a single producer instance may be used regardless of
the number of input partitions.
See KIP-447 for more information.


## Usage

### Documentation

The librdkafka API is documented in the [`rdkafka.h`](src/rdkafka.h)
header file, the configuration properties are documented in
[`CONFIGURATION.md`](CONFIGURATION.md)

### Initialization

The application needs to instantiate a top-level object `rd_kafka_t` which is
the base container, providing global configuration and shared state.
It is created by calling `rd_kafka_new()`.

It also needs to instantiate one or more topics (`rd_kafka_topic_t`) to be used
for producing to or consuming from. The topic object holds topic-specific
configuration and will be internally populated with a mapping of all available
partitions and their leader brokers.
It is created by calling `rd_kafka_topic_new()`.

Both `rd_kafka_t` and `rd_kafka_topic_t` comes with a configuration API which
is optional.
Not using the API will cause librdkafka to use its default values which are
documented in [`CONFIGURATION.md`](CONFIGURATION.md).

**Note**: An application may create multiple `rd_kafka_t` objects and
	they share no state.

**Note**: An `rd_kafka_topic_t` object may only be used with the `rd_kafka_t`
	object it was created from.



### Configuration

To ease integration with the official Apache Kafka software and lower
the learning curve, librdkafka implements identical configuration
properties as found in the official clients of Apache Kafka.

Configuration is applied prior to object creation using the
`rd_kafka_conf_set()` and `rd_kafka_topic_conf_set()` APIs.

**Note**: The `rd_kafka.._conf_t` objects are not reusable after they have been
	passed to `rd_kafka.._new()`.
	The application does not need to free any config resources after a
	`rd_kafka.._new()` call.

#### Example

```c
    rd_kafka_conf_t *conf;
    rd_kafka_conf_res_t res;
    rd_kafka_t *rk;
    char errstr[512];

    conf = rd_kafka_conf_new();

    res = rd_kafka_conf_set(conf, "compression.codec", "snappy",
                            errstr, sizeof(errstr));
    if (res != RD_KAFKA_CONF_OK)
        fail("%s\n", errstr);

    res = rd_kafka_conf_set(conf, "batch.num.messages", "100",
                            errstr, sizeof(errstr));
    if (res != RD_KAFKA_CONF_OK)
        fail("%s\n", errstr);

    rk = rd_kafka_new(RD_KAFKA_PRODUCER, conf, errstr, sizeof(errstr));
    if (!rk) {
        rd_kafka_conf_destroy(rk);
        fail("Failed to create producer: %s\n", errstr);
    }

    /* Note: librdkafka takes ownership of the conf object on success */
```

Configuration properties may be set in any order (except for interceptors) and
may be overwritten before being passed to `rd_kafka_new()`.
`rd_kafka_new()` will verify that the passed configuration is consistent
and will fail and return an error if incompatible configuration properties
are detected. It will also emit log warnings for deprecated and problematic
configuration properties.


### Termination

librdkafka is asynchronous in its nature and performs most operation in its
background threads.

Calling the librdkafka handle destructor tells the librdkafka background
threads to finalize their work, close network connections, clean up, etc, and
may thus take some time. The destructor (`rd_kafka_destroy()`) will block
until all background threads have terminated.

If the destructor blocks indefinitely it typically means there is an outstanding
object reference, such as a message or topic object, that was not destroyed
prior to destroying the client handle.

All objects except for the handle (C: `rd_kafka_t`,
C++: `Consumer,KafkaConsumer,Producer`), such as topic objects, messages,
`topic_partition_t`, `TopicPartition`, events, etc, **MUST** be
destroyed/deleted prior to destroying or closing the handle.

For C, make sure the following objects are destroyed prior to calling
`rd_kafka_consumer_close()` and `rd_kafka_destroy()`:
 * `rd_kafka_message_t`
 * `rd_kafka_topic_t`
 * `rd_kafka_topic_partition_t`
 * `rd_kafka_topic_partition_list_t`
 * `rd_kafka_event_t`
 * `rd_kafka_queue_t`

For C++ make sure the following objects are deleted prior to
calling `KafkaConsumer::close()` and delete on the Consumer, KafkaConsumer or
Producer handle:
 * `Message`
 * `Topic`
 * `TopicPartition`
 * `Event`
 * `Queue`


#### High-level KafkaConsumer

Proper termination sequence for the high-level KafkaConsumer is:
```c
     /* 1) Leave the consumer group, commit final offsets, etc. */
     rd_kafka_consumer_close(rk);

     /* 2) Destroy handle object */
     rd_kafka_destroy(rk);
```

**NOTE**: There is no need to unsubscribe prior to calling `rd_kafka_consumer_close()`.

**NOTE**: Any topic objects created must be destroyed prior to rd_kafka_destroy()

Effects of not doing the above, for:
 1. Final offsets are not committed and the consumer will not actively leave
    the group, it will be kicked out of the group after the `session.timeout.ms`
    expires. It is okay to omit the `rd_kafka_consumer_close()` call in case
    the application does not want to wait for the blocking close call.
 2. librdkafka will continue to operate on the handle. Actual memory leaks.


#### Producer

The proper termination sequence for Producers is:

```c
     /* 1) Make sure all outstanding requests are transmitted and handled. */
     rd_kafka_flush(rk, 60*1000); /* One minute timeout */

     /* 2) Destroy the topic and handle objects */
     rd_kafka_topic_destroy(rkt);  /* Repeat for all topic objects held */
     rd_kafka_destroy(rk);
```

Effects of not doing the above, for:
 1. Messages in-queue or in-flight will be dropped.
 2. librdkafka will continue to operate on the handle. Actual memory leaks.


#### Admin API client

Unlike the Java Admin client, the Admin APIs in librdkafka are available
on any type of client instance and can be used in combination with the
client type's main functionality, e.g., it is perfectly fine to call
`CreateTopics()` in your running producer, or `DeleteRecords()` in your
consumer.

If you need a client instance to only perform Admin API operations the
recommendation is to create a producer instance since it requires less
configuration (no `group.id`) than the consumer and is generally more cost
efficient.
We do recommend that you set `allow.auto.create.topics=false` to avoid
topic metadata lookups to unexpectedly have the broker create topics.



#### Speeding up termination
To speed up the termination of librdkafka an application can set a
termination signal that will be used internally by librdkafka to quickly
cancel any outstanding I/O waits.
Make sure you block this signal in your application.

```c
   char tmp[16];
   snprintf(tmp, sizeof(tmp), "%i", SIGIO);  /* Or whatever signal you decide */
   rd_kafka_conf_set(rk_conf, "internal.termination.signal", tmp, errstr, sizeof(errstr));
```


### Threads and callbacks

librdkafka uses multiple threads internally to fully utilize modern hardware.
The API is completely thread-safe and the calling application may call any
of the API functions from any of its own threads at any time.

A poll-based API is used to provide signaling back to the application,
the application should call rd_kafka_poll() at regular intervals.
The poll API will call the following configured callbacks (optional):

  * `dr_msg_cb` - Message delivery report callback - signals that a message has
    been delivered or failed delivery, allowing the application to take action
    and to release any application resources used in the message.
  * `error_cb` - Error callback - signals an error. These errors are usually of
    an informational nature, i.e., failure to connect to a broker, and the
    application usually does not need to take any action.
    The type of error is passed as a rd_kafka_resp_err_t enum value,
    including both remote broker errors as well as local failures.
    An application typically does not have to perform any action when
    an error is raised through the error callback, the client will
    automatically try to recover from all errors, given that the
    client and cluster is correctly configured.
    In some specific cases a fatal error may occur which will render
    the client more or less inoperable for further use:
    if the error code in the error callback is set to
    `RD_KAFKA_RESP_ERR__FATAL` the application should retrieve the
    underlying fatal error and reason using the `rd_kafka_fatal_error()` call,
    and then begin terminating the instance.
    The Event API's EVENT_ERROR has a `rd_kafka_event_error_is_fatal()`
    function, and the C++ EventCb has a `fatal()` method, to help the
    application determine if an error is fatal or not.
  * `stats_cb` - Statistics callback - triggered if `statistics.interval.ms`
    is configured to a non-zero value, emitting metrics and internal state
    in JSON format, see [STATISTICS.md].
  * `throttle_cb` - Throttle callback - triggered whenever a broker has
    throttled (delayed) a request.

These callbacks will also be triggered by `rd_kafka_flush()`,
`rd_kafka_consumer_poll()`, and any other functions that serve queues.


Optional callbacks not triggered by poll, these may be called spontaneously
from any thread at any time:

  * `log_cb` - Logging callback - allows the application to output log messages
    generated by librdkafka.
  * `partitioner_cb` - Partitioner callback - application provided message partitioner.
    The partitioner may be called in any thread at any time, it may be
    called multiple times for the same key.
    Partitioner function contraints:
      - MUST NOT call any rd_kafka_*() functions
      - MUST NOT block or execute for prolonged periods of time.
      - MUST return a value between 0 and partition_cnt-1, or the
        special RD_KAFKA_PARTITION_UA value if partitioning
        could not be performed.



### Brokers

On initialization, librdkafka only needs a partial list of
brokers (at least one), called the bootstrap brokers.
The client will connect to the bootstrap brokers specified by the
`bootstrap.servers` configuration property and query cluster Metadata
information which contains the full list of brokers, topic, partitions and their
leaders in the Kafka cluster.

Broker names are specified as `host[:port]` where the port is optional
(default 9092) and the host is either a resolvable hostname or an IPv4 or IPv6
address.
If host resolves to multiple addresses librdkafka will round-robin the
addresses for each connection attempt.
A DNS record containing all broker address can thus be used to provide a
reliable bootstrap broker.


#### SSL

If the client is to connect to a broker's SSL endpoints/listeners the client
needs to be configured with `security.protocol=SSL` for just SSL transport or
`security.protocol=SASL_SSL` for SASL authentication and SSL transport.
The client will try to verify the broker's certificate by checking the
CA root certificates, if the broker's certificate can't be verified
the connection is closed (and retried). This is to protect the client
from connecting to rogue brokers.

The CA root certificate defaults are system specific:
 * On Linux, Mac OSX, and other Unix-like system the OpenSSL default
   CA path will be used, also called the OPENSSLDIR,  which is typically
   `/etc/ssl/certs` (on Linux, typcially in the `ca-certificates` package) and
   `/usr/local/etc/openssl` on Mac OSX (Homebrew).
 * On Windows the Root certificate store is used, unless
   `ssl.ca.certificate.stores` is configured in which case certificates are
   read from the specified stores.
 * If OpenSSL is linked statically, librdkafka will set the default CA
   location to the first of a series of probed paths (see below).

If the system-provided default CA root certificates are not sufficient to
verify the broker's certificate, such as when a self-signed certificate
or a local CA authority is used, the CA certificate must be specified
explicitly so that the client can find it.
This can be done either by providing a PEM file (e.g., `cacert.pem`)
as the `ssl.ca.location` configuration property, or by passing an in-memory
PEM, X.509/DER or PKCS#12 certificate to `rd_kafka_conf_set_ssl_cert()`.

It is also possible to disable broker certificate verification completely
by setting `enable.ssl.certificate.verification=false`, but this is not
recommended since it allows for rogue brokers and man-in-the-middle attacks,
and should only be used for testing and troubleshooting purposes.

CA location probe paths (see [rdkafka_ssl.c](src/rdkafka_ssl.c) for full list)
used when OpenSSL is statically linked:

    "/etc/pki/tls/certs/ca-bundle.crt",
    "/etc/ssl/certs/ca-bundle.crt",
    "/etc/pki/tls/certs/ca-bundle.trust.crt",
    "/etc/pki/ca-trust/extracted/pem/tls-ca-bundle.pem",
    "/etc/ssl/ca-bundle.pem",
    "/etc/pki/tls/cacert.pem",
    "/etc/ssl/cert.pem",
    "/etc/ssl/cacert.pem",
    "/etc/certs/ca-certificates.crt",
    "/etc/ssl/certs/ca-certificates.crt",
    "/etc/ssl/certs",
    "/usr/local/etc/ssl/cert.pem",
    "/usr/local/etc/ssl/cacert.pem",
    "/usr/local/etc/ssl/certs/cert.pem",
    "/usr/local/etc/ssl/certs/cacert.pem",
    etc..


On **Windows** the Root certificate store is read by default, but any number
of certificate stores can be read by setting the `ssl.ca.certificate.stores`
configuration property to a comma-separated list of certificate store names.
The predefined system store names are:

 * `MY` - User certificates
 * `Root` - System CA certificates (default)
 * `CA` - Intermediate CA certificates
 * `Trust` - Trusted publishers

For example, to read both intermediate and root CAs, set
`ssl.ca.certificate.stores=CA,Root`.


#### OAUTHBEARER with support for OIDC

OAUTHBEARER with OIDC provides a method for the client to authenticate to the
Kafka cluster by requesting an authentication token from an issuing server
and passing the retrieved token to brokers during connection setup.

To use this authentication method the client needs to be configured as follows:

  * `security.protocol` - set to `SASL_SSL` or `SASL_PLAINTEXT`.
  * `sasl.mechanism` - set to `OAUTHBEARER`.
  * `sasl.oauthbearer.method` - set to `OIDC`.
  * `sasl.oauthbearer.token.endpoint.url` - OAUTH issuer token
     endpoint HTTP(S) URI used to retrieve the token.
  * `sasl.oauthbearer.client.id` - public identifier for the application.
    It must be unique across all clients that the authorization server handles.
  * `sasl.oauthbearer.client.secret` - secret known only to the
    application and the authorization server.
    This should be a sufficiently random string that is not guessable.
  * `sasl.oauthbearer.scope` - clients use this to specify the scope of the
    access request to the broker.
  * `sasl.oauthbearer.extensions` - (optional) additional information to be
    provided to the broker. A comma-separated list of key=value pairs.
    For example:
    `supportFeatureX=true,organizationId=sales-emea`


#### Sparse connections

The client will only connect to brokers it needs to communicate with, and
only when necessary.

Examples of needed broker connections are:

 * leaders for partitions being consumed from
 * leaders for partitions being produced to
 * consumer group coordinator broker
 * cluster controller for Admin API operations


##### Random broker selection

When there is no broker connection and a connection to any broker
is needed, such as on startup to retrieve metadata, the client randomly selects
a broker from its list of brokers, which includes both the configured bootstrap
brokers (including brokers manually added with `rd_kafka_brokers_add()`), as
well as the brokers discovered from cluster metadata.
Brokers with no prior connection attempt are tried first.

If there is already an available broker connection to any broker it is used,
rather than connecting to a new one.

The random broker selection and connection scheduling is triggered when:
 * bootstrap servers are configured (`rd_kafka_new()`)
 * brokers are manually added (`rd_kafka_brokers_add()`).
 * a consumer group coordinator needs to be found.
 * acquiring a ProducerID for the Idempotent Producer.
 * cluster or topic metadata is being refreshed.

A single connection attempt will be performed, and the broker will
return to an idle INIT state on failure to connect.

The random broker selection is rate-limited to:
10 < `reconnect.backoff.ms`/2 < 1000 milliseconds.

**Note**: The broker connection will be maintained until it is closed
          by the broker (idle connection reaper).

##### Persistent broker connections

While the random broker selection is useful for one-off queries, there
is need for the client to maintain persistent connections to certain brokers:
 * Consumer: the group coordinator.
 * Consumer: partition leader for topics being fetched from.
 * Producer: partition leader for topics being produced to.

These dependencies are discovered and maintained automatically, marking
matching brokers as persistent, which will make the client maintain connections
to these brokers at all times, reconnecting as necessary.


#### Connection close

A broker connection may be closed by the broker, intermediary network gear,
due to network errors, timeouts, etc.
When a broker connection is closed, librdkafka will back off the next reconnect
attempt (to the given broker) for `reconnect.backoff.ms` -25% to +50% jitter,
this value is increased exponentially for each connect attempt until
`reconnect.backoff.max.ms` is reached, at which time the value is reset
to `reconnect.backoff.ms`.

The broker will disconnect clients that have not sent any protocol requests
within `connections.max.idle.ms` (broker configuration propertion, defaults
to 10 minutes), but there is no fool proof way for the client to know that it
was a deliberate close by the broker and not an error. To avoid logging these
deliberate idle disconnects as errors the client employs some logic to try to
classify a disconnect as an idle disconnect if no requests have been sent in
the last `socket.timeout.ms` or there are no outstanding, or
queued, requests waiting to be sent. In this case the standard "Disconnect"
error log is silenced (will only be seen with debug enabled).

Otherwise, if a connection is closed while there are requests in-flight
the logging level will be LOG_WARNING (4), else LOG_INFO (6).

`log.connection.close=false` may be used to silence all disconnect logs,
but it is recommended to instead rely on the above heuristics.


#### Fetch From Follower

librdkafka supports consuming messages from follower replicas
([KIP-392](https://cwiki.apache.org/confluence/display/KAFKA/KIP-392%3A+Allow+consumers+to+fetch+from+closest+replica)).
This is enabled by setting the `client.rack` configuration property which
corresponds to `broker.rack` on the broker. The actual assignment of
consumers to replicas is determined by the configured `replica.selector.class`
on the broker.


### Logging

#### Debug contexts

Extensive debugging of librdkafka can be enabled by setting the
`debug` configuration property to a CSV string of debug contexts:

Debug context | Type     | Description
--------------|----------|----------------------
generic       | *        | General client instance level debugging. Includes initialization and termination debugging.
broker        | *        | Broker and connection state debugging.
topic         | *        | Topic and partition state debugging. Includes leader changes.
metadata      | *        | Cluster and topic metadata retrieval debugging.
feature       | *        | Kafka protocol feature support as negotiated with the broker.
queue         | producer | Message queue debugging.
msg           | *        | Message debugging. Includes information about batching, compression, sizes, etc.
protocol      | *        | Kafka protocol request/response debugging. Includes latency (rtt) printouts.
cgrp          | consumer | Low-level consumer group state debugging.
security      | *        | Security and authentication debugging.
fetch         | consumer | Consumer message fetch debugging. Includes decision when and why messages are fetched.
interceptor   | *        | Interceptor interface debugging.
plugin        | *        | Plugin loading debugging.
consumer      | consumer | High-level consumer debugging.
admin         | admin    | Admin API debugging.
eos           | producer | Idempotent Producer debugging.
mock          | *        | Mock cluster functionality debugging.
assignor      | consumer | Detailed consumer group partition assignor debugging.
conf          | *        | Display set configuration properties on startup.
all           | *        | All of the above.


Suggested debugging settings for troubleshooting:

Problem space          | Type     | Debug setting
-----------------------|----------|-------------------
Producer not delivering messages to broker | producer | `broker,topic,msg`
Consumer not fetching messages | consumer | Start with `consumer`, or use `cgrp,fetch` for detailed information.
Consumer starts reading at unexpected offset | consumer | `consumer` or `cgrp,fetch`
Authentication or connectivity issues | * | `broker,auth`
Protocol handling or latency | * | `broker,protocol`
Topic leader and state | * | `topic,metadata`




### Feature discovery

Apache Kafka broker version 0.10.0 added support for the ApiVersionRequest API
which allows a client to query a broker for its range of supported API versions.

librdkafka supports this functionality and will query each broker on connect
for this information (if `api.version.request=true`) and use it to enable or disable
various protocol features, such as MessageVersion 1 (timestamps), KafkaConsumer, etc.

If the broker fails to respond to the ApiVersionRequest librdkafka will
assume the broker is too old to support the API and fall back to an older
broker version's API. These fallback versions are hardcoded in librdkafka
and is controlled by the `broker.version.fallback` configuration property.



### Producer API

After setting up the `rd_kafka_t` object with type `RD_KAFKA_PRODUCER` and one
or more `rd_kafka_topic_t` objects librdkafka is ready for accepting messages
to be produced and sent to brokers.

The `rd_kafka_produce()` function takes the following arguments:

  * `rkt` - the topic to produce to, previously created with
	  `rd_kafka_topic_new()`
  * `partition` - partition to produce to. If this is set to
	  `RD_KAFKA_PARTITION_UA` (UnAssigned) then the configured partitioner
		  function will be used to select a target partition.
  * `msgflags` - 0, or one of:
	  * `RD_KAFKA_MSG_F_COPY` - librdkafka will immediately make a copy of
	    the payload. Use this when the payload is in non-persistent
	    memory, such as the stack.
	  * `RD_KAFKA_MSG_F_FREE` - let librdkafka free the payload using
	    `free(3)` when it is done with it.

	These two flags are mutually exclusive and neither need to be set in
	which case the payload is neither copied nor freed by librdkafka.

	If `RD_KAFKA_MSG_F_COPY` flag is not set no data copying will be
	performed and librdkafka will hold on the payload pointer until
	the message has been delivered or fails.
	The delivery report callback will be called when librdkafka is done
	with the message to let the application regain ownership of the
	payload memory.
	The application must not free the payload in the delivery report
	callback if `RD_KAFKA_MSG_F_FREE is set`.
  * `payload`,`len` - the message payload
  * `key`,`keylen` - an optional message key which can be used for partitioning.
	  It will be passed to the topic partitioner callback, if any, and
	  will be attached to the message when sending to the broker.
  * `msg_opaque` - an optional application-provided per-message opaque pointer
	  that will be provided in the message delivery callback to let
	  the application reference a specific message.


`rd_kafka_produce()` is a non-blocking API, it will enqueue the message
on an internal queue and return immediately.
If the new message would cause the internal queue to exceed
`queue.buffering.max.messages` or `queue.buffering.max.kbytes`
configuration properties, `rd_kafka_produce()` returns -1 and sets errno
to `ENOBUFS` and last_error to `RD_KAFKA_RESP_ERR__QUEUE_FULL`, thus
providing a backpressure mechanism.


`rd_kafka_producev()` provides an alternative produce API that does not
require a topic `rkt` object and also provides support for extended
message fields, such as timestamp and headers.


**Note**: See `examples/rdkafka_performance.c` for a producer implementation.


### Simple Consumer API (legacy)

NOTE: For the high-level KafkaConsumer interface see rd_kafka_subscribe (rdkafka.h) or KafkaConsumer (rdkafkacpp.h)

The consumer API is a bit more stateful than the producer API.
After creating `rd_kafka_t` with type `RD_KAFKA_CONSUMER` and
`rd_kafka_topic_t` instances the application must also start the consumer
for a given partition by calling `rd_kafka_consume_start()`.

`rd_kafka_consume_start()` arguments:

  * `rkt` - the topic to start consuming from, previously created with
    	  `rd_kafka_topic_new()`.
  * `partition` - partition to consume from.
  * `offset` - message offset to start consuming from. This may either be an
    	     absolute message offset or one of the three special offsets:
	     `RD_KAFKA_OFFSET_BEGINNING` to start consuming from the beginning
	     of the partition's queue (oldest message), or
	     `RD_KAFKA_OFFSET_END` to start consuming at the next message to be
	     produced to the partition, or
	     `RD_KAFKA_OFFSET_STORED` to use the offset store.

After a topic+partition consumer has been started librdkafka will attempt
to keep `queued.min.messages` messages in the local queue by repeatedly
fetching batches of messages from the broker. librdkafka will fetch all
consumed partitions for which that broker is a leader, through a single
request.

This local message queue is then served to the application through three
different consume APIs:

  * `rd_kafka_consume()` - consumes a single message
  * `rd_kafka_consume_batch()` - consumes one or more messages
  * `rd_kafka_consume_callback()` - consumes all messages in the local
    queue and calls a callback function for each one.

These three APIs are listed above the ascending order of performance,
`rd_kafka_consume()` being the slowest and `rd_kafka_consume_callback()` being
the fastest. The different consume variants are provided to cater for different
application needs.

A consumed message, as provided or returned by each of the consume functions,
is represented by the `rd_kafka_message_t` type.

`rd_kafka_message_t` members:

  * `err` - Error signaling back to the application. If this field is non-zero
    	  the `payload` field should be considered an error message and
	  `err` is an error code (`rd_kafka_resp_err_t`).
	  If `err` is zero then the message is a proper fetched message
	  and `payload` et.al contains message payload data.
  * `rkt`,`partition` - Topic and partition for this message or error.
  * `payload`,`len` - Message payload data or error message (err!=0).
  * `key`,`key_len` - Optional message key as specified by the producer
  * `offset` - Message offset

Both the `payload` and `key` memory, as well as the message as a whole, is
owned by librdkafka and must not be used after an `rd_kafka_message_destroy()`
call. librdkafka will share the same messageset receive buffer memory for all
message payloads of that messageset to avoid excessive copying which means
that if the application decides to hang on to a single `rd_kafka_message_t`
it will hinder the backing memory to be released for all other messages
from the same messageset.

When the application is done consuming messages from a topic+partition it
should call `rd_kafka_consume_stop()` to stop the consumer. This will also
purge any messages currently in the local queue.


**Note**: See `examples/rdkafka_performance.c` for a consumer implementation.


#### Offset management

Broker based offset management is available for broker version >= 0.9.0
in conjunction with using the high-level KafkaConsumer interface (see
rdkafka.h or rdkafkacpp.h)

Offset management is also available through a deprecated local offset file,
where the offset is periodically written to a local file for each
topic+partition according to the following topic configuration properties:

  * `enable.auto.commit`
  * `auto.commit.interval.ms`
  * `offset.store.path`
  * `offset.store.sync.interval.ms`

The legacy `auto.commit.enable` topic configuration property is only to be used
with the legacy low-level consumer.
Use `enable.auto.commit` with the modern KafkaConsumer.


##### Auto offset commit

The consumer will automatically commit offsets every `auto.commit.interval.ms`
when `enable.auto.commit` is enabled (default).

Offsets to be committed are kept in a local in-memory offset store,
this offset store is updated by `consumer_poll()` (et.al) to
store the offset of the last message passed to the application
(per topic+partition).

##### At-least-once processing
Since auto commits are performed in a background thread this may result in
the offset for the latest message being committed before the application has
finished processing the message. If the application was to crash or exit
prior to finishing processing, and the offset had been auto committed,
the next incarnation of the consumer application would start at the next
message, effectively missing the message that was processed when the
application crashed.
To avoid this scenario the application can disable the automatic
offset **store** by setting `enable.auto.offset.store` to false
and manually **storing** offsets after processing by calling
`rd_kafka_offsets_store()`.
This gives an application fine-grained control on when a message
is eligible for committing without having to perform the commit itself.
`enable.auto.commit` should be set to true when using manual offset storing.
The latest stored offset will be automatically committed every
`auto.commit.interval.ms`.

**Note**: Only greater offsets are committed, e.g., if the latest committed
          offset was 10 and the application performs an offsets_store()
          with offset 9, that offset will not be committed.


##### Auto offset reset

The consumer will by default try to acquire the last committed offsets for
each topic+partition it is assigned using its configured `group.id`.
If there is no committed offset available, or the consumer is unable to
fetch the committed offsets, the policy of `auto.offset.reset` will kick in.
This configuration property may be set to one the following values:

 * `earliest` - start consuming the earliest message of the partition.
 * `latest` - start consuming the next message to be produced to the partition.
 * `error` - don't start consuming but isntead raise a consumer error
              with error-code `RD_KAFKA_RESP_ERR__AUTO_OFFSET_RESET` for
              the topic+partition. This allows the application to decide what
              to do in case there is no committed start offset.


### Consumer groups

Broker based consumer groups (requires Apache Kafka broker >=0.9) are supported,
see KafkaConsumer in rdkafka.h or rdkafkacpp.h

The following diagram visualizes the high-level balanced consumer group state
flow and synchronization between the application, librdkafka consumer,
group coordinator, and partition leader(s).

![Consumer group state diagram](src/librdkafka_cgrp_synch.png)


#### Static consumer groups

By default Kafka consumers are rebalanced each time a new consumer joins
the group or an existing member leaves. This is what is known as a dynamic
membership. Apache Kafka >= 2.3.0 introduces static membership.
Unlike dynamic membership, static members can leave and rejoin a group
within the `session.timeout.ms` without triggering a rebalance, retaining
their existing partitions assignment.

To enable static group membership configure each consumer instance
in the group with a unique `group.instance.id`.

Consumers with `group.instance.id` set will not send a leave group request on
close - session timeout, change of subscription, or a new group member joining
the group, are the only mechanisms that will trigger a group rebalance for
static consumer groups.

If a new consumer joins the group with same `group.instance.id` as an
existing consumer, the existing consumer will be fenced and raise a fatal error.
The fatal error is propagated as a consumer error with error code
`RD_KAFKA_RESP_ERR__FATAL`, use `rd_kafka_fatal_error()` to retrieve
the original fatal error code and reason.

To read more about static group membership, see [KIP-345](https://cwiki.apache.org/confluence/display/KAFKA/KIP-345%3A+Introduce+static+membership+protocol+to+reduce+consumer+rebalances).


### Next generation of the consumer group protocol: [KIP 848](https://cwiki.apache.org/confluence/display/KAFKA/KIP-848%3A+The+Next+Generation+of+the+Consumer+Rebalance+Protocol)

Starting from librdkafka 2.4.0 the next generation consumer group rebalance protocol
defined in KIP 848 is introduced.

**Warning**
It's still in **Early Access** which means it's  _not production-ready_,
given it's still under validation and lacking some needed features.
Features and their contract might change in future.

With this protocol the role of the Group Leader (a member) is removed and
the assignment is calculated by the Group Coordinator (a broker) and sent
to each member through heartbeats.

To test it, a Kafka cluster must be set up, in KRaft mode, and the new group
protocol enabled with the `group.coordinator.rebalance.protocols` property.
Broker version must be Apache Kafka 3.7.0 or newer. See Apache Kafka
[Release Notes](https://cwiki.apache.org/confluence/display/KAFKA/The+Next+Generation+of+the+Consumer+Rebalance+Protocol+%28KIP-848%29+-+Early+Access+Release+Notes).

Client side, it can be enabled by setting the new property `group.protocol=consumer`.
A second property named `group.remote.assignor` is added to choose desired
remote assignor.

**Available features**

- Subscription to one or more topics
- Rebalance callbacks (see contract changes)
- Static group membership
- Configure remote assignor
- Max poll interval is enforced
- Offline upgrade from an empty consumer group with committed offsets

**Future features**

- Regular expression support when subscribing
- AdminClient changes as described in the KIP

**Contract changes**

Along with the new feature there are some needed contract changes,
so the protocol will be enabled by default only with a librdkafka major release.

 - Deprecated client configurations with the new protocol:
    - `partition.assignment.strategy` replaced by `group.remote.assignor`
    - `session.timeout.ms` replaced by broker configuration `group.consumer.session.timeout.ms`
    - `heartbeat.interval.ms`, replaced by broker configuration `group.consumer.heartbeat.interval.ms`
    - `group.protocol.type` which is not used in the new protocol

 - Protocol rebalance is fully incremental, so the only allowed functions to
   use in a rebalance callback will be `rd_kafka_incremental_assign` and
   `rd_kafka_incremental_unassign`. Currently you can still use existing code
   and the expected function to call is determined based on the chosen
   `partition.assignment.strategy` but this will be removed in next
   release.

   When setting the `group.remote.assignor` property, it's already
   required to use the incremental assign and unassign functions.
   All assignors are sticky with new protocol, including the _range_ one, that wasn't.

 - With a static group membership, if two members are using the same
   `group.instance.id`, the one that joins the consumer group later will be
   fenced, with the fatal `UNRELEASED_INSTANCE_ID` error. Before, it was the existing
   member to be fenced. This was changed to avoid two members contending the
   same id. It also means that any instance that crashes won't be automatically
   replaced by a new instance until session times out and it's especially required
   to check that consumers are being closed properly on shutdown. Ensuring that
   no two instances with same `group.instance.id` are running at any time
   is also important.

 - Session timeout is remote only and, if the Coordinator isn't reachable
   by a member, this will continue to fetch messages, even if it won't be able to
   commit them. Otherwise, the member will be fenced as soon as it receives an
   heartbeat response from the Coordinator.
   With `classic` protocol, instead, member stops fetching when session timeout
   expires on the client.

   For the same reason, when closing or unsubscribing with auto-commit set,
   the member will try to commit until a specific timeout has passed.
   Currently the timeout is the same as the `classic` protocol and it corresponds
   to the `session.timeout.ms`, but it will change before the feature
   reaches a stable state.

 - An `UNKNOWN_TOPIC_OR_PART` error isn't received anymore when a consumer is
   subscribing to a topic that doesn't exist in local cache, as the consumer
   is still subscribing to the topic and it could be created just after that.

 - A consumer won't do a preliminary Metadata call that returns a
   `TOPIC_AUTHORIZATION_FAILED`, as it's happening with group protocol `classic`.
   Topic partitions will still be assigned to the member
   by the Coordinator only if it's authorized to consume from the topic.


### Note on Batch consume APIs

Using multiple instances of `rd_kafka_consume_batch()` and/or `rd_kafka_consume_batch_queue()`
APIs concurrently is not thread safe and will result in undefined behaviour. We strongly recommend a
single instance of these APIs to be used at a given time. This usecase is not supported and will not
be supported in future as well. There are different ways to achieve similar result:

* Create multiple consumers reading from different partitions. In this way, different partitions
  are read by different consumers and each consumer can run its own batch call.
* Create multiple consumers in same consumer group. In this way, partitions are assigned to
  different consumers and each consumer can run its own batch call.
* Create single consumer and read data from single batch call and process this data in parallel.

Even after this if you feel the need to use multiple instances of these APIs for the same consumer
concurrently, then don't use any of the **seek**, **pause**, **resume** or **rebalancing** operation
in conjunction with these API calls. For **rebalancing** operation to work in sequencial manner, please
set `rebalance_cb` configuration property (refer [examples/rdkafka_complex_consumer_example.c](examples/rdkafka_complex_consumer_example.c)
for the help with the usage) for the consumer.


### Topics

#### Unknown or unauthorized topics

If a consumer application subscribes to non-existent or unauthorized topics
a consumer error will be propagated for each unavailable topic with the
error code set to either `RD_KAFKA_RESP_ERR_UNKNOWN_TOPIC_OR_PART` or a
broker-specific error code, such as
`RD_KAFKA_RESP_ERR_TOPIC_AUTHORIZATION_FAILED`.

As the topic metadata is refreshed every `topic.metadata.refresh.interval.ms`
the unavailable topics are re-checked for availability, but the same error
will not be raised again for the same topic.

If a consumer has Describe (ACL) permissions for a topic but not Read it will
be able to join a consumer group and start consuming the topic, but the Fetch
requests to retrieve messages from the broker will fail with
`RD_KAFKA_RESP_ERR_TOPIC_AUTHORIZATION_FAILED`.
This error will be raised to the application once per partition and
assign()/seek() and the fetcher will back off the next fetch 10 times longer than
the `fetch.error.backoff.ms` (but at least 1 second).
It is recommended that the application takes appropriate action when this
occurs, for instance adjusting its subscription or assignment to exclude the
unauthorized topic.


#### Topic metadata propagation for newly created topics

Due to the asynchronous nature of topic creation in Apache Kafka it may
take some time for a newly created topic to be known by all brokers in the
cluster.
If a client tries to use a topic after topic creation but before the topic
has been fully propagated in the cluster it will seem as if the topic does not
exist which would raise `RD_KAFKA_RESP_ERR__UNKNOWN_TOPIC` (et.al)
errors to the application.
To avoid these temporary errors being raised, the client will not flag
a topic as non-existent until a propagation time has elapsed, this propagation
defaults to 30 seconds and can be configured with
`topic.metadata.propagation.max.ms`.
The per-topic max propagation time starts ticking as soon as the topic is
referenced (e.g., by produce()).

If messages are produced to unknown topics during the propagation time, the
messages will be queued for later delivery to the broker when the topic
metadata has propagated.
Should the topic propagation time expire without the topic being seen the
produced messages will fail with `RD_KAFKA_RESP_ERR__UNKNOWN_TOPIC`.

**Note**: The propagation time will not take affect if a topic is known to
          the client and then deleted, in this case the topic will immediately
          be marked as non-existent and remain non-existent until a topic
          metadata refresh sees the topic again (after the topic has been
          re-created).


#### Topic auto creation

Topic auto creation is supported by librdkafka, if a non-existent topic is
referenced by the client (by produce to, or consuming from, the topic, etc)
the broker will automatically create the topic (with default partition counts
and replication factor) if the broker configuration property
`auto.create.topics.enable=true` is set.

*Note*: A topic that is undergoing automatic creation may be reported as
unavailable, with e.g., `RD_KAFKA_RESP_ERR_UNKNOWN_TOPIC_OR_PART`, during the
time the topic is being created and partition leaders are elected.

While topic auto creation may be useful for producer applications, it is not
particularily valuable for consumer applications since even if the topic
to consume is auto created there is nothing writing messages to the topic.
To avoid consumers automatically creating topics the
`allow.auto.create.topics` consumer configuration property is set to
`false` by default, preventing the consumer to trigger automatic topic
creation on the broker. This requires broker version v0.11.0.0 or later.
The `allow.auto.create.topics` property may be set to `true` to allow
auto topic creation, which also requires `auto.create.topics.enable=true` to
be configured on the broker.



### Metadata

#### < 0.9.3
Previous to the 0.9.3 release librdkafka's metadata handling
was chatty and excessive, which usually isn't a problem in small
to medium-sized clusters, but in large clusters with a large amount
of librdkafka clients the metadata requests could hog broker CPU and bandwidth.

#### > 0.9.3

The remaining Metadata sections describe the current behaviour.

**Note:** "Known topics" in the following section means topics for
          locally created `rd_kafka_topic_t` objects.


#### Query reasons

There are four reasons to query metadata:

 * brokers - update/populate cluster broker list, so the client can
             find and connect to any new brokers added.

 * specific topic - find leader or partition count for specific topic

 * known topics - same, but for all locally known topics.

 * all topics - get topic names for consumer group wildcard subscription
                matching

The above list is sorted so that the sub-sequent entries contain the
information above, e.g., 'known topics' contains enough information to
also satisfy 'specific topic' and 'brokers'.


#### Caching strategy

The prevalent cache timeout is `metadata.max.age.ms`, any cached entry
will remain authoritative for this long or until a relevant broker error
is returned.


 * brokers - eternally cached, the broker list is additative.

 * topics - cached for `metadata.max.age.ms`



### Fatal errors

If an unrecoverable error occurs, a fatal error is triggered in one
or more of the follow ways depending on what APIs the application is utilizing:

 * C: the `error_cb` is triggered with error code `RD_KAFKA_RESP_ERR__FATAL`,
   the application should call `rd_kafka_fatal_error()` to retrieve the
   underlying fatal error code and error string.
 * C: an `RD_KAFKA_EVENT_ERROR` event is triggered and
   `rd_kafka_event_error_is_fatal()` returns true: the fatal error code
   and string are available through `rd_kafka_event_error()`, and `.._string()`.
 * C and C++: any API call may return `RD_KAFKA_RESP_ERR__FATAL`, use
   `rd_kafka_fatal_error()` to retrieve the underlying fatal error code
   and error string.
 * C++: an `EVENT_ERROR` event is triggered and `event.fatal()` returns true:
   the fatal error code and string are available through `event.err()` and
   `event.str()`.


An application may call `rd_kafka_fatal_error()` at any time to check if
a fatal error has been raised.


#### Fatal producer errors

The idempotent producer guarantees of ordering and no duplicates also
requires a way for the client to fail gracefully when these guarantees
can't be satisfied.

If a fatal error has been raised, sub-sequent use of the following API calls
will fail:

 * `rd_kafka_produce()`
 * `rd_kafka_producev()`
 * `rd_kafka_produce_batch()`

The underlying fatal error code will be returned, depending on the error
reporting scheme for each of those APIs.


When a fatal error has occurred the application should call `rd_kafka_flush()`
to wait for all outstanding and queued messages to drain before terminating
the application.
`rd_kafka_purge(RD_KAFKA_PURGE_F_QUEUE)` is automatically called by the client
when a producer fatal error has occurred, messages in-flight are not purged
automatically to allow waiting for the proper acknowledgement from the broker.
The purged messages in queue will fail with error code set to
`RD_KAFKA_RESP_ERR__PURGE_QUEUE`.


#### Fatal consumer errors

A consumer configured for static group membership (`group.instance.id`) may
raise a fatal error if a new consumer instance is started with the same
instance id, causing the existing consumer to be fenced by the new consumer.

This fatal error is propagated on the fenced existing consumer in multiple ways:
 * `error_cb` (if configured) is triggered.
 * `rd_kafka_consumer_poll()` (et.al) will return a message object
   with the `err` field set to `RD_KAFKA_ERR__FATAL`.
 * any sub-sequent calls to state-changing consumer calls will
   return `RD_KAFKA_ERR___FATAL`.
   This includes `rd_kafka_subscribe()`, `rd_kafka_assign()`,
   `rd_kafka_consumer_close()`, `rd_kafka_commit*()`, etc.

The consumer will automatically stop consuming when a fatal error has occurred
and no further subscription, assignment, consumption or offset committing
will be possible. At this point the application should simply destroy the
consumer instance and terminate the application since it has been replaced
by a newer instance.


## Compatibility

### Broker version compatibility

librdkafka supports all released Apache Kafka broker versions since 0.8.0.0.0,
but not all features may be available on all broker versions since some
features rely on newer broker functionality.

**Current defaults:**
 * `api.version.request=true`
 * `broker.version.fallback=0.10.0`
 * `api.version.fallback.ms=0` (never revert to `broker.version.fallback`)

Depending on what broker version you are using, please configure your
librdkafka based client as follows:

#### Broker version >= 0.10.0.0 (or trunk)

For librdkafka >= v1.0.0 there is no need to set any api.version-related
configuration parameters, the defaults are tailored for broker version 0.10.0.0
or later.

For librdkafka < v1.0.0, please specify:
```
api.version.request=true
api.version.fallback.ms=0
```


#### Broker versions 0.9.0.x

```
api.version.request=false
broker.version.fallback=0.9.0.x  (the exact 0.9.0.. version you are using)
```

#### Broker versions 0.8.x.y

```
api.version.request=false
broker.version.fallback=0.8.x.y  (your exact 0.8... broker version)
```

#### Detailed description

Apache Kafka version 0.10.0.0 added support for
[KIP-35](https://cwiki.apache.org/confluence/display/KAFKA/KIP-35+-+Retrieving+protocol+version) -
querying the broker for supported API request types and versions -
allowing the client to figure out what features it can use.
But for older broker versions there is no way for the client to reliably know
what protocol features the broker supports.

To alleviate this situation librdkafka has three configuration properties:
 * `api.version.request=true|false` - enables the API version request,
   this requires a >= 0.10.0.0 broker and will cause a disconnect on
   brokers 0.8.x - this disconnect is recognized by librdkafka and on the next
   connection attempt (which is immediate) it will disable the API version
   request and use `broker.version.fallback` as a basis of available features.
   **NOTE**: Due to a bug in broker version 0.9.0.0 & 0.9.0.1 the broker will
   not close the connection when receiving the API version request, instead
   the request will time out in librdkafka after 10 seconds and it will fall
   back to `broker.version.fallback` on the next immediate connection attempt.
 * `broker.version.fallback=X.Y.Z.N` - if the API version request fails
   (if `api.version.request=true`) or API version requests are disabled
   (`api.version.request=false`) then this tells librdkafka what version the
   broker is running and adapts its feature set accordingly.
 * `api.version.fallback.ms=MS` - In the case where `api.version.request=true`
   and the API version request fails, this property dictates for how long
   librdkafka will use `broker.version.fallback` instead of
   `api.version.request=true`. After `MS` has passed the API version request
   will be sent on any new connections made for the broker in question.
   This allows upgrading the Kafka broker to a new version with extended
   feature set without needing to restart or reconfigure the client
   (given that `api.version.request=true`).

*Note: These properties applies per broker.*

The API version query was disabled by default (`api.version.request=false`) in
librdkafka up to and including v0.9.5 due to the afforementioned bug in
broker version 0.9.0.0 & 0.9.0.1, but was changed to `true` in
librdkafka v0.11.0.


### Supported KIPs

The [Apache Kafka Implementation Proposals (KIPs)](https://cwiki.apache.org/confluence/display/KAFKA/Kafka+Improvement+Proposals) supported by librdkafka.


| KIP                                                                      | Kafka release               | Status                                                                                        |
|--------------------------------------------------------------------------|-----------------------------|-----------------------------------------------------------------------------------------------|
| KIP-1 - Stop accepting request.required.acks > 1                         | 0.9.0.0                     | Not enforced on client (due to backwards compat with brokers  <0.8.3)                         |
| KIP-4 - Metadata protocol changes                                        | 0.9.0.0, 0.10.0.0, 0.10.1.0 | Supported                                                                                     |
| KIP-8 - Producer flush()                                                 | 0.9.0.0                     | Supported                                                                                     |
| KIP-12 - SASL Kerberos                                                   | 0.9.0.0                     | Supported (uses SSPI/logged-on-user on Windows, full KRB5 keytabs on Unix)                    |
| KIP-13 - Protocol request throttling (enforced on broker)                | 0.9.0.0                     | Supported                                                                                     |
| KIP-15 - Producer close with timeout                                     | 0.9.0.0                     | Supported (through flush() + destroy())                                                       |
| KIP-19 - Request timeouts                                                | 0.9.0.0                     | Supported                                                                                     |
| KIP-22 - Producer pluggable partitioner                                  | 0.9.0.0                     | Supported (not supported by Go, .NET and Python)                                              |
| KIP-31 - Relative offsets in messagesets                                 | 0.10.0.0                    | Supported                                                                                     |
| KIP-35 - ApiVersionRequest                                               | 0.10.0.0                    | Supported                                                                                     |
| KIP-40 - ListGroups and DescribeGroups                                   | 0.9.0.0                     | Supported                                                                                     |
| KIP-41 - max.poll.records                                                | 0.10.0.0                    | Supported through batch consumption interface (not supported by .NET and Go)                  |
| KIP-42 - Producer and Consumer interceptors                              | 0.10.0.0                    | Supported (not supported by Go, .NET and Python)                                              |
| KIP-43 - SASL PLAIN and handshake                                        | 0.10.0.0                    | Supported                                                                                     |
| KIP-48 - Delegation tokens                                               | 1.1.0                       | Not supported                                                                                 |
| KIP-54 - Sticky partition assignment strategy                            | 0.11.0.0                    | Supported but not available, use KIP-429 instead.                                             |
| KIP-57 - Interoperable LZ4 framing                                       | 0.10.0.0                    | Supported                                                                                     |
| KIP-62 - max.poll.interval and background heartbeats                     | 0.10.1.0                    | Supported                                                                                     |
| KIP-70 - Proper client rebalance event on unsubscribe/subscribe          | 0.10.1.0                    | Supported                                                                                     |
| KIP-74 - max.partition.fetch.bytes                                       | 0.10.1.0                    | Supported                                                                                     |
| KIP-78 - Retrieve Cluster Id                                             | 0.10.1.0                    | Supported (not supported by .NET)                                                             |
| KIP-79 - OffsetsForTimes                                                 | 0.10.1.0                    | Supported                                                                                     |
| KIP-81 - Consumer pre-fetch buffer size                                  | 2.4.0 (WIP)                 | Supported                                                                                     |
| KIP-82 - Record Headers                                                  | 0.11.0.0                    | Supported                                                                                     |
| KIP-84 - SASL SCRAM                                                      | 0.10.2.0                    | Supported                                                                                     |
| KIP-85 - SASL config properties                                          | 0.10.2.0                    | Supported                                                                                     |
| KIP-86 - Configurable SASL callbacks                                     | 2.0.0                       | Not supported                                                                                 |
| KIP-88 - AdminAPI: ListGroupOffsets                                      | 0.10.2.0                    | Supported                                                                                     |
| KIP-91 - Intuitive timeouts in Producer                                  | 2.1.0                       | Supported                                                                                     |
| KIP-92 - Per-partition lag metrics in Consumer                           | 0.10.2.0                    | Supported                                                                                     |
| KIP-97 - Backwards compatibility with older brokers                      | 0.10.2.0                    | Supported                                                                                     |
| KIP-98 - EOS                                                             | 0.11.0.0                    | Supported                                                                                     |
| KIP-102 - Close with timeout in consumer                                 | 0.10.2.0                    | Not supported                                                                                 |
| KIP-107 - AdminAPI: DeleteRecordsBefore                                  | 0.11.0.0                    | Supported                                                                                     |
| KIP-110 - ZStd compression                                               | 2.1.0                       | Supported                                                                                     |
| KIP-117 - AdminClient                                                    | 0.11.0.0                    | Supported                                                                                     |
| KIP-124 - Request rate quotas                                            | 0.11.0.0                    | Partially supported (depending on protocol request)                                           |
| KIP-126 - Producer ensure proper batch size after compression            | 0.11.0.0                    | Supported                                                                                     |
| KIP-133 - AdminAPI: DescribeConfigs and AlterConfigs                     | 0.11.0.0                    | Supported                                                                                     |
| KIP-140 - AdminAPI: ACLs                                                 | 0.11.0.0                    | Supported                                                                                     |
| KIP-144 - Broker reconnect backoff                                       | 0.11.0.0                    | Supported                                                                                     |
| KIP-152 - Improved SASL auth error messages                              | 1.0.0                       | Supported                                                                                     |
| KIP-192 - Cleaner idempotence semantics                                  | 1.0.0                       | Not supported (superceeded by KIP-360)                                                        |
| KIP-195 - AdminAPI: CreatePartitions                                     | 1.0.0                       | Supported                                                                                     |
| KIP-204 - AdminAPI: DeleteRecords                                        | 1.1.0                       | Supported                                                                                     |
| KIP-219 - Client-side throttling                                         | 2.0.0                       | Not supported                                                                                 |
| KIP-222 - AdminAPI: Consumer group operations                            | 2.0.0                       | Supported                                                                                     |
| KIP-223 - Consumer partition lead metric                                 | 2.0.0                       | Not supported                                                                                 |
| KIP-226 - AdminAPI: Dynamic broker config                                | 1.1.0                       | Supported                                                                                     |
| KIP-227 - Consumer Incremental Fetch                                     | 1.1.0                       | Not supported                                                                                 |
| KIP-229 - AdminAPI: DeleteGroups                                         | 1.1.0                       | Supported                                                                                     |
| KIP-235 - DNS alias for secure connections                               | 2.1.0                       | Supported                                                                                     |
| KIP-249 - AdminAPI: Deletegation Tokens                                  | 2.0.0                       | Not supported                                                                                 |
| KIP-255 - SASL OAUTHBEARER                                               | 2.0.0                       | Supported                                                                                     |
| KIP-266 - Fix indefinite consumer timeouts                               | 2.0.0                       | Supported (bound by session.timeout.ms and max.poll.interval.ms)                              |
| KIP-289 - Consumer group.id default to NULL                              | 2.2.0                       | Supported                                                                                     |
| KIP-294 - SSL endpoint verification                                      | 2.0.0                       | Supported                                                                                     |
| KIP-302 - Use all addresses for resolved broker hostname                 | 2.1.0                       | Supported                                                                                     |
| KIP-320 - Consumer: handle log truncation                                | 2.1.0, 2.2.0                | Supported                                                                                     |
| KIP-322 - DeleteTopics disabled error code                               | 2.1.0                       | Supported                                                                                     |
| KIP-339 - AdminAPI: incrementalAlterConfigs                              | 2.3.0                       | Supported                                                                                     |
| KIP-341 - Update Sticky partition assignment data                        | 2.3.0                       | Not supported (superceeded by KIP-429)                                                        |
| KIP-342 - Custom SASL OAUTHBEARER extensions                             | 2.1.0                       | Supported                                                                                     |
| KIP-345 - Consumer: Static membership                                    | 2.4.0                       | Supported                                                                                     |
| KIP-357 - AdminAPI: list ACLs per principal                              | 2.1.0                       | Not supported                                                                                 |
| KIP-359 - Producer: use EpochLeaderId                                    | 2.4.0                       | Not supported                                                                                 |
| KIP-360 - Improve handling of unknown Idempotent Producer                | 2.5.0                       | Supported                                                                                     |
| KIP-361 - Consumer: add config to disable auto topic creation            | 2.3.0                       | Supported                                                                                     |
| KIP-368 - SASL periodic reauth                                           | 2.2.0                       | Supported                                                                                     |
| KIP-369 - Always roundRobin partitioner                                  | 2.4.0                       | Not supported                                                                                 |
| KIP-389 - Consumer group max size                                        | 2.2.0                       | Supported (error is propagated to application, but the consumer does not raise a fatal error) |
| KIP-392 - Allow consumers to fetch from closest replica                  | 2.4.0                       | Supported                                                                                     |
| KIP-394 - Consumer: require member.id in JoinGroupRequest                | 2.2.0                       | Supported                                                                                     |
| KIP-396 - AdminAPI: commit/list offsets                                  | 2.4.0                       | Supported                                                                                     |
| KIP-412 - AdminAPI: adjust log levels                                    | 2.4.0                       | Not supported                                                                                 |
| KIP-421 - Variables in client config files                               | 2.3.0                       | Not applicable (librdkafka, et.al, does not provide a config file interface, and shouldn't)   |
| KIP-429 - Consumer: incremental rebalance protocol                       | 2.4.0                       | Supported                                                                                     |
| KIP-430 - AdminAPI: return authorized operations in Describe.. responses | 2.3.0                       | Supported                                                                                     |
| KIP-436 - Start time in stats                                            | 2.3.0                       | Supported                                                                                     |
| KIP-447 - Producer scalability for EOS                                   | 2.5.0                       | Supported                                                                                     |
| KIP-455 - AdminAPI: Replica assignment                                   | 2.4.0 (WIP)                 | Not supported                                                                                 |
| KIP-460 - AdminAPI: electPreferredLeader                                 | 2.4.0                       | Not supported                                                                                 |
| KIP-464 - AdminAPI: defaults for createTopics                            | 2.4.0                       | Supported                                                                                     |
| KIP-467 - Per-message (sort of) error codes in ProduceResponse           | 2.4.0                       | Supported                                                                                     |
| KIP-480 - Sticky partitioner                                             | 2.4.0                       | Supported                                                                                     |
| KIP-482 - Optional fields in Kafka protocol                              | 2.4.0                       | Partially supported (ApiVersionRequest)                                                       |
| KIP-496 - AdminAPI: delete offsets                                       | 2.4.0                       | Supported                                                                                     |
| KIP-511 - Collect Client's Name and Version                              | 2.4.0                       | Supported                                                                                     |
| KIP-514 - Bounded flush()                                                | 2.4.0                       | Supported                                                                                     |
| KIP-516 - Topic Identifiers                                              | 2.8.0 (WIP)                 | Partially Supported                                                                           |
| KIP-517 - Consumer poll() metrics                                        | 2.4.0                       | Not supported                                                                                 |
| KIP-518 - Allow listing consumer groups per state                        | 2.6.0                       | Supported                                                                                     |
| KIP-519 - Make SSL engine configurable                                   | 2.6.0                       | Supported                                                                                     |
| KIP-525 - Return topic metadata and configs in CreateTopics response     | 2.4.0                       | Not supported                                                                                 |
| KIP-526 - Reduce Producer Metadata Lookups for Large Number of Topics    | 2.5.0                       | Not supported                                                                                 |
| KIP-533 - Add default API timeout to AdminClient                         | 2.5.0                       | Not supported                                                                                 |
| KIP-546 - Add Client Quota APIs to AdminClient                           | 2.6.0                       | Not supported                                                                                 |
| KIP-554 - Add Broker-side SCRAM Config API                               | 2.7.0                       | Supported                                                                                     |
| KIP-559 - Make the Kafka Protocol Friendlier with L7 Proxies             | 2.5.0                       | Not supported                                                                                 |
| KIP-568 - Explicit rebalance triggering on the Consumer                  | 2.6.0                       | Not supported                                                                                 |
| KIP-659 - Add metadata to DescribeConfigsResponse                        | 2.6.0                       | Not supported                                                                                 |
| KIP-580 - Exponential backoff for Kafka clients                          | 3.7.0 (WIP)                 | Supported                                                                                     |
| KIP-584 - Versioning scheme for features                                 | WIP                         | Not supported                                                                                 |
| KIP-588 - Allow producers to recover gracefully from txn timeouts        | 2.8.0 (WIP)                 | Not supported                                                                                 |
| KIP-601 - Configurable socket connection timeout                         | 2.7.0                       | Supported                                                                                     |
| KIP-602 - Use all resolved addresses by default                          | 2.6.0                       | Supported                                                                                     |
| KIP-651 - Support PEM format for SSL certs and keys                      | 2.7.0                       | Supported                                                                                     |
| KIP-654 - Aborted txns with non-flushed msgs should not be fatal         | 2.7.0                       | Supported                                                                                     |
| KIP-735 - Increase default consumer session timeout                      | 3.0.0                       | Supported                                                                                     |
| KIP-768 - SASL/OAUTHBEARER OIDC support                                  | 3.0                         | Supported                                                                                     |
| KIP-881 - Rack-aware Partition Assignment for Kafka Consumers            | 3.5.0 (WIP)                 | Supported                                                                                     |
| KIP-848 - The Next Generation of the Consumer Rebalance Protocol         | 3.7.0 (EA)                  | Early Access                                                                                  |




### Supported protocol versions

"Kafka max" is the maximum ApiVersion supported in Apache Kafka 3.7.0, while
"librdkafka max" is the maximum ApiVersion supported in the latest
release of librdkafka.


<<<<<<< HEAD
| ApiKey  | Request name                  | Kafka max   | librdkafka max          |
| ------- | ------------------------------| ----------- | ----------------------- |
| 0       | Produce                       | 10          | 9                       |
| 1       | Fetch                         | 15          | 11                      |
| 2       | ListOffsets                   | 8           | 7                       |
| 3       | Metadata                      | 12          | 12                      |
| 8       | OffsetCommit                  | 8           | 7                       |
| 9       | OffsetFetch                   | 8           | 7                       |
| 10      | FindCoordinator               | 4           | 2                       |
| 11      | JoinGroup                     | 9           | 5                       |
| 12      | Heartbeat                     | 4           | 3                       |
| 13      | LeaveGroup                    | 5           | 1                       |
| 14      | SyncGroup                     | 5           | 3                       |
| 15      | DescribeGroups                | 5           | 4                       |
| 16      | ListGroups                    | 4           | 4                       |
| 17      | SaslHandshake                 | 1           | 1                       |
| 18      | ApiVersions                   | 3           | 3                       |
| 19      | CreateTopics                  | 7           | 4                       |
| 20      | DeleteTopics                  | 6           | 1                       |
| 21      | DeleteRecords                 | 2           | 1                       |
| 22      | InitProducerId                | 4           | 4                       |
| 23      | OffsetForLeaderEpoch          | 4           | 2                       |
| 24      | AddPartitionsToTxn            | 4           | 0                       |
| 25      | AddOffsetsToTxn               | 3           | 0                       |
| 26      | EndTxn                        | 3           | 1                       |
| 28      | TxnOffsetCommit               | 3           | 3                       |
| 29      | DescribeAcls                  | 3           | 1                       |
| 30      | CreateAcls                    | 3           | 1                       |
| 31      | DeleteAcls                    | 3           | 1                       |
| 32      | DescribeConfigs               | 4           | 1                       |
| 33      | AlterConfigs                  | 2           | 2                       |
| 36      | SaslAuthenticate              | 2           | 1                       |
| 37      | CreatePartitions              | 3           | 0                       |
| 42      | DeleteGroups                  | 2           | 1                       |
| 44      | IncrementalAlterConfigs       | 1           | 1                       |
| 47      | OffsetDelete                  | 0           | 0                       |
| 50      | DescribeUserScramCredentials  | 0           | 0                       |
| 51      | AlterUserScramCredentials     | 0           | 0                       |

=======
| ApiKey  | Request name                  | Kafka max  | librdkafka max |
| ------- | ----------------------------- | ---------- | -------------- |
| 0       | Produce                       | 10         | 8              |
| 1       | Fetch                         | 16         | 11             |
| 2       | ListOffsets                   | 8          | 7              |
| 3       | Metadata                      | 12         | 12             |
| 8       | OffsetCommit                  | 9          | 9              |
| 9       | OffsetFetch                   | 9          | 9              |
| 10      | FindCoordinator               | 4          | 2              |
| 11      | JoinGroup                     | 9          | 5              |
| 12      | Heartbeat                     | 4          | 3              |
| 13      | LeaveGroup                    | 5          | 1              |
| 14      | SyncGroup                     | 5          | 3              |
| 15      | DescribeGroups                | 5          | 4              |
| 16      | ListGroups                    | 4          | 4              |
| 17      | SaslHandshake                 | 1          | 1              |
| 18      | ApiVersions                   | 3          | 3              |
| 19      | CreateTopics                  | 7          | 4              |
| 20      | DeleteTopics                  | 6          | 1              |
| 21      | DeleteRecords                 | 2          | 1              |
| 22      | InitProducerId                | 4          | 4              |
| 23      | OffsetForLeaderEpoch          | 4          | 2              |
| 24      | AddPartitionsToTxn            | 4          | 0              |
| 25      | AddOffsetsToTxn               | 3          | 0              |
| 26      | EndTxn                        | 3          | 1              |
| 28      | TxnOffsetCommit               | 3          | 3              |
| 29      | DescribeAcls                  | 3          | 1              |
| 30      | CreateAcls                    | 3          | 1              |
| 31      | DeleteAcls                    | 3          | 1              |
| 32      | DescribeConfigs               | 4          | 1              |
| 33      | AlterConfigs                  | 2          | 2              |
| 36      | SaslAuthenticate              | 2          | 1              |
| 37      | CreatePartitions              | 3          | 0              |
| 42      | DeleteGroups                  | 2          | 1              |
| 44      | IncrementalAlterConfigs       | 1          | 1              |
| 47      | OffsetDelete                  | 0          | 0              |
| 50      | DescribeUserScramCredentials  | 0          | 0              |
| 51      | AlterUserScramCredentials     | 0          | 0              |
| 68      | ConsumerGroupHeartbeat        | 0          | 0              |
>>>>>>> 2587cac7

# Recommendations for language binding developers

These recommendations are targeted for developers that wrap librdkafka
with their high-level languages, such as confluent-kafka-go or node-rdkafka.

## Expose the configuration interface pass-thru

librdkafka's string-based key=value configuration property interface controls
most runtime behaviour and evolves over time.
Most features are also only configuration-based, meaning they do not require a
new API (SSL and SASL are two good examples which are purely enabled through
configuration properties) and thus no changes needed to the binding/application
code.

If your language binding/applications allows configuration properties to be set
in a pass-through fashion without any pre-checking done by your binding code it
means that a simple upgrade of the underlying librdkafka library (but not your
bindings) will provide new features to the user.

## Error constants

The error constants, both the official (value >= 0) errors as well as the
internal (value < 0) errors, evolve constantly.
To avoid hard-coding them to expose to your users, librdkafka provides an API
to extract the full list programmatically during runtime or for
code generation, see `rd_kafka_get_err_descs()`.

## Reporting client software name and version to broker

[KIP-511](https://cwiki.apache.org/confluence/display/KAFKA/KIP-511%3A+Collect+and+Expose+Client%27s+Name+and+Version+in+the+Brokers) introduces a means for a
Kafka client to report its implementation name and version to the broker, the
broker then exposes this as metrics (e.g., through JMX) to help Kafka operators
troubleshoot problematic clients, understand the impact of broker and client
upgrades, etc.
This requires broker version 2.4.0 or later (metrics added in 2.5.0).

librdkafka will send its name (`librdkafka`) and version (e.g., `v1.3.0`)
upon connect to a supporting broker.
To help distinguish high-level client bindings on top of librdkafka, a client
binding should configure the following two properties:
 * `client.software.name` - set to the binding name, e.g,
   `confluent-kafka-go` or `node-rdkafka`.
 * `client.software.version` - the version of the binding and the version
   of librdkafka, e.g., `v1.3.0-librdkafka-v1.3.0` or
   `1.2.0-librdkafka-v1.3.0`.
   It is **highly recommended** to include the librdkafka version in this
   version string.

These configuration properties are hidden (from CONFIGURATION.md et.al.) as
they should typically not be modified by the user.

## Documentation reuse

You are free to reuse the librdkafka API and CONFIGURATION documentation in
your project, but please do return any documentation improvements back to
librdkafka (file a github pull request).

## Community support

Community support is offered through GitHub Issues and Discussions.<|MERGE_RESOLUTION|>--- conflicted
+++ resolved
@@ -2066,50 +2066,9 @@
 release of librdkafka.
 
 
-<<<<<<< HEAD
-| ApiKey  | Request name                  | Kafka max   | librdkafka max          |
-| ------- | ------------------------------| ----------- | ----------------------- |
-| 0       | Produce                       | 10          | 9                       |
-| 1       | Fetch                         | 15          | 11                      |
-| 2       | ListOffsets                   | 8           | 7                       |
-| 3       | Metadata                      | 12          | 12                      |
-| 8       | OffsetCommit                  | 8           | 7                       |
-| 9       | OffsetFetch                   | 8           | 7                       |
-| 10      | FindCoordinator               | 4           | 2                       |
-| 11      | JoinGroup                     | 9           | 5                       |
-| 12      | Heartbeat                     | 4           | 3                       |
-| 13      | LeaveGroup                    | 5           | 1                       |
-| 14      | SyncGroup                     | 5           | 3                       |
-| 15      | DescribeGroups                | 5           | 4                       |
-| 16      | ListGroups                    | 4           | 4                       |
-| 17      | SaslHandshake                 | 1           | 1                       |
-| 18      | ApiVersions                   | 3           | 3                       |
-| 19      | CreateTopics                  | 7           | 4                       |
-| 20      | DeleteTopics                  | 6           | 1                       |
-| 21      | DeleteRecords                 | 2           | 1                       |
-| 22      | InitProducerId                | 4           | 4                       |
-| 23      | OffsetForLeaderEpoch          | 4           | 2                       |
-| 24      | AddPartitionsToTxn            | 4           | 0                       |
-| 25      | AddOffsetsToTxn               | 3           | 0                       |
-| 26      | EndTxn                        | 3           | 1                       |
-| 28      | TxnOffsetCommit               | 3           | 3                       |
-| 29      | DescribeAcls                  | 3           | 1                       |
-| 30      | CreateAcls                    | 3           | 1                       |
-| 31      | DeleteAcls                    | 3           | 1                       |
-| 32      | DescribeConfigs               | 4           | 1                       |
-| 33      | AlterConfigs                  | 2           | 2                       |
-| 36      | SaslAuthenticate              | 2           | 1                       |
-| 37      | CreatePartitions              | 3           | 0                       |
-| 42      | DeleteGroups                  | 2           | 1                       |
-| 44      | IncrementalAlterConfigs       | 1           | 1                       |
-| 47      | OffsetDelete                  | 0           | 0                       |
-| 50      | DescribeUserScramCredentials  | 0           | 0                       |
-| 51      | AlterUserScramCredentials     | 0           | 0                       |
-
-=======
 | ApiKey  | Request name                  | Kafka max  | librdkafka max |
-| ------- | ----------------------------- | ---------- | -------------- |
-| 0       | Produce                       | 10         | 8              |
+| ------- | ----------------------------- | ---------- |----------------|
+| 0       | Produce                       | 10         | 10             |
 | 1       | Fetch                         | 16         | 11             |
 | 2       | ListOffsets                   | 8          | 7              |
 | 3       | Metadata                      | 12         | 12             |
@@ -2146,7 +2105,6 @@
 | 50      | DescribeUserScramCredentials  | 0          | 0              |
 | 51      | AlterUserScramCredentials     | 0          | 0              |
 | 68      | ConsumerGroupHeartbeat        | 0          | 0              |
->>>>>>> 2587cac7
 
 # Recommendations for language binding developers
 
