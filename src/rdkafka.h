/*
 * librdkafka - Apache Kafka C library
 *
 * Copyright (c) 2012-2022, Magnus Edenhill
 *               2023, Confluent Inc.
 * All rights reserved.
 *
 * Redistribution and use in source and binary forms, with or without
 * modification, are permitted provided that the following conditions are met:
 *
 * 1. Redistributions of source code must retain the above copyright notice,
 *    this list of conditions and the following disclaimer.
 * 2. Redistributions in binary form must reproduce the above copyright notice,
 *    this list of conditions and the following disclaimer in the documentation
 *    and/or other materials provided with the distribution.
 *
 * THIS SOFTWARE IS PROVIDED BY THE COPYRIGHT HOLDERS AND CONTRIBUTORS "AS IS"
 * AND ANY EXPRESS OR IMPLIED WARRANTIES, INCLUDING, BUT NOT LIMITED TO, THE
 * IMPLIED WARRANTIES OF MERCHANTABILITY AND FITNESS FOR A PARTICULAR PURPOSE
 * ARE DISCLAIMED. IN NO EVENT SHALL THE COPYRIGHT OWNER OR CONTRIBUTORS BE
 * LIABLE FOR ANY DIRECT, INDIRECT, INCIDENTAL, SPECIAL, EXEMPLARY, OR
 * CONSEQUENTIAL DAMAGES (INCLUDING, BUT NOT LIMITED TO, PROCUREMENT OF
 * SUBSTITUTE GOODS OR SERVICES; LOSS OF USE, DATA, OR PROFITS; OR BUSINESS
 * INTERRUPTION) HOWEVER CAUSED AND ON ANY THEORY OF LIABILITY, WHETHER IN
 * CONTRACT, STRICT LIABILITY, OR TORT (INCLUDING NEGLIGENCE OR OTHERWISE)
 * ARISING IN ANY WAY OUT OF THE USE OF THIS SOFTWARE, EVEN IF ADVISED OF THE
 * POSSIBILITY OF SUCH DAMAGE.
 */

/**
 * @file rdkafka.h
 * @brief Apache Kafka C/C++ consumer and producer client library.
 *
 * rdkafka.h contains the public API for librdkafka.
 * The API is documented in this file as comments prefixing the function, type,
 * enum, define, etc.
 *
 * @sa For the C++ interface see rdkafkacpp.h
 *
 * @tableofcontents
 */


/* @cond NO_DOC */
#ifndef _RDKAFKA_H_
#define _RDKAFKA_H_

#include <stdio.h>
#include <inttypes.h>
#include <sys/types.h>

#ifdef __cplusplus
extern "C" {
#if 0
} /* Restore indent */
#endif
#endif

#ifdef _WIN32
#include <basetsd.h>
#ifndef WIN32_MEAN_AND_LEAN
#define WIN32_MEAN_AND_LEAN
#endif
#include <winsock2.h> /* for sockaddr, .. */
#ifndef _SSIZE_T_DEFINED
#define _SSIZE_T_DEFINED
typedef SSIZE_T ssize_t;
#endif
#define RD_UNUSED
#define RD_INLINE     __inline
#define RD_DEPRECATED __declspec(deprecated)
#define RD_FORMAT(...)
#undef RD_EXPORT
#ifdef LIBRDKAFKA_STATICLIB
#define RD_EXPORT
#else
#ifdef LIBRDKAFKA_EXPORTS
#define RD_EXPORT __declspec(dllexport)
#else
#define RD_EXPORT __declspec(dllimport)
#endif
#ifndef LIBRDKAFKA_TYPECHECKS
#define LIBRDKAFKA_TYPECHECKS 0
#endif
#endif

#else
#include <sys/socket.h> /* for sockaddr, .. */

#define RD_UNUSED __attribute__((unused))
#define RD_INLINE inline
#define RD_EXPORT
#define RD_DEPRECATED __attribute__((deprecated))

#if defined(__clang__) || defined(__GNUC__) || defined(__GNUG__)
#define RD_HAS_STATEMENT_EXPRESSIONS
#define RD_FORMAT(...) __attribute__((format(__VA_ARGS__)))
#else
#define RD_FORMAT(...)
#endif

#ifndef LIBRDKAFKA_TYPECHECKS
#define LIBRDKAFKA_TYPECHECKS 1
#endif
#endif


/**
 * @brief Type-checking macros
 * Compile-time checking that \p ARG is of type \p TYPE.
 * @returns \p RET
 */
#if LIBRDKAFKA_TYPECHECKS
#define _LRK_TYPECHECK(RET, TYPE, ARG)                                         \
        ({                                                                     \
                if (0) {                                                       \
                        TYPE __t RD_UNUSED = (ARG);                            \
                }                                                              \
                RET;                                                           \
        })

#define _LRK_TYPECHECK2(RET, TYPE, ARG, TYPE2, ARG2)                           \
        ({                                                                     \
                if (0) {                                                       \
                        TYPE __t RD_UNUSED   = (ARG);                          \
                        TYPE2 __t2 RD_UNUSED = (ARG2);                         \
                }                                                              \
                RET;                                                           \
        })

#define _LRK_TYPECHECK3(RET, TYPE, ARG, TYPE2, ARG2, TYPE3, ARG3)              \
        ({                                                                     \
                if (0) {                                                       \
                        TYPE __t RD_UNUSED   = (ARG);                          \
                        TYPE2 __t2 RD_UNUSED = (ARG2);                         \
                        TYPE3 __t3 RD_UNUSED = (ARG3);                         \
                }                                                              \
                RET;                                                           \
        })
#else
#define _LRK_TYPECHECK(RET, TYPE, ARG)                            (RET)
#define _LRK_TYPECHECK2(RET, TYPE, ARG, TYPE2, ARG2)              (RET)
#define _LRK_TYPECHECK3(RET, TYPE, ARG, TYPE2, ARG2, TYPE3, ARG3) (RET)
#endif

/* @endcond */


/**
 * @name librdkafka version
 * @{
 *
 *
 */

/**
 * @brief librdkafka version
 *
 * Interpreted as hex \c MM.mm.rr.xx:
 *  - MM = Major
 *  - mm = minor
 *  - rr = revision
 *  - xx = pre-release id (0xff is the final release)
 *
 * E.g.: \c 0x000801ff = 0.8.1
 *
 * @remark This value should only be used during compile time,
 *         for runtime checks of version use rd_kafka_version()
 */
#define RD_KAFKA_VERSION 0x020200ff

/**
 * @brief Returns the librdkafka version as integer.
 *
 * @returns Version integer.
 *
 * @sa See RD_KAFKA_VERSION for how to parse the integer format.
 * @sa Use rd_kafka_version_str() to retreive the version as a string.
 */
RD_EXPORT
int rd_kafka_version(void);

/**
 * @brief Returns the librdkafka version as string.
 *
 * @returns Version string
 */
RD_EXPORT
const char *rd_kafka_version_str(void);

/**@}*/


/**
 * @name Constants, errors, types
 * @{
 *
 *
 */


/**
 * @enum rd_kafka_type_t
 *
 * @brief rd_kafka_t handle type.
 *
 * @sa rd_kafka_new()
 */
typedef enum rd_kafka_type_t {
        RD_KAFKA_PRODUCER, /**< Producer client */
        RD_KAFKA_CONSUMER  /**< Consumer client */
} rd_kafka_type_t;


/*!
 * Timestamp types
 *
 * @sa rd_kafka_message_timestamp()
 */
typedef enum rd_kafka_timestamp_type_t {
        RD_KAFKA_TIMESTAMP_NOT_AVAILABLE,  /**< Timestamp not available */
        RD_KAFKA_TIMESTAMP_CREATE_TIME,    /**< Message creation time */
        RD_KAFKA_TIMESTAMP_LOG_APPEND_TIME /**< Log append time */
} rd_kafka_timestamp_type_t;



/**
 * @brief Retrieve supported debug contexts for use with the \c \"debug\"
 *        configuration property. (runtime)
 *
 * @returns Comma-separated list of available debugging contexts.
 */
RD_EXPORT
const char *rd_kafka_get_debug_contexts(void);

/**
 * @brief Supported debug contexts. (compile time)
 *
 * @deprecated This compile time value may be outdated at runtime due to
 *             linking another version of the library.
 *             Use rd_kafka_get_debug_contexts() instead.
 */
#define RD_KAFKA_DEBUG_CONTEXTS                                                \
        "all,generic,broker,topic,metadata,feature,queue,msg,protocol,cgrp,"   \
        "security,fetch,interceptor,plugin,consumer,admin,eos,mock,assignor,"  \
        "conf"


/* @cond NO_DOC */
/* Private types to provide ABI compatibility */
typedef struct rd_kafka_s rd_kafka_t;
typedef struct rd_kafka_topic_s rd_kafka_topic_t;
typedef struct rd_kafka_conf_s rd_kafka_conf_t;
typedef struct rd_kafka_topic_conf_s rd_kafka_topic_conf_t;
typedef struct rd_kafka_queue_s rd_kafka_queue_t;
typedef struct rd_kafka_op_s rd_kafka_event_t;
typedef struct rd_kafka_topic_result_s rd_kafka_topic_result_t;
typedef struct rd_kafka_consumer_group_metadata_s
    rd_kafka_consumer_group_metadata_t;
typedef struct rd_kafka_error_s rd_kafka_error_t;
typedef struct rd_kafka_headers_s rd_kafka_headers_t;
typedef struct rd_kafka_group_result_s rd_kafka_group_result_t;
typedef struct rd_kafka_acl_result_s rd_kafka_acl_result_t;
/* @endcond */


/**
 * @enum rd_kafka_resp_err_t
 * @brief Error codes.
 *
 * The negative error codes delimited by two underscores
 * (\c RD_KAFKA_RESP_ERR__..) denotes errors internal to librdkafka and are
 * displayed as \c \"Local: \<error string..\>\", while the error codes
 * delimited by a single underscore (\c RD_KAFKA_RESP_ERR_..) denote broker
 * errors and are displayed as \c \"Broker: \<error string..\>\".
 *
 * @sa Use rd_kafka_err2str() to translate an error code a human readable string
 */
typedef enum {
        /* Internal errors to rdkafka: */
        /** Begin internal error codes */
        RD_KAFKA_RESP_ERR__BEGIN = -200,
        /** Received message is incorrect */
        RD_KAFKA_RESP_ERR__BAD_MSG = -199,
        /** Bad/unknown compression */
        RD_KAFKA_RESP_ERR__BAD_COMPRESSION = -198,
        /** Broker is going away */
        RD_KAFKA_RESP_ERR__DESTROY = -197,
        /** Generic failure */
        RD_KAFKA_RESP_ERR__FAIL = -196,
        /** Broker transport failure */
        RD_KAFKA_RESP_ERR__TRANSPORT = -195,
        /** Critical system resource */
        RD_KAFKA_RESP_ERR__CRIT_SYS_RESOURCE = -194,
        /** Failed to resolve broker */
        RD_KAFKA_RESP_ERR__RESOLVE = -193,
        /** Produced message timed out*/
        RD_KAFKA_RESP_ERR__MSG_TIMED_OUT = -192,
        /** Reached the end of the topic+partition queue on
         * the broker. Not really an error.
         * This event is disabled by default,
         * see the `enable.partition.eof` configuration property. */
        RD_KAFKA_RESP_ERR__PARTITION_EOF = -191,
        /** Permanent: Partition does not exist in cluster. */
        RD_KAFKA_RESP_ERR__UNKNOWN_PARTITION = -190,
        /** File or filesystem error */
        RD_KAFKA_RESP_ERR__FS = -189,
        /** Permanent: Topic does not exist in cluster. */
        RD_KAFKA_RESP_ERR__UNKNOWN_TOPIC = -188,
        /** All broker connections are down. */
        RD_KAFKA_RESP_ERR__ALL_BROKERS_DOWN = -187,
        /** Invalid argument, or invalid configuration */
        RD_KAFKA_RESP_ERR__INVALID_ARG = -186,
        /** Operation timed out */
        RD_KAFKA_RESP_ERR__TIMED_OUT = -185,
        /** Queue is full */
        RD_KAFKA_RESP_ERR__QUEUE_FULL = -184,
        /** ISR count < required.acks */
        RD_KAFKA_RESP_ERR__ISR_INSUFF = -183,
        /** Broker node update */
        RD_KAFKA_RESP_ERR__NODE_UPDATE = -182,
        /** SSL error */
        RD_KAFKA_RESP_ERR__SSL = -181,
        /** Waiting for coordinator to become available. */
        RD_KAFKA_RESP_ERR__WAIT_COORD = -180,
        /** Unknown client group */
        RD_KAFKA_RESP_ERR__UNKNOWN_GROUP = -179,
        /** Operation in progress */
        RD_KAFKA_RESP_ERR__IN_PROGRESS = -178,
        /** Previous operation in progress, wait for it to finish. */
        RD_KAFKA_RESP_ERR__PREV_IN_PROGRESS = -177,
        /** This operation would interfere with an existing subscription */
        RD_KAFKA_RESP_ERR__EXISTING_SUBSCRIPTION = -176,
        /** Assigned partitions (rebalance_cb) */
        RD_KAFKA_RESP_ERR__ASSIGN_PARTITIONS = -175,
        /** Revoked partitions (rebalance_cb) */
        RD_KAFKA_RESP_ERR__REVOKE_PARTITIONS = -174,
        /** Conflicting use */
        RD_KAFKA_RESP_ERR__CONFLICT = -173,
        /** Wrong state */
        RD_KAFKA_RESP_ERR__STATE = -172,
        /** Unknown protocol */
        RD_KAFKA_RESP_ERR__UNKNOWN_PROTOCOL = -171,
        /** Not implemented */
        RD_KAFKA_RESP_ERR__NOT_IMPLEMENTED = -170,
        /** Authentication failure*/
        RD_KAFKA_RESP_ERR__AUTHENTICATION = -169,
        /** No stored offset */
        RD_KAFKA_RESP_ERR__NO_OFFSET = -168,
        /** Outdated */
        RD_KAFKA_RESP_ERR__OUTDATED = -167,
        /** Timed out in queue */
        RD_KAFKA_RESP_ERR__TIMED_OUT_QUEUE = -166,
        /** Feature not supported by broker */
        RD_KAFKA_RESP_ERR__UNSUPPORTED_FEATURE = -165,
        /** Awaiting cache update */
        RD_KAFKA_RESP_ERR__WAIT_CACHE = -164,
        /** Operation interrupted (e.g., due to yield)) */
        RD_KAFKA_RESP_ERR__INTR = -163,
        /** Key serialization error */
        RD_KAFKA_RESP_ERR__KEY_SERIALIZATION = -162,
        /** Value serialization error */
        RD_KAFKA_RESP_ERR__VALUE_SERIALIZATION = -161,
        /** Key deserialization error */
        RD_KAFKA_RESP_ERR__KEY_DESERIALIZATION = -160,
        /** Value deserialization error */
        RD_KAFKA_RESP_ERR__VALUE_DESERIALIZATION = -159,
        /** Partial response */
        RD_KAFKA_RESP_ERR__PARTIAL = -158,
        /** Modification attempted on read-only object */
        RD_KAFKA_RESP_ERR__READ_ONLY = -157,
        /** No such entry / item not found */
        RD_KAFKA_RESP_ERR__NOENT = -156,
        /** Read underflow */
        RD_KAFKA_RESP_ERR__UNDERFLOW = -155,
        /** Invalid type */
        RD_KAFKA_RESP_ERR__INVALID_TYPE = -154,
        /** Retry operation */
        RD_KAFKA_RESP_ERR__RETRY = -153,
        /** Purged in queue */
        RD_KAFKA_RESP_ERR__PURGE_QUEUE = -152,
        /** Purged in flight */
        RD_KAFKA_RESP_ERR__PURGE_INFLIGHT = -151,
        /** Fatal error: see rd_kafka_fatal_error() */
        RD_KAFKA_RESP_ERR__FATAL = -150,
        /** Inconsistent state */
        RD_KAFKA_RESP_ERR__INCONSISTENT = -149,
        /** Gap-less ordering would not be guaranteed if proceeding */
        RD_KAFKA_RESP_ERR__GAPLESS_GUARANTEE = -148,
        /** Maximum poll interval exceeded */
        RD_KAFKA_RESP_ERR__MAX_POLL_EXCEEDED = -147,
        /** Unknown broker */
        RD_KAFKA_RESP_ERR__UNKNOWN_BROKER = -146,
        /** Functionality not configured */
        RD_KAFKA_RESP_ERR__NOT_CONFIGURED = -145,
        /** Instance has been fenced */
        RD_KAFKA_RESP_ERR__FENCED = -144,
        /** Application generated error */
        RD_KAFKA_RESP_ERR__APPLICATION = -143,
        /** Assignment lost */
        RD_KAFKA_RESP_ERR__ASSIGNMENT_LOST = -142,
        /** No operation performed */
        RD_KAFKA_RESP_ERR__NOOP = -141,
        /** No offset to automatically reset to */
        RD_KAFKA_RESP_ERR__AUTO_OFFSET_RESET = -140,
        /** Partition log truncation detected */
        RD_KAFKA_RESP_ERR__LOG_TRUNCATION = -139,

        /** End internal error codes */
        RD_KAFKA_RESP_ERR__END = -100,

        /* Kafka broker errors: */
        /** Unknown broker error */
        RD_KAFKA_RESP_ERR_UNKNOWN = -1,
        /** Success */
        RD_KAFKA_RESP_ERR_NO_ERROR = 0,
        /** Offset out of range */
        RD_KAFKA_RESP_ERR_OFFSET_OUT_OF_RANGE = 1,
        /** Invalid message */
        RD_KAFKA_RESP_ERR_INVALID_MSG = 2,
        /** Unknown topic or partition */
        RD_KAFKA_RESP_ERR_UNKNOWN_TOPIC_OR_PART = 3,
        /** Invalid message size */
        RD_KAFKA_RESP_ERR_INVALID_MSG_SIZE = 4,
        /** Leader not available */
        RD_KAFKA_RESP_ERR_LEADER_NOT_AVAILABLE = 5,
/** Not leader for partition */
#define RD_KAFKA_RESP_ERR_NOT_LEADER_OR_FOLLOWER                               \
        RD_KAFKA_RESP_ERR_NOT_LEADER_FOR_PARTITION
        RD_KAFKA_RESP_ERR_NOT_LEADER_FOR_PARTITION = 6,
        /** Request timed out */
        RD_KAFKA_RESP_ERR_REQUEST_TIMED_OUT = 7,
        /** Broker not available */
        RD_KAFKA_RESP_ERR_BROKER_NOT_AVAILABLE = 8,
        /** Replica not available */
        RD_KAFKA_RESP_ERR_REPLICA_NOT_AVAILABLE = 9,
        /** Message size too large */
        RD_KAFKA_RESP_ERR_MSG_SIZE_TOO_LARGE = 10,
        /** StaleControllerEpochCode */
        RD_KAFKA_RESP_ERR_STALE_CTRL_EPOCH = 11,
        /** Offset metadata string too large */
        RD_KAFKA_RESP_ERR_OFFSET_METADATA_TOO_LARGE = 12,
        /** Broker disconnected before response received */
        RD_KAFKA_RESP_ERR_NETWORK_EXCEPTION = 13,
        /** Coordinator load in progress */
        RD_KAFKA_RESP_ERR_COORDINATOR_LOAD_IN_PROGRESS = 14,
/** Group coordinator load in progress */
#define RD_KAFKA_RESP_ERR_GROUP_LOAD_IN_PROGRESS                               \
        RD_KAFKA_RESP_ERR_COORDINATOR_LOAD_IN_PROGRESS
        /** Coordinator not available */
        RD_KAFKA_RESP_ERR_COORDINATOR_NOT_AVAILABLE = 15,
/** Group coordinator not available */
#define RD_KAFKA_RESP_ERR_GROUP_COORDINATOR_NOT_AVAILABLE                      \
        RD_KAFKA_RESP_ERR_COORDINATOR_NOT_AVAILABLE
        /** Not coordinator */
        RD_KAFKA_RESP_ERR_NOT_COORDINATOR = 16,
/** Not coordinator for group */
#define RD_KAFKA_RESP_ERR_NOT_COORDINATOR_FOR_GROUP                            \
        RD_KAFKA_RESP_ERR_NOT_COORDINATOR
        /** Invalid topic */
        RD_KAFKA_RESP_ERR_TOPIC_EXCEPTION = 17,
        /** Message batch larger than configured server segment size */
        RD_KAFKA_RESP_ERR_RECORD_LIST_TOO_LARGE = 18,
        /** Not enough in-sync replicas */
        RD_KAFKA_RESP_ERR_NOT_ENOUGH_REPLICAS = 19,
        /** Message(s) written to insufficient number of in-sync replicas */
        RD_KAFKA_RESP_ERR_NOT_ENOUGH_REPLICAS_AFTER_APPEND = 20,
        /** Invalid required acks value */
        RD_KAFKA_RESP_ERR_INVALID_REQUIRED_ACKS = 21,
        /** Specified group generation id is not valid */
        RD_KAFKA_RESP_ERR_ILLEGAL_GENERATION = 22,
        /** Inconsistent group protocol */
        RD_KAFKA_RESP_ERR_INCONSISTENT_GROUP_PROTOCOL = 23,
        /** Invalid group.id */
        RD_KAFKA_RESP_ERR_INVALID_GROUP_ID = 24,
        /** Unknown member */
        RD_KAFKA_RESP_ERR_UNKNOWN_MEMBER_ID = 25,
        /** Invalid session timeout */
        RD_KAFKA_RESP_ERR_INVALID_SESSION_TIMEOUT = 26,
        /** Group rebalance in progress */
        RD_KAFKA_RESP_ERR_REBALANCE_IN_PROGRESS = 27,
        /** Commit offset data size is not valid */
        RD_KAFKA_RESP_ERR_INVALID_COMMIT_OFFSET_SIZE = 28,
        /** Topic authorization failed */
        RD_KAFKA_RESP_ERR_TOPIC_AUTHORIZATION_FAILED = 29,
        /** Group authorization failed */
        RD_KAFKA_RESP_ERR_GROUP_AUTHORIZATION_FAILED = 30,
        /** Cluster authorization failed */
        RD_KAFKA_RESP_ERR_CLUSTER_AUTHORIZATION_FAILED = 31,
        /** Invalid timestamp */
        RD_KAFKA_RESP_ERR_INVALID_TIMESTAMP = 32,
        /** Unsupported SASL mechanism */
        RD_KAFKA_RESP_ERR_UNSUPPORTED_SASL_MECHANISM = 33,
        /** Illegal SASL state */
        RD_KAFKA_RESP_ERR_ILLEGAL_SASL_STATE = 34,
        /** Unuspported version */
        RD_KAFKA_RESP_ERR_UNSUPPORTED_VERSION = 35,
        /** Topic already exists */
        RD_KAFKA_RESP_ERR_TOPIC_ALREADY_EXISTS = 36,
        /** Invalid number of partitions */
        RD_KAFKA_RESP_ERR_INVALID_PARTITIONS = 37,
        /** Invalid replication factor */
        RD_KAFKA_RESP_ERR_INVALID_REPLICATION_FACTOR = 38,
        /** Invalid replica assignment */
        RD_KAFKA_RESP_ERR_INVALID_REPLICA_ASSIGNMENT = 39,
        /** Invalid config */
        RD_KAFKA_RESP_ERR_INVALID_CONFIG = 40,
        /** Not controller for cluster */
        RD_KAFKA_RESP_ERR_NOT_CONTROLLER = 41,
        /** Invalid request */
        RD_KAFKA_RESP_ERR_INVALID_REQUEST = 42,
        /** Message format on broker does not support request */
        RD_KAFKA_RESP_ERR_UNSUPPORTED_FOR_MESSAGE_FORMAT = 43,
        /** Policy violation */
        RD_KAFKA_RESP_ERR_POLICY_VIOLATION = 44,
        /** Broker received an out of order sequence number */
        RD_KAFKA_RESP_ERR_OUT_OF_ORDER_SEQUENCE_NUMBER = 45,
        /** Broker received a duplicate sequence number */
        RD_KAFKA_RESP_ERR_DUPLICATE_SEQUENCE_NUMBER = 46,
        /** Producer attempted an operation with an old epoch */
        RD_KAFKA_RESP_ERR_INVALID_PRODUCER_EPOCH = 47,
        /** Producer attempted a transactional operation in an invalid state */
        RD_KAFKA_RESP_ERR_INVALID_TXN_STATE = 48,
        /** Producer attempted to use a producer id which is not
         *  currently assigned to its transactional id */
        RD_KAFKA_RESP_ERR_INVALID_PRODUCER_ID_MAPPING = 49,
        /** Transaction timeout is larger than the maximum
         *  value allowed by the broker's max.transaction.timeout.ms */
        RD_KAFKA_RESP_ERR_INVALID_TRANSACTION_TIMEOUT = 50,
        /** Producer attempted to update a transaction while another
         *  concurrent operation on the same transaction was ongoing */
        RD_KAFKA_RESP_ERR_CONCURRENT_TRANSACTIONS = 51,
        /** Indicates that the transaction coordinator sending a
         *  WriteTxnMarker is no longer the current coordinator for a
         *  given producer */
        RD_KAFKA_RESP_ERR_TRANSACTION_COORDINATOR_FENCED = 52,
        /** Transactional Id authorization failed */
        RD_KAFKA_RESP_ERR_TRANSACTIONAL_ID_AUTHORIZATION_FAILED = 53,
        /** Security features are disabled */
        RD_KAFKA_RESP_ERR_SECURITY_DISABLED = 54,
        /** Operation not attempted */
        RD_KAFKA_RESP_ERR_OPERATION_NOT_ATTEMPTED = 55,
        /** Disk error when trying to access log file on the disk */
        RD_KAFKA_RESP_ERR_KAFKA_STORAGE_ERROR = 56,
        /** The user-specified log directory is not found in the broker config
         */
        RD_KAFKA_RESP_ERR_LOG_DIR_NOT_FOUND = 57,
        /** SASL Authentication failed */
        RD_KAFKA_RESP_ERR_SASL_AUTHENTICATION_FAILED = 58,
        /** Unknown Producer Id */
        RD_KAFKA_RESP_ERR_UNKNOWN_PRODUCER_ID = 59,
        /** Partition reassignment is in progress */
        RD_KAFKA_RESP_ERR_REASSIGNMENT_IN_PROGRESS = 60,
        /** Delegation Token feature is not enabled */
        RD_KAFKA_RESP_ERR_DELEGATION_TOKEN_AUTH_DISABLED = 61,
        /** Delegation Token is not found on server */
        RD_KAFKA_RESP_ERR_DELEGATION_TOKEN_NOT_FOUND = 62,
        /** Specified Principal is not valid Owner/Renewer */
        RD_KAFKA_RESP_ERR_DELEGATION_TOKEN_OWNER_MISMATCH = 63,
        /** Delegation Token requests are not allowed on this connection */
        RD_KAFKA_RESP_ERR_DELEGATION_TOKEN_REQUEST_NOT_ALLOWED = 64,
        /** Delegation Token authorization failed */
        RD_KAFKA_RESP_ERR_DELEGATION_TOKEN_AUTHORIZATION_FAILED = 65,
        /** Delegation Token is expired */
        RD_KAFKA_RESP_ERR_DELEGATION_TOKEN_EXPIRED = 66,
        /** Supplied principalType is not supported */
        RD_KAFKA_RESP_ERR_INVALID_PRINCIPAL_TYPE = 67,
        /** The group is not empty */
        RD_KAFKA_RESP_ERR_NON_EMPTY_GROUP = 68,
        /** The group id does not exist */
        RD_KAFKA_RESP_ERR_GROUP_ID_NOT_FOUND = 69,
        /** The fetch session ID was not found */
        RD_KAFKA_RESP_ERR_FETCH_SESSION_ID_NOT_FOUND = 70,
        /** The fetch session epoch is invalid */
        RD_KAFKA_RESP_ERR_INVALID_FETCH_SESSION_EPOCH = 71,
        /** No matching listener */
        RD_KAFKA_RESP_ERR_LISTENER_NOT_FOUND = 72,
        /** Topic deletion is disabled */
        RD_KAFKA_RESP_ERR_TOPIC_DELETION_DISABLED = 73,
        /** Leader epoch is older than broker epoch */
        RD_KAFKA_RESP_ERR_FENCED_LEADER_EPOCH = 74,
        /** Leader epoch is newer than broker epoch */
        RD_KAFKA_RESP_ERR_UNKNOWN_LEADER_EPOCH = 75,
        /** Unsupported compression type */
        RD_KAFKA_RESP_ERR_UNSUPPORTED_COMPRESSION_TYPE = 76,
        /** Broker epoch has changed */
        RD_KAFKA_RESP_ERR_STALE_BROKER_EPOCH = 77,
        /** Leader high watermark is not caught up */
        RD_KAFKA_RESP_ERR_OFFSET_NOT_AVAILABLE = 78,
        /** Group member needs a valid member ID */
        RD_KAFKA_RESP_ERR_MEMBER_ID_REQUIRED = 79,
        /** Preferred leader was not available */
        RD_KAFKA_RESP_ERR_PREFERRED_LEADER_NOT_AVAILABLE = 80,
        /** Consumer group has reached maximum size */
        RD_KAFKA_RESP_ERR_GROUP_MAX_SIZE_REACHED = 81,
        /** Static consumer fenced by other consumer with same
         *  group.instance.id. */
        RD_KAFKA_RESP_ERR_FENCED_INSTANCE_ID = 82,
        /** Eligible partition leaders are not available */
        RD_KAFKA_RESP_ERR_ELIGIBLE_LEADERS_NOT_AVAILABLE = 83,
        /** Leader election not needed for topic partition */
        RD_KAFKA_RESP_ERR_ELECTION_NOT_NEEDED = 84,
        /** No partition reassignment is in progress */
        RD_KAFKA_RESP_ERR_NO_REASSIGNMENT_IN_PROGRESS = 85,
        /** Deleting offsets of a topic while the consumer group is
         *  subscribed to it */
        RD_KAFKA_RESP_ERR_GROUP_SUBSCRIBED_TO_TOPIC = 86,
        /** Broker failed to validate record */
        RD_KAFKA_RESP_ERR_INVALID_RECORD = 87,
        /** There are unstable offsets that need to be cleared */
        RD_KAFKA_RESP_ERR_UNSTABLE_OFFSET_COMMIT = 88,
        /** Throttling quota has been exceeded */
        RD_KAFKA_RESP_ERR_THROTTLING_QUOTA_EXCEEDED = 89,
        /** There is a newer producer with the same transactionalId
         *  which fences the current one */
        RD_KAFKA_RESP_ERR_PRODUCER_FENCED = 90,
        /** Request illegally referred to resource that does not exist */
        RD_KAFKA_RESP_ERR_RESOURCE_NOT_FOUND = 91,
        /** Request illegally referred to the same resource twice */
        RD_KAFKA_RESP_ERR_DUPLICATE_RESOURCE = 92,
        /** Requested credential would not meet criteria for acceptability */
        RD_KAFKA_RESP_ERR_UNACCEPTABLE_CREDENTIAL = 93,
        /** Indicates that the either the sender or recipient of a
         *  voter-only request is not one of the expected voters */
        RD_KAFKA_RESP_ERR_INCONSISTENT_VOTER_SET = 94,
        /** Invalid update version */
        RD_KAFKA_RESP_ERR_INVALID_UPDATE_VERSION = 95,
        /** Unable to update finalized features due to server error */
        RD_KAFKA_RESP_ERR_FEATURE_UPDATE_FAILED = 96,
        /** Request principal deserialization failed during forwarding */
        RD_KAFKA_RESP_ERR_PRINCIPAL_DESERIALIZATION_FAILURE = 97,

        RD_KAFKA_RESP_ERR_END_ALL,
} rd_kafka_resp_err_t;


/**
 * @brief Error code value, name and description.
 *        Typically for use with language bindings to automatically expose
 *        the full set of librdkafka error codes.
 */
struct rd_kafka_err_desc {
        rd_kafka_resp_err_t code; /**< Error code */
        const char *name; /**< Error name, same as code enum sans prefix */
        const char *desc; /**< Human readable error description. */
};


/**
 * @brief Returns the full list of error codes.
 */
RD_EXPORT
void rd_kafka_get_err_descs(const struct rd_kafka_err_desc **errdescs,
                            size_t *cntp);



/**
 * @brief Returns a human readable representation of a kafka error.
 *
 * @param err Error code to translate
 */
RD_EXPORT
const char *rd_kafka_err2str(rd_kafka_resp_err_t err);



/**
 * @brief Returns the error code name (enum name).
 *
 * @param err Error code to translate
 */
RD_EXPORT
const char *rd_kafka_err2name(rd_kafka_resp_err_t err);


/**
 * @brief Returns the last error code generated by a legacy API call
 *        in the current thread.
 *
 * The legacy APIs are the ones using errno to propagate error value, namely:
 *  - rd_kafka_topic_new()
 *  - rd_kafka_consume_start()
 *  - rd_kafka_consume_stop()
 *  - rd_kafka_consume()
 *  - rd_kafka_consume_batch()
 *  - rd_kafka_consume_callback()
 *  - rd_kafka_consume_queue()
 *  - rd_kafka_produce()
 *
 * The main use for this function is to avoid converting system \p errno
 * values to rd_kafka_resp_err_t codes for legacy APIs.
 *
 * @remark The last error is stored per-thread, if multiple rd_kafka_t handles
 *         are used in the same application thread the developer needs to
 *         make sure rd_kafka_last_error() is called immediately after
 *         a failed API call.
 *
 * @remark errno propagation from librdkafka is not safe on Windows
 *         and should not be used, use rd_kafka_last_error() instead.
 */
RD_EXPORT
rd_kafka_resp_err_t rd_kafka_last_error(void);


/**
 * @brief Converts the system errno value \p errnox to a rd_kafka_resp_err_t
 *        error code upon failure from the following functions:
 *  - rd_kafka_topic_new()
 *  - rd_kafka_consume_start()
 *  - rd_kafka_consume_stop()
 *  - rd_kafka_consume()
 *  - rd_kafka_consume_batch()
 *  - rd_kafka_consume_callback()
 *  - rd_kafka_consume_queue()
 *  - rd_kafka_produce()
 *
 * @param errnox  System errno value to convert
 *
 * @returns Appropriate error code for \p errnox
 *
 * @remark A better alternative is to call rd_kafka_last_error() immediately
 *         after any of the above functions return -1 or NULL.
 *
 * @deprecated Use rd_kafka_last_error() to retrieve the last error code
 *             set by the legacy librdkafka APIs.
 *
 * @sa rd_kafka_last_error()
 */
RD_EXPORT RD_DEPRECATED rd_kafka_resp_err_t rd_kafka_errno2err(int errnox);


/**
 * @brief Returns the thread-local system errno
 *
 * On most platforms this is the same as \p errno but in case of different
 * runtimes between library and application (e.g., Windows static DLLs)
 * this provides a means for exposing the errno librdkafka uses.
 *
 * @remark The value is local to the current calling thread.
 *
 * @deprecated Use rd_kafka_last_error() to retrieve the last error code
 *             set by the legacy librdkafka APIs.
 */
RD_EXPORT RD_DEPRECATED int rd_kafka_errno(void);



/**
 * @brief Returns the first fatal error set on this client instance,
 *        or RD_KAFKA_RESP_ERR_NO_ERROR if no fatal error has occurred.
 *
 * This function is to be used with the Idempotent Producer and \c error_cb
 * to detect fatal errors.
 *
 * Generally all errors raised by \c error_cb are to be considered
 * informational and temporary, the client will try to recover from all
 * errors in a graceful fashion (by retrying, etc).
 *
 * However, some errors should logically be considered fatal to retain
 * consistency; in particular a set of errors that may occur when using the
 * Idempotent Producer and the in-order or exactly-once producer guarantees
 * can't be satisfied.
 *
 * @param rk Client instance.
 * @param errstr A human readable error string (nul-terminated) is written to
 *               this location that must be of at least \p errstr_size bytes.
 *               The \p errstr is only written to if there is a fatal error.
 * @param errstr_size Writable size in \p errstr.
 *
 *
 * @returns RD_KAFKA_RESP_ERR_NO_ERROR if no fatal error has been raised, else
 *          any other error code.
 */
RD_EXPORT
rd_kafka_resp_err_t
rd_kafka_fatal_error(rd_kafka_t *rk, char *errstr, size_t errstr_size);


/**
 * @brief Trigger a fatal error for testing purposes.
 *
 * Since there is no practical way to trigger real fatal errors in the
 * idempotent producer, this method allows an application to trigger
 * fabricated fatal errors in tests to check its error handling code.
 *
 * @param rk Client instance.
 * @param err The underlying error code.
 * @param reason A human readable error reason.
 *               Will be prefixed with "test_fatal_error: " to differentiate
 *               from real fatal errors.
 *
 * @returns RD_KAFKA_RESP_ERR_NO_ERROR if a fatal error was triggered, or
 *          RD_KAFKA_RESP_ERR__PREV_IN_PROGRESS if a previous fatal error
 *          has already been triggered.
 */
RD_EXPORT rd_kafka_resp_err_t rd_kafka_test_fatal_error(rd_kafka_t *rk,
                                                        rd_kafka_resp_err_t err,
                                                        const char *reason);


/**
 * @returns the error code for \p error or RD_KAFKA_RESP_ERR_NO_ERROR if
 *          \p error is NULL.
 */
RD_EXPORT
rd_kafka_resp_err_t rd_kafka_error_code(const rd_kafka_error_t *error);

/**
 * @returns the error code name for \p error, e.g, "ERR_UNKNOWN_MEMBER_ID",
 *          or an empty string if \p error is NULL.
 *
 * @remark The lifetime of the returned pointer is the same as the error object.
 *
 * @sa rd_kafka_err2name()
 */
RD_EXPORT
const char *rd_kafka_error_name(const rd_kafka_error_t *error);

/**
 * @returns a human readable error string for \p error,
 *          or an empty string if \p error is NULL.
 *
 * @remark The lifetime of the returned pointer is the same as the error object.
 */
RD_EXPORT
const char *rd_kafka_error_string(const rd_kafka_error_t *error);


/**
 * @returns 1 if the error is a fatal error, indicating that the client
 *          instance is no longer usable, else 0 (also if \p error is NULL).
 */
RD_EXPORT
int rd_kafka_error_is_fatal(const rd_kafka_error_t *error);


/**
 * @returns 1 if the operation may be retried,
 *          else 0 (also if \p error is NULL).
 */
RD_EXPORT
int rd_kafka_error_is_retriable(const rd_kafka_error_t *error);


/**
 * @returns 1 if the error is an abortable transaction error in which case
 *          the application must call rd_kafka_abort_transaction() and
 *          start a new transaction with rd_kafka_begin_transaction() if it
 *          wishes to proceed with transactions.
 *          Else returns 0 (also if \p error is NULL).
 *
 * @remark The return value of this method is only valid for errors returned
 *         by the transactional API.
 */
RD_EXPORT
int rd_kafka_error_txn_requires_abort(const rd_kafka_error_t *error);

/**
 * @brief Free and destroy an error object.
 *
 * @remark As a conveniance it is permitted to pass a NULL \p error.
 */
RD_EXPORT
void rd_kafka_error_destroy(rd_kafka_error_t *error);


/**
 * @brief Create a new error object with error \p code and optional
 *        human readable error string in \p fmt.
 *
 * This method is mainly to be used for mocking errors in application test code.
 *
 * The returned object must be destroyed with rd_kafka_error_destroy().
 */
RD_EXPORT
rd_kafka_error_t *rd_kafka_error_new(rd_kafka_resp_err_t code,
                                     const char *fmt,
                                     ...) RD_FORMAT(printf, 2, 3);


/**
 * @brief Topic+Partition place holder
 *
 * Generic place holder for a Topic+Partition and its related information
 * used for multiple purposes:
 *   - consumer offset (see rd_kafka_commit(), et.al.)
 *   - group rebalancing callback (rd_kafka_conf_set_rebalance_cb())
 *   - offset commit result callback (rd_kafka_conf_set_offset_commit_cb())
 */

/**
 * @brief Generic place holder for a specific Topic+Partition.
 *
 * @sa rd_kafka_topic_partition_list_new()
 */
typedef struct rd_kafka_topic_partition_s {
        char *topic;             /**< Topic name */
        int32_t partition;       /**< Partition */
        int64_t offset;          /**< Offset */
        void *metadata;          /**< Metadata */
        size_t metadata_size;    /**< Metadata size */
        void *opaque;            /**< Opaque value for application use */
        rd_kafka_resp_err_t err; /**< Error code, depending on use. */
        void *_private;          /**< INTERNAL USE ONLY,
                                  *   INITIALIZE TO ZERO, DO NOT TOUCH,
                                  *   DO NOT COPY, DO NOT SHARE WITH OTHER
                                  *   rd_kafka_t INSTANCES. */
} rd_kafka_topic_partition_t;

/**
 * @brief Destroy a rd_kafka_topic_partition_t.
 * @remark This must not be called for elements in a topic partition list.
 */
RD_EXPORT
void rd_kafka_topic_partition_destroy(rd_kafka_topic_partition_t *rktpar);


/**
 * @brief Sets the offset leader epoch (use -1 to clear).
 *
 * @param rktpar Partition object.
 * @param leader_epoch Offset leader epoch, use -1 to reset.
 *
 * @remark See KIP-320 for more information.
 */
RD_EXPORT
void rd_kafka_topic_partition_set_leader_epoch(
    rd_kafka_topic_partition_t *rktpar,
    int32_t leader_epoch);

/**
 * @returns the offset leader epoch, if relevant and known,
 *          else -1.
 *
 * @param rktpar Partition object.
 *
 * @remark See KIP-320 for more information.
 */
RD_EXPORT
int32_t rd_kafka_topic_partition_get_leader_epoch(
    const rd_kafka_topic_partition_t *rktpar);

/**
 * @brief A growable list of Topic+Partitions.
 *
 */
typedef struct rd_kafka_topic_partition_list_s {
        int cnt;                           /**< Current number of elements */
        int size;                          /**< Current allocated size */
        rd_kafka_topic_partition_t *elems; /**< Element array[] */
} rd_kafka_topic_partition_list_t;

/**
 * @brief Create a new list/vector Topic+Partition container.
 *
 * @param size  Initial allocated size used when the expected number of
 *              elements is known or can be estimated.
 *              Avoids reallocation and possibly relocation of the
 *              elems array.
 *
 * @returns A newly allocated Topic+Partition list.
 *
 * @remark Use rd_kafka_topic_partition_list_destroy() to free all resources
 *         in use by a list and the list itself.
 * @sa     rd_kafka_topic_partition_list_add()
 */
RD_EXPORT
rd_kafka_topic_partition_list_t *rd_kafka_topic_partition_list_new(int size);

/**
 * @brief Free all resources used by the list and the list itself.
 */
RD_EXPORT
void rd_kafka_topic_partition_list_destroy(
    rd_kafka_topic_partition_list_t *rkparlist);

/**
 * @brief Add topic+partition to list
 *
 * @param rktparlist List to extend
 * @param topic      Topic name (copied)
 * @param partition  Partition id
 *
 * @returns The object which can be used to fill in additionals fields.
 */
RD_EXPORT
rd_kafka_topic_partition_t *
rd_kafka_topic_partition_list_add(rd_kafka_topic_partition_list_t *rktparlist,
                                  const char *topic,
                                  int32_t partition);


/**
 * @brief Add range of partitions from \p start to \p stop inclusive.
 *
 * @param rktparlist List to extend
 * @param topic      Topic name (copied)
 * @param start      Start partition of range
 * @param stop       Last partition of range (inclusive)
 */
RD_EXPORT
void rd_kafka_topic_partition_list_add_range(
    rd_kafka_topic_partition_list_t *rktparlist,
    const char *topic,
    int32_t start,
    int32_t stop);



/**
 * @brief Delete partition from list.
 *
 * @param rktparlist List to modify
 * @param topic      Topic name to match
 * @param partition  Partition to match
 *
 * @returns 1 if partition was found (and removed), else 0.
 *
 * @remark Any held indices to elems[] are unusable after this call returns 1.
 */
RD_EXPORT
int rd_kafka_topic_partition_list_del(
    rd_kafka_topic_partition_list_t *rktparlist,
    const char *topic,
    int32_t partition);


/**
 * @brief Delete partition from list by elems[] index.
 *
 * @returns 1 if partition was found (and removed), else 0.
 *
 * @sa rd_kafka_topic_partition_list_del()
 */
RD_EXPORT
int rd_kafka_topic_partition_list_del_by_idx(
    rd_kafka_topic_partition_list_t *rktparlist,
    int idx);


/**
 * @brief Make a copy of an existing list.
 *
 * @param src   The existing list to copy.
 *
 * @returns A new list fully populated to be identical to \p src
 */
RD_EXPORT
rd_kafka_topic_partition_list_t *
rd_kafka_topic_partition_list_copy(const rd_kafka_topic_partition_list_t *src);



/**
 * @brief Set offset to \p offset for \p topic and \p partition
 *
 * @returns RD_KAFKA_RESP_ERR_NO_ERROR on success or
 *          RD_KAFKA_RESP_ERR__UNKNOWN_PARTITION if \p partition was not found
 *          in the list.
 */
RD_EXPORT
rd_kafka_resp_err_t rd_kafka_topic_partition_list_set_offset(
    rd_kafka_topic_partition_list_t *rktparlist,
    const char *topic,
    int32_t partition,
    int64_t offset);



/**
 * @brief Find element by \p topic and \p partition.
 *
 * @returns a pointer to the first matching element, or NULL if not found.
 */
RD_EXPORT
rd_kafka_topic_partition_t *rd_kafka_topic_partition_list_find(
    const rd_kafka_topic_partition_list_t *rktparlist,
    const char *topic,
    int32_t partition);


/**
 * @brief Sort list using comparator \p cmp.
 *
 * If \p cmp is NULL the default comparator will be used that
 * sorts by ascending topic name and partition.
 *
 * \p cmp_opaque is provided as the \p cmp_opaque argument to \p cmp.
 *
 */
RD_EXPORT void rd_kafka_topic_partition_list_sort(
    rd_kafka_topic_partition_list_t *rktparlist,
    int (*cmp)(const void *a, const void *b, void *cmp_opaque),
    void *cmp_opaque);


/**@}*/



/**
 * @name Var-arg tag types
 * @{
 *
 */

/**
 * @enum rd_kafka_vtype_t
 *
 * @brief Var-arg tag types
 *
 * @sa rd_kafka_producev()
 */
typedef enum rd_kafka_vtype_t {
        RD_KAFKA_VTYPE_END,       /**< va-arg sentinel */
        RD_KAFKA_VTYPE_TOPIC,     /**< (const char *) Topic name */
        RD_KAFKA_VTYPE_RKT,       /**< (rd_kafka_topic_t *) Topic handle */
        RD_KAFKA_VTYPE_PARTITION, /**< (int32_t) Partition */
        RD_KAFKA_VTYPE_VALUE,    /**< (void *, size_t) Message value (payload)*/
        RD_KAFKA_VTYPE_KEY,      /**< (void *, size_t) Message key */
        RD_KAFKA_VTYPE_OPAQUE,   /**< (void *) Per-message application opaque
                                  *            value. This is the same as
                                  *            the _private field in
                                  *            rd_kafka_message_t, also known
                                  *            as the msg_opaque. */
        RD_KAFKA_VTYPE_MSGFLAGS, /**< (int) RD_KAFKA_MSG_F_.. flags */
        RD_KAFKA_VTYPE_TIMESTAMP, /**< (int64_t) Milliseconds since epoch UTC */
        RD_KAFKA_VTYPE_HEADER,    /**< (const char *, const void *, ssize_t)
                                   *   Message Header */
        RD_KAFKA_VTYPE_HEADERS,   /**< (rd_kafka_headers_t *) Headers list */
} rd_kafka_vtype_t;


/**
 * @brief VTYPE + argument container for use with rd_kafka_produce_va()
 *
 * See RD_KAFKA_V_..() macros below for which union field corresponds
 * to which RD_KAFKA_VTYPE_...
 */
typedef struct rd_kafka_vu_s {
        rd_kafka_vtype_t vtype; /**< RD_KAFKA_VTYPE_.. */
        /** Value union, see RD_KAFKA_V_.. macros for which field to use. */
        union {
                const char *cstr;
                rd_kafka_topic_t *rkt;
                int i;
                int32_t i32;
                int64_t i64;
                struct {
                        void *ptr;
                        size_t size;
                } mem;
                struct {
                        const char *name;
                        const void *val;
                        ssize_t size;
                } header;
                rd_kafka_headers_t *headers;
                void *ptr;
                char _pad[64]; /**< Padding size for future-proofness */
        } u;
} rd_kafka_vu_t;

/**
 * @brief Convenience macros for rd_kafka_vtype_t that takes the
 *        correct arguments for each vtype.
 */

/*!
 * va-arg end sentinel used to terminate the variable argument list
 */
#define RD_KAFKA_V_END RD_KAFKA_VTYPE_END

/*!
 * Topic name (const char *)
 *
 * rd_kafka_vu_t field: u.cstr
 */
#define RD_KAFKA_V_TOPIC(topic)                                                \
        _LRK_TYPECHECK(RD_KAFKA_VTYPE_TOPIC, const char *, topic),             \
            (const char *)topic
/*!
 * Topic object (rd_kafka_topic_t *)
 *
 * rd_kafka_vu_t field: u.rkt
 */
#define RD_KAFKA_V_RKT(rkt)                                                    \
        _LRK_TYPECHECK(RD_KAFKA_VTYPE_RKT, rd_kafka_topic_t *, rkt),           \
            (rd_kafka_topic_t *)rkt
/*!
 * Partition (int32_t)
 *
 * rd_kafka_vu_t field: u.i32
 */
#define RD_KAFKA_V_PARTITION(partition)                                        \
        _LRK_TYPECHECK(RD_KAFKA_VTYPE_PARTITION, int32_t, partition),          \
            (int32_t)partition
/*!
 * Message value/payload pointer and length (void *, size_t)
 *
 * rd_kafka_vu_t fields: u.mem.ptr, u.mem.size
 */
#define RD_KAFKA_V_VALUE(VALUE, LEN)                                           \
        _LRK_TYPECHECK2(RD_KAFKA_VTYPE_VALUE, void *, VALUE, size_t, LEN),     \
            (void *)VALUE, (size_t)LEN
/*!
 * Message key pointer and length (const void *, size_t)
 *
 * rd_kafka_vu_t field: u.mem.ptr, rd_kafka_vu.t.u.mem.size
 */
#define RD_KAFKA_V_KEY(KEY, LEN)                                               \
        _LRK_TYPECHECK2(RD_KAFKA_VTYPE_KEY, const void *, KEY, size_t, LEN),   \
            (void *)KEY, (size_t)LEN
/*!
 * Message opaque pointer (void *)
 * Same as \c msg_opaque, \c produce(.., msg_opaque),
 * and \c rkmessage->_private .
 *
 * rd_kafka_vu_t field: u.ptr
 */
#define RD_KAFKA_V_OPAQUE(msg_opaque)                                          \
        _LRK_TYPECHECK(RD_KAFKA_VTYPE_OPAQUE, void *, msg_opaque),             \
            (void *)msg_opaque
/*!
 * Message flags (int)
 * @sa RD_KAFKA_MSG_F_COPY, et.al.
 *
 * rd_kafka_vu_t field: u.i
 */
#define RD_KAFKA_V_MSGFLAGS(msgflags)                                          \
        _LRK_TYPECHECK(RD_KAFKA_VTYPE_MSGFLAGS, int, msgflags), (int)msgflags
/*!
 * Timestamp in milliseconds since epoch UTC (int64_t).
 * A value of 0 will use the current wall-clock time.
 *
 * rd_kafka_vu_t field: u.i64
 */
#define RD_KAFKA_V_TIMESTAMP(timestamp)                                        \
        _LRK_TYPECHECK(RD_KAFKA_VTYPE_TIMESTAMP, int64_t, timestamp),          \
            (int64_t)timestamp
/*!
 * Add Message Header (const char *NAME, const void *VALUE, ssize_t LEN).
 * @sa rd_kafka_header_add()
 * @remark RD_KAFKA_V_HEADER() and RD_KAFKA_V_HEADERS() MUST NOT be mixed
 *         in the same call to producev().
 *
 * rd_kafka_vu_t fields: u.header.name, u.header.val, u.header.size
 */
#define RD_KAFKA_V_HEADER(NAME, VALUE, LEN)                                    \
        _LRK_TYPECHECK3(RD_KAFKA_VTYPE_HEADER, const char *, NAME,             \
                        const void *, VALUE, ssize_t, LEN),                    \
            (const char *)NAME, (const void *)VALUE, (ssize_t)LEN

/*!
 * Message Headers list (rd_kafka_headers_t *).
 * The message object will assume ownership of the headers (unless producev()
 * fails).
 * Any existing headers will be replaced.
 * @sa rd_kafka_message_set_headers()
 * @remark RD_KAFKA_V_HEADER() and RD_KAFKA_V_HEADERS() MUST NOT be mixed
 *         in the same call to producev().
 *
 * rd_kafka_vu_t fields: u.headers
 */
#define RD_KAFKA_V_HEADERS(HDRS)                                               \
        _LRK_TYPECHECK(RD_KAFKA_VTYPE_HEADERS, rd_kafka_headers_t *, HDRS),    \
            (rd_kafka_headers_t *)HDRS


/**@}*/


/**
 * @name Message headers
 * @{
 *
 * @brief Message headers consist of a list of (string key, binary value) pairs.
 *        Duplicate keys are supported and the order in which keys were
 *        added are retained.
 *
 *        Header values are considered binary and may have three types of
 *        value:
 *          - proper value with size > 0 and a valid pointer
 *          - empty value with size = 0 and any non-NULL pointer
 *          - null value with size = 0 and a NULL pointer
 *
 *        Headers require Apache Kafka broker version v0.11.0.0 or later.
 *
 *        Header operations are O(n).
 */


/**
 * @brief Create a new headers list.
 *
 * @param initial_count Preallocate space for this number of headers.
 *                      Any number of headers may be added, updated and
 *                      removed regardless of the initial count.
 */
RD_EXPORT rd_kafka_headers_t *rd_kafka_headers_new(size_t initial_count);

/**
 * @brief Destroy the headers list. The object and any returned value pointers
 *        are not usable after this call.
 */
RD_EXPORT void rd_kafka_headers_destroy(rd_kafka_headers_t *hdrs);

/**
 * @brief Make a copy of headers list \p src.
 */
RD_EXPORT rd_kafka_headers_t *
rd_kafka_headers_copy(const rd_kafka_headers_t *src);

/**
 * @brief Add header with name \p name and value \p val (copied) of size
 *        \p size (not including null-terminator).
 *
 * @param hdrs       Headers list.
 * @param name       Header name.
 * @param name_size  Header name size (not including the null-terminator).
 *                   If -1 the \p name length is automatically acquired using
 *                   strlen().
 * @param value      Pointer to header value, or NULL (set size to 0 or -1).
 * @param value_size Size of header value. If -1 the \p value is assumed to be a
 *                   null-terminated string and the length is automatically
 *                   acquired using strlen().
 *
 * @returns RD_KAFKA_RESP_ERR__READ_ONLY if the headers are read-only,
 *          else RD_KAFKA_RESP_ERR_NO_ERROR.
 */
RD_EXPORT rd_kafka_resp_err_t rd_kafka_header_add(rd_kafka_headers_t *hdrs,
                                                  const char *name,
                                                  ssize_t name_size,
                                                  const void *value,
                                                  ssize_t value_size);

/**
 * @brief Remove all headers for the given key (if any).
 *
 * @returns RD_KAFKA_RESP_ERR__READ_ONLY if the headers are read-only,
 *          RD_KAFKA_RESP_ERR__NOENT if no matching headers were found,
 *          else RD_KAFKA_RESP_ERR_NO_ERROR if headers were removed.
 */
RD_EXPORT rd_kafka_resp_err_t rd_kafka_header_remove(rd_kafka_headers_t *hdrs,
                                                     const char *name);


/**
 * @brief Find last header in list \p hdrs matching \p name.
 *
 * @param hdrs   Headers list.
 * @param name   Header to find (last match).
 * @param valuep (out) Set to a (null-terminated) const pointer to the value
 *               (may be NULL).
 * @param sizep  (out) Set to the value's size (not including null-terminator).
 *
 * @returns RD_KAFKA_RESP_ERR_NO_ERROR if an entry was found, else
 *          RD_KAFKA_RESP_ERR__NOENT.
 *
 * @remark The returned pointer in \p valuep includes a trailing null-terminator
 *         that is not accounted for in \p sizep.
 * @remark The returned pointer is only valid as long as the headers list and
 *         the header item is valid.
 */
RD_EXPORT rd_kafka_resp_err_t
rd_kafka_header_get_last(const rd_kafka_headers_t *hdrs,
                         const char *name,
                         const void **valuep,
                         size_t *sizep);

/**
 * @brief Iterator for headers matching \p name.
 *
 *        Same semantics as rd_kafka_header_get_last()
 *
 * @param hdrs   Headers to iterate.
 * @param idx    Iterator index, start at 0 and increment by one for each call
 *               as long as RD_KAFKA_RESP_ERR_NO_ERROR is returned.
 * @param name   Header name to match.
 * @param valuep (out) Set to a (null-terminated) const pointer to the value
 *               (may be NULL).
 * @param sizep  (out) Set to the value's size (not including null-terminator).
 */
RD_EXPORT rd_kafka_resp_err_t
rd_kafka_header_get(const rd_kafka_headers_t *hdrs,
                    size_t idx,
                    const char *name,
                    const void **valuep,
                    size_t *sizep);


/**
 * @brief Iterator for all headers.
 *
 *        Same semantics as rd_kafka_header_get()
 *
 * @sa rd_kafka_header_get()
 */
RD_EXPORT rd_kafka_resp_err_t
rd_kafka_header_get_all(const rd_kafka_headers_t *hdrs,
                        size_t idx,
                        const char **namep,
                        const void **valuep,
                        size_t *sizep);



/**@}*/



/**
 * @name Kafka messages
 * @{
 *
 */



// FIXME: This doesn't show up in docs for some reason
// "Compound rd_kafka_message_t is not documented."

/**
 * @brief A Kafka message as returned by the \c rd_kafka_consume*() family
 *        of functions as well as provided to the Producer \c dr_msg_cb().
 *
 * For the consumer this object has two purposes:
 *  - provide the application with a consumed message. (\c err == 0)
 *  - report per-topic+partition consumer errors (\c err != 0)
 *
 * The application must check \c err to decide what action to take.
 *
 * When the application is finished with a message it must call
 * rd_kafka_message_destroy() unless otherwise noted.
 */
typedef struct rd_kafka_message_s {
        rd_kafka_resp_err_t err; /**< Non-zero for error signaling. */
        rd_kafka_topic_t *rkt;   /**< Topic */
        int32_t partition;       /**< Partition */
        void *payload;           /**< Producer: original message payload.
                                  * Consumer: Depends on the value of \c err :
                                  * - \c err==0: Message payload.
                                  * - \c err!=0: Error string */
        size_t len;              /**< Depends on the value of \c err :
                                  * - \c err==0: Message payload length
                                  * - \c err!=0: Error string length */
        void *key;               /**< Depends on the value of \c err :
                                  * - \c err==0: Optional message key */
        size_t key_len;          /**< Depends on the value of \c err :
                                  * - \c err==0: Optional message key length*/
        int64_t offset;          /**< Consumer:
                                  * - Message offset (or offset for error
                                  *   if \c err!=0 if applicable).
                                  *   Producer, dr_msg_cb:
                                  *   Message offset assigned by broker.
                                  *   May be RD_KAFKA_OFFSET_INVALID
                                  *   for retried messages when
                                  *   idempotence is enabled. */
        void *_private;          /**< Consumer:
                                  *  - rdkafka private pointer:
                                  *    DO NOT MODIFY, DO NOT COPY.
                                  *  Producer:
                                  *  - dr_msg_cb:
                                  *    msg_opaque from produce() call or
                                  *    RD_KAFKA_V_OPAQUE from producev(). */
} rd_kafka_message_t;


/**
 * @brief Frees resources for \p rkmessage and hands ownership back to rdkafka.
 */
RD_EXPORT
void rd_kafka_message_destroy(rd_kafka_message_t *rkmessage);



/**
 * @brief Returns the error string for an errored rd_kafka_message_t or NULL if
 *        there was no error.
 *
 * @remark This function MUST NOT be used with the producer.
 */
RD_EXPORT
const char *rd_kafka_message_errstr(const rd_kafka_message_t *rkmessage);


/**
 * @brief Returns the message timestamp for a consumed message.
 *
 * The timestamp is the number of milliseconds since the epoch (UTC).
 *
 * \p tstype (if not NULL) is updated to indicate the type of timestamp.
 *
 * @returns message timestamp, or -1 if not available.
 *
 * @remark Message timestamps require broker version 0.10.0 or later.
 */
RD_EXPORT
int64_t rd_kafka_message_timestamp(const rd_kafka_message_t *rkmessage,
                                   rd_kafka_timestamp_type_t *tstype);



/**
 * @brief Returns the latency for a produced message measured from
 *        the produce() call.
 *
 * @returns the latency in microseconds, or -1 if not available.
 */
RD_EXPORT
int64_t rd_kafka_message_latency(const rd_kafka_message_t *rkmessage);


/**
 * @brief Returns the broker id of the broker the message was produced to
 *        or fetched from.
 *
 * @returns a broker id if known, else -1.
 */
RD_EXPORT
int32_t rd_kafka_message_broker_id(const rd_kafka_message_t *rkmessage);


/**
 * @brief Get the message header list.
 *
 * The returned pointer in \p *hdrsp is associated with the \p rkmessage and
 * must not be used after destruction of the message object or the header
 * list is replaced with rd_kafka_message_set_headers().
 *
 * @returns RD_KAFKA_RESP_ERR_NO_ERROR if headers were returned,
 *          RD_KAFKA_RESP_ERR__NOENT if the message has no headers,
 *          or another error code if the headers could not be parsed.
 *
 * @remark Headers require broker version 0.11.0.0 or later.
 *
 * @remark As an optimization the raw protocol headers are parsed on
 *         the first call to this function.
 */
RD_EXPORT rd_kafka_resp_err_t
rd_kafka_message_headers(const rd_kafka_message_t *rkmessage,
                         rd_kafka_headers_t **hdrsp);

/**
 * @brief Get the message header list and detach the list from the message
 *        making the application the owner of the headers.
 *        The application must eventually destroy the headers using
 *        rd_kafka_headers_destroy().
 *        The message's headers will be set to NULL.
 *
 *        Otherwise same semantics as rd_kafka_message_headers()
 *
 * @sa rd_kafka_message_headers
 */
RD_EXPORT rd_kafka_resp_err_t
rd_kafka_message_detach_headers(rd_kafka_message_t *rkmessage,
                                rd_kafka_headers_t **hdrsp);


/**
 * @brief Replace the message's current headers with a new list.
 *
 * @param rkmessage The message to set headers.
 * @param hdrs New header list. The message object assumes ownership of
 *             the list, the list will be destroyed automatically with
 *             the message object.
 *             The new headers list may be updated until the message object
 *             is passed or returned to librdkafka.
 *
 * @remark The existing headers object, if any, will be destroyed.
 */
RD_EXPORT
void rd_kafka_message_set_headers(rd_kafka_message_t *rkmessage,
                                  rd_kafka_headers_t *hdrs);


/**
 * @brief Returns the number of header key/value pairs
 *
 * @param hdrs   Headers to count
 */
RD_EXPORT size_t rd_kafka_header_cnt(const rd_kafka_headers_t *hdrs);


/**
 * @enum rd_kafka_msg_status_t
 * @brief Message persistence status can be used by the application to
 *        find out if a produced message was persisted in the topic log.
 */
typedef enum {
        /** Message was never transmitted to the broker, or failed with
         *  an error indicating it was not written to the log.
         *  Application retry risks ordering, but not duplication. */
        RD_KAFKA_MSG_STATUS_NOT_PERSISTED = 0,

        /** Message was transmitted to broker, but no acknowledgement was
         *  received.
         *  Application retry risks ordering and duplication. */
        RD_KAFKA_MSG_STATUS_POSSIBLY_PERSISTED = 1,

        /** Message was written to the log and acknowledged by the broker.
         *  No reason for application to retry.
         *  Note: this value should only be trusted with \c acks=all. */
        RD_KAFKA_MSG_STATUS_PERSISTED = 2
} rd_kafka_msg_status_t;


/**
 * @brief Returns the message's persistence status in the topic log.
 *
 * @remark The message status is not available in on_acknowledgement
 *         interceptors.
 */
RD_EXPORT rd_kafka_msg_status_t
rd_kafka_message_status(const rd_kafka_message_t *rkmessage);


/**
 * @returns the message's partition leader epoch at the time the message was
 *          fetched and if known, else -1.
 *
 * @remark This API must only be used on consumed messages without error.
 * @remark Requires broker version >= 2.10 (KIP-320).
 */
RD_EXPORT int32_t
rd_kafka_message_leader_epoch(const rd_kafka_message_t *rkmessage);


/**@}*/


/**
 * @name Configuration interface
 * @{
 *
 * @brief Main/global configuration property interface
 *
 */

/**
 * @enum rd_kafka_conf_res_t
 * @brief Configuration result type
 */
typedef enum {
        RD_KAFKA_CONF_UNKNOWN = -2, /**< Unknown configuration name. */
        RD_KAFKA_CONF_INVALID = -1, /**< Invalid configuration value or
                                     *   property or value not supported in
                                     *   this build. */
        RD_KAFKA_CONF_OK = 0        /**< Configuration okay */
} rd_kafka_conf_res_t;


/**
 * @brief Create configuration object.
 *
 * When providing your own configuration to the \c rd_kafka_*_new_*() calls
 * the rd_kafka_conf_t objects needs to be created with this function
 * which will set up the defaults.
 * I.e.:
 * @code
 *   rd_kafka_conf_t *myconf;
 *   rd_kafka_conf_res_t res;
 *
 *   myconf = rd_kafka_conf_new();
 *   res = rd_kafka_conf_set(myconf, "socket.timeout.ms", "600",
 *                           errstr, sizeof(errstr));
 *   if (res != RD_KAFKA_CONF_OK)
 *      die("%s\n", errstr);
 *
 *   rk = rd_kafka_new(..., myconf);
 * @endcode
 *
 * Please see CONFIGURATION.md for the default settings or use
 * rd_kafka_conf_properties_show() to provide the information at runtime.
 *
 * The properties are identical to the Apache Kafka configuration properties
 * whenever possible.
 *
 * @remark A successful call to rd_kafka_new() will assume ownership of
 * the conf object and rd_kafka_conf_destroy() must not be called.
 *
 * @returns A new rd_kafka_conf_t object with defaults set.
 *
 * @sa rd_kafka_new(), rd_kafka_conf_set(), rd_kafka_conf_destroy()
 */
RD_EXPORT
rd_kafka_conf_t *rd_kafka_conf_new(void);


/**
 * @brief Destroys a conf object.
 */
RD_EXPORT
void rd_kafka_conf_destroy(rd_kafka_conf_t *conf);


/**
 * @brief Creates a copy/duplicate of configuration object \p conf
 *
 * @remark Interceptors are NOT copied to the new configuration object.
 * @sa rd_kafka_interceptor_f_on_conf_dup
 */
RD_EXPORT
rd_kafka_conf_t *rd_kafka_conf_dup(const rd_kafka_conf_t *conf);


/**
 * @brief Same as rd_kafka_conf_dup() but with an array of property name
 *        prefixes to filter out (ignore) when copying.
 */
RD_EXPORT
rd_kafka_conf_t *rd_kafka_conf_dup_filter(const rd_kafka_conf_t *conf,
                                          size_t filter_cnt,
                                          const char **filter);



/**
 * @returns the configuration object used by an rd_kafka_t instance.
 *          For use with rd_kafka_conf_get(), et.al., to extract configuration
 *          properties from a running client.
 *
 * @remark the returned object is read-only and its lifetime is the same
 *         as the rd_kafka_t object.
 */
RD_EXPORT
const rd_kafka_conf_t *rd_kafka_conf(rd_kafka_t *rk);


/**
 * @brief Sets a configuration property.
 *
 * \p conf must have been previously created with rd_kafka_conf_new().
 *
 * Fallthrough:
 * Topic-level configuration properties may be set using this interface
 * in which case they are applied on the \c default_topic_conf.
 * If no \c default_topic_conf has been set one will be created.
 * Any subsequent rd_kafka_conf_set_default_topic_conf() calls will
 * replace the current default topic configuration.
 *
 * @returns \c rd_kafka_conf_res_t to indicate success or failure.
 * In case of failure \p errstr is updated to contain a human readable
 * error string.
 *
 * @remark Setting properties or values that were disabled at build time due to
 *         missing dependencies will return RD_KAFKA_CONF_INVALID.
 */
RD_EXPORT
rd_kafka_conf_res_t rd_kafka_conf_set(rd_kafka_conf_t *conf,
                                      const char *name,
                                      const char *value,
                                      char *errstr,
                                      size_t errstr_size);


/**
 * @brief Enable event sourcing.
 * \p events is a bitmask of \c RD_KAFKA_EVENT_* of events to enable
 * for consumption by `rd_kafka_queue_poll()`.
 */
RD_EXPORT
void rd_kafka_conf_set_events(rd_kafka_conf_t *conf, int events);


/**
 * @brief Generic event callback to be used with the event API to trigger
 *        callbacks for \c rd_kafka_event_t objects from a background
 *        thread serving the background queue.
 *
 * How to use:
 *  1. First set the event callback on the configuration object with this
 *     function, followed by creating an rd_kafka_t instance
 *     with rd_kafka_new().
 *  2. Get the instance's background queue with rd_kafka_queue_get_background()
 *     and pass it as the reply/response queue to an API that takes an
 *     event queue, such as rd_kafka_CreateTopics().
 *  3. As the response event is ready and enqueued on the background queue the
 *     event callback will be triggered from the background thread.
 *  4. Prior to destroying the client instance, loose your reference to the
 *     background queue by calling rd_kafka_queue_destroy().
 *
 * The application must destroy the \c rkev passed to \p event cb using
 * rd_kafka_event_destroy().
 *
 * The \p event_cb \c opaque argument is the opaque set with
 * rd_kafka_conf_set_opaque().
 *
 * @remark This callback is a specialized alternative to the poll-based
 *         event API described in the Event interface section.
 *
 * @remark The \p event_cb will be called spontaneously from a background
 *         thread completely managed by librdkafka.
 *         Take care to perform proper locking of application objects.
 *
 * @warning The application MUST NOT call rd_kafka_destroy() from the
 *          event callback.
 *
 * @sa rd_kafka_queue_get_background
 */
RD_EXPORT void rd_kafka_conf_set_background_event_cb(
    rd_kafka_conf_t *conf,
    void (*event_cb)(rd_kafka_t *rk, rd_kafka_event_t *rkev, void *opaque));


/**
 * @deprecated See rd_kafka_conf_set_dr_msg_cb()
 */
RD_EXPORT
void rd_kafka_conf_set_dr_cb(rd_kafka_conf_t *conf,
                             void (*dr_cb)(rd_kafka_t *rk,
                                           void *payload,
                                           size_t len,
                                           rd_kafka_resp_err_t err,
                                           void *opaque,
                                           void *msg_opaque));

/**
 * @brief \b Producer: Set delivery report callback in provided \p conf object.
 *
 * The delivery report callback will be called once for each message
 * accepted by rd_kafka_produce() (et.al) with \p err set to indicate
 * the result of the produce request.
 *
 * The callback is called when a message is succesfully produced or
 * if librdkafka encountered a permanent failure.
 * Delivery errors occur when the retry count is exceeded, when the
 * message.timeout.ms timeout is exceeded or there is a permanent error
 * like RD_KAFKA_RESP_ERR_UNKNOWN_TOPIC_OR_PART.
 *
 * An application must call rd_kafka_poll() at regular intervals to
 * serve queued delivery report callbacks.
 *
 * The broker-assigned offset can be retrieved with \c rkmessage->offset
 * and the timestamp can be retrieved using rd_kafka_message_timestamp().
 *
 * The \p dr_msg_cb \c opaque argument is the opaque set with
 * rd_kafka_conf_set_opaque().
 * The per-message msg_opaque value is available in
 * \c rd_kafka_message_t._private.
 *
 * @remark The Idempotent Producer may return invalid timestamp
 *         (RD_KAFKA_TIMESTAMP_NOT_AVAILABLE), and
 *         and offset (RD_KAFKA_OFFSET_INVALID) for retried messages
 *         that were previously successfully delivered but not properly
 *         acknowledged.
 */
RD_EXPORT
void rd_kafka_conf_set_dr_msg_cb(
    rd_kafka_conf_t *conf,
    void (*dr_msg_cb)(rd_kafka_t *rk,
                      const rd_kafka_message_t *rkmessage,
                      void *opaque));


/**
 * @brief \b Consumer: Set consume callback for use with
 *        rd_kafka_consumer_poll()
 *
 * The \p consume_cb \p opaque argument is the opaque set with
 * rd_kafka_conf_set_opaque().
 */
RD_EXPORT
void rd_kafka_conf_set_consume_cb(
    rd_kafka_conf_t *conf,
    void (*consume_cb)(rd_kafka_message_t *rkmessage, void *opaque));

/**
 * @brief \b Consumer: Set rebalance callback for use with
 *                     coordinated consumer group balancing.
 *
 * The \p err field is set to either RD_KAFKA_RESP_ERR__ASSIGN_PARTITIONS
 * or RD_KAFKA_RESP_ERR__REVOKE_PARTITIONS and 'partitions'
 * contains the full partition set that was either assigned or revoked.
 *
 * Registering a \p rebalance_cb turns off librdkafka's automatic
 * partition assignment/revocation and instead delegates that responsibility
 * to the application's \p rebalance_cb.
 *
 * The rebalance callback is responsible for updating librdkafka's
 * assignment set based on the two events: RD_KAFKA_RESP_ERR__ASSIGN_PARTITIONS
 * and RD_KAFKA_RESP_ERR__REVOKE_PARTITIONS but should also be able to handle
 * arbitrary rebalancing failures where \p err is neither of those.
 * @remark In this latter case (arbitrary error), the application must
 *         call rd_kafka_assign(rk, NULL) to synchronize state.
 *
 * For eager/non-cooperative `partition.assignment.strategy` assignors,
 * such as `range` and `roundrobin`, the application must use
 * rd_kafka_assign() to set or clear the entire assignment.
 * For the cooperative assignors, such as `cooperative-sticky`, the application
 * must use rd_kafka_incremental_assign() for
 * RD_KAFKA_RESP_ERR__ASSIGN_PARTITIONS and rd_kafka_incremental_unassign()
 * for RD_KAFKA_RESP_ERR__REVOKE_PARTITIONS.
 *
 * Without a rebalance callback this is done automatically by librdkafka
 * but registering a rebalance callback gives the application flexibility
 * in performing other operations along with the assigning/revocation,
 * such as fetching offsets from an alternate location (on assign)
 * or manually committing offsets (on revoke).
 *
 * rebalance_cb is always triggered exactly once when a rebalance completes
 * with a new assignment, even if that assignment is empty. If an
 * eager/non-cooperative assignor is configured, there will eventually be
 * exactly one corresponding call to rebalance_cb to revoke these partitions
 * (even if empty), whether this is due to a group rebalance or lost
 * partitions. In the cooperative case, rebalance_cb will never be called if
 * the set of partitions being revoked is empty (whether or not lost).
 *
 * The callback's \p opaque argument is the opaque set with
 * rd_kafka_conf_set_opaque().
 *
 * @remark The \p partitions list is destroyed by librdkafka on return
 *         return from the rebalance_cb and must not be freed or
 *         saved by the application.
 *
 * @remark Be careful when modifying the \p partitions list.
 *         Changing this list should only be done to change the initial
 *         offsets for each partition.
 *         But a function like `rd_kafka_position()` might have unexpected
 *         effects for instance when a consumer gets assigned a partition
 *         it used to consume at an earlier rebalance. In this case, the
 *         list of partitions will be updated with the old offset for that
 *         partition. In this case, it is generally better to pass a copy
 *         of the list (see `rd_kafka_topic_partition_list_copy()`).
 *         The result of `rd_kafka_position()` is typically outdated in
 *         RD_KAFKA_RESP_ERR__ASSIGN_PARTITIONS.
 *
 * @sa rd_kafka_assign()
 * @sa rd_kafka_incremental_assign()
 * @sa rd_kafka_incremental_unassign()
 * @sa rd_kafka_assignment_lost()
 * @sa rd_kafka_rebalance_protocol()
 *
 * The following example shows the application's responsibilities:
 * @code
 *    static void rebalance_cb (rd_kafka_t *rk, rd_kafka_resp_err_t err,
 *                              rd_kafka_topic_partition_list_t *partitions,
 *                              void *opaque) {
 *
 *        switch (err)
 *        {
 *          case RD_KAFKA_RESP_ERR__ASSIGN_PARTITIONS:
 *             // application may load offets from arbitrary external
 *             // storage here and update \p partitions
 *             if (!strcmp(rd_kafka_rebalance_protocol(rk), "COOPERATIVE"))
 *                     rd_kafka_incremental_assign(rk, partitions);
 *             else // EAGER
 *                     rd_kafka_assign(rk, partitions);
 *             break;
 *
 *          case RD_KAFKA_RESP_ERR__REVOKE_PARTITIONS:
 *             if (manual_commits) // Optional explicit manual commit
 *                 rd_kafka_commit(rk, partitions, 0); // sync commit
 *
 *             if (!strcmp(rd_kafka_rebalance_protocol(rk), "COOPERATIVE"))
 *                     rd_kafka_incremental_unassign(rk, partitions);
 *             else // EAGER
 *                     rd_kafka_assign(rk, NULL);
 *             break;
 *
 *          default:
 *             handle_unlikely_error(err);
 *             rd_kafka_assign(rk, NULL); // sync state
 *             break;
 *         }
 *    }
 * @endcode
 *
 * @remark The above example lacks error handling for assign calls, see
 *         the examples/ directory.
 */
RD_EXPORT
void rd_kafka_conf_set_rebalance_cb(
    rd_kafka_conf_t *conf,
    void (*rebalance_cb)(rd_kafka_t *rk,
                         rd_kafka_resp_err_t err,
                         rd_kafka_topic_partition_list_t *partitions,
                         void *opaque));



/**
 * @brief \b Consumer: Set offset commit callback for use with consumer groups.
 *
 * The results of automatic or manual offset commits will be scheduled
 * for this callback and is served by rd_kafka_consumer_poll().
 *
 * If no partitions had valid offsets to commit this callback will be called
 * with \p err == RD_KAFKA_RESP_ERR__NO_OFFSET which is not to be considered
 * an error.
 *
 * The \p offsets list contains per-partition information:
 *   - \c offset: committed offset (attempted)
 *   - \c err:    commit error
 *
 * The callback's \p opaque argument is the opaque set with
 * rd_kafka_conf_set_opaque().
 */
RD_EXPORT
void rd_kafka_conf_set_offset_commit_cb(
    rd_kafka_conf_t *conf,
    void (*offset_commit_cb)(rd_kafka_t *rk,
                             rd_kafka_resp_err_t err,
                             rd_kafka_topic_partition_list_t *offsets,
                             void *opaque));


/**
 * @brief Set error callback in provided conf object.
 *
 * The error callback is used by librdkafka to signal warnings and errors
 * back to the application.
 *
 * These errors should generally be considered informational and non-permanent,
 * the client will try to recover automatically from all type of errors.
 * Given that the client and cluster configuration is correct the
 * application should treat these as temporary errors.
 *
 * \p error_cb will be triggered with \c err set to RD_KAFKA_RESP_ERR__FATAL
 * if a fatal error has been raised; in this case use rd_kafka_fatal_error() to
 * retrieve the fatal error code and error string, and then begin terminating
 * the client instance.
 *
 * If no \p error_cb is registered, or RD_KAFKA_EVENT_ERROR has not been set
 * with rd_kafka_conf_set_events, then the errors will be logged instead.
 *
 * The callback's \p opaque argument is the opaque set with
 * rd_kafka_conf_set_opaque().
 */
RD_EXPORT
void rd_kafka_conf_set_error_cb(rd_kafka_conf_t *conf,
                                void (*error_cb)(rd_kafka_t *rk,
                                                 int err,
                                                 const char *reason,
                                                 void *opaque));

/**
 * @brief Set throttle callback.
 *
 * The throttle callback is used to forward broker throttle times to the
 * application for Produce and Fetch (consume) requests.
 *
 * Callbacks are triggered whenever a non-zero throttle time is returned by
 * the broker, or when the throttle time drops back to zero.
 *
 * An application must call rd_kafka_poll() or rd_kafka_consumer_poll() at
 * regular intervals to serve queued callbacks.
 *
 * The callback's \p opaque argument is the opaque set with
 * rd_kafka_conf_set_opaque().
 *
 * @remark Requires broker version 0.9.0 or later.
 */
RD_EXPORT
void rd_kafka_conf_set_throttle_cb(rd_kafka_conf_t *conf,
                                   void (*throttle_cb)(rd_kafka_t *rk,
                                                       const char *broker_name,
                                                       int32_t broker_id,
                                                       int throttle_time_ms,
                                                       void *opaque));


/**
 * @brief Set logger callback.
 *
 * The default is to print to stderr, but a syslog logger is also available,
 * see rd_kafka_log_print and rd_kafka_log_syslog for the builtin alternatives.
 * Alternatively the application may provide its own logger callback.
 * Or pass \p func as NULL to disable logging.
 *
 * This is the configuration alternative to the deprecated rd_kafka_set_logger()
 *
 * @remark The log_cb will be called spontaneously from librdkafka's internal
 *         threads unless logs have been forwarded to a poll queue through
 *         \c rd_kafka_set_log_queue().
 *         An application MUST NOT call any librdkafka APIs or do any prolonged
 *         work in a non-forwarded \c log_cb.
 */
RD_EXPORT
void rd_kafka_conf_set_log_cb(rd_kafka_conf_t *conf,
                              void (*log_cb)(const rd_kafka_t *rk,
                                             int level,
                                             const char *fac,
                                             const char *buf));


/**
 * @brief Set statistics callback in provided conf object.
 *
 * The statistics callback is triggered from rd_kafka_poll() every
 * \c statistics.interval.ms (needs to be configured separately).
 * Function arguments:
 *   - \p rk - Kafka handle
 *   - \p json - String containing the statistics data in JSON format
 *   - \p json_len - Length of \p json string.
 *   - \p opaque - Application-provided opaque as set by
 *                 rd_kafka_conf_set_opaque().
 *
 * For more information on the format of \p json, see
 * https://github.com/confluentinc/librdkafka/wiki/Statistics
 *
 * If the application wishes to hold on to the \p json pointer and free
 * it at a later time it must return 1 from the \p stats_cb.
 * If the application returns 0 from the \p stats_cb then librdkafka
 * will immediately free the \p json pointer.
 *
 * See STATISTICS.md for a full definition of the JSON object.
 */
RD_EXPORT
void rd_kafka_conf_set_stats_cb(
    rd_kafka_conf_t *conf,
    int (*stats_cb)(rd_kafka_t *rk, char *json, size_t json_len, void *opaque));

/**
 * @brief Set SASL/OAUTHBEARER token refresh callback in provided conf object.
 *
 * @param conf the configuration to mutate.
 * @param oauthbearer_token_refresh_cb the callback to set; callback function
 *  arguments:<br>
 *   \p rk - Kafka handle<br>
 *   \p oauthbearer_config - Value of configuration property
 *                           sasl.oauthbearer.config.
 *   \p opaque - Application-provided opaque set via
 *               rd_kafka_conf_set_opaque()
 *
 * The SASL/OAUTHBEARER token refresh callback is triggered via rd_kafka_poll()
 * whenever OAUTHBEARER is the SASL mechanism and a token needs to be retrieved,
 * typically based on the configuration defined in \c sasl.oauthbearer.config.
 *
 * The callback should invoke rd_kafka_oauthbearer_set_token()
 * or rd_kafka_oauthbearer_set_token_failure() to indicate success
 * or failure, respectively.
 *
 * The refresh operation is eventable and may be received via
 * rd_kafka_queue_poll() with an event type of
 * \c RD_KAFKA_EVENT_OAUTHBEARER_TOKEN_REFRESH.
 *
 * Note that before any SASL/OAUTHBEARER broker connection can succeed the
 * application must call rd_kafka_oauthbearer_set_token() once -- either
 * directly or, more typically, by invoking either rd_kafka_poll(),
 * rd_kafka_consumer_poll(), rd_kafka_queue_poll(), etc, in order to cause
 * retrieval of an initial token to occur.
 *
 * Alternatively, the application can enable the SASL queue by calling
 * rd_kafka_conf_enable_sasl_queue() on the configuration object prior to
 * creating the client instance, get the SASL queue with
 * rd_kafka_queue_get_sasl(), and either serve the queue manually by calling
 * rd_kafka_queue_poll(), or redirecting the queue to the background thread to
 * have the queue served automatically. For the latter case the SASL queue
 * must be forwarded to the background queue with rd_kafka_queue_forward().
 * A convenience function is available to automatically forward the SASL queue
 * to librdkafka's background thread, see
 * rd_kafka_sasl_background_callbacks_enable().
 *
 * An unsecured JWT refresh handler is provided by librdkafka for development
 * and testing purposes, it is enabled by setting
 * the \c enable.sasl.oauthbearer.unsecure.jwt property to true and is
 * mutually exclusive to using a refresh callback.
 *
 * @sa rd_kafka_sasl_background_callbacks_enable()
 * @sa rd_kafka_queue_get_sasl()
 */
RD_EXPORT
void rd_kafka_conf_set_oauthbearer_token_refresh_cb(
    rd_kafka_conf_t *conf,
    void (*oauthbearer_token_refresh_cb)(rd_kafka_t *rk,
                                         const char *oauthbearer_config,
                                         void *opaque));

/**
 * @brief Enable/disable creation of a queue specific to SASL events
 *        and callbacks.
 *
 * For SASL mechanisms that trigger callbacks (currently OAUTHBEARER) this
 * configuration API allows an application to get a dedicated
 * queue for the SASL events/callbacks. After enabling the queue with this API
 * the application can retrieve the queue by calling
 * rd_kafka_queue_get_sasl() on the client instance.
 * This queue may then be served directly by the application
 * (with rd_kafka_queue_poll(), et.al)  or forwarded to another queue, such as
 * the background queue.
 *
 * A convenience function is available to automatically forward the SASL queue
 * to librdkafka's background thread, see
 * rd_kafka_sasl_background_callbacks_enable().
 *
 * By default (\p enable = 0) the main queue (as served by rd_kafka_poll(),
 * et.al.) is used for SASL callbacks.
 *
 * @remark The SASL queue is currently only used by the SASL OAUTHBEARER
 *         mechanism's token_refresh_cb().
 *
 * @sa rd_kafka_queue_get_sasl()
 * @sa rd_kafka_sasl_background_callbacks_enable()
 */

RD_EXPORT
void rd_kafka_conf_enable_sasl_queue(rd_kafka_conf_t *conf, int enable);


/**
 * @brief Set socket callback.
 *
 * The socket callback is responsible for opening a socket
 * according to the supplied \p domain, \p type and \p protocol.
 * The socket shall be created with \c CLOEXEC set in a racefree fashion, if
 * possible.
 *
 * The callback's \p opaque argument is the opaque set with
 * rd_kafka_conf_set_opaque().
 *
 * Default:
 *  - on linux: racefree CLOEXEC
 *  - others  : non-racefree CLOEXEC
 *
 * @remark The callback will be called from an internal librdkafka thread.
 */
RD_EXPORT
void rd_kafka_conf_set_socket_cb(
    rd_kafka_conf_t *conf,
    int (*socket_cb)(int domain, int type, int protocol, void *opaque));



/**
 * @brief Set connect callback.
 *
 * The connect callback is responsible for connecting socket \p sockfd
 * to peer address \p addr.
 * The \p id field contains the broker identifier.
 *
 * \p connect_cb shall return 0 on success (socket connected) or an error
 * number (errno) on error.
 *
 * The callback's \p opaque argument is the opaque set with
 * rd_kafka_conf_set_opaque().
 *
 * @remark The callback will be called from an internal librdkafka thread.
 */
RD_EXPORT void
rd_kafka_conf_set_connect_cb(rd_kafka_conf_t *conf,
                             int (*connect_cb)(int sockfd,
                                               const struct sockaddr *addr,
                                               int addrlen,
                                               const char *id,
                                               void *opaque));

/**
 * @brief Set close socket callback.
 *
 * Close a socket (optionally opened with socket_cb()).
 *
 * The callback's \p opaque argument is the opaque set with
 * rd_kafka_conf_set_opaque().
 *
 * @remark The callback will be called from an internal librdkafka thread.
 */
RD_EXPORT void rd_kafka_conf_set_closesocket_cb(
    rd_kafka_conf_t *conf,
    int (*closesocket_cb)(int sockfd, void *opaque));



#ifndef _WIN32
/**
 * @brief Set open callback.
 *
 * The open callback is responsible for opening the file specified by
 * pathname, flags and mode.
 * The file shall be opened with \c CLOEXEC set in a racefree fashion, if
 * possible.
 *
 * Default:
 *  - on linux: racefree CLOEXEC
 *  - others  : non-racefree CLOEXEC
 *
 * The callback's \p opaque argument is the opaque set with
 * rd_kafka_conf_set_opaque().
 *
 * @remark The callback will be called from an internal librdkafka thread.
 */
RD_EXPORT
void rd_kafka_conf_set_open_cb(
    rd_kafka_conf_t *conf,
    int (*open_cb)(const char *pathname, int flags, mode_t mode, void *opaque));
#endif

/** Forward declaration to avoid netdb.h or winsock includes */
struct addrinfo;

/**
 * @brief Set address resolution callback.
 *
 * The callback is responsible for resolving the hostname \p node and the
 * service \p service into a list of socket addresses as \c getaddrinfo(3)
 * would. The \p hints and \p res parameters function as they do for
 * \c getaddrinfo(3). The callback's \p opaque argument is the opaque set with
 * rd_kafka_conf_set_opaque().
 *
 * If the callback is invoked with a NULL \p node, \p service, and \p hints, the
 * callback should instead free the addrinfo struct specified in \p res. In this
 * case the callback must succeed; the return value will not be checked by the
 * caller.
 *
 * The callback's return value is interpreted as the return value of \p
 * \c getaddrinfo(3).
 *
 * @remark The callback will be called from an internal librdkafka thread.
 */
RD_EXPORT void
rd_kafka_conf_set_resolve_cb(rd_kafka_conf_t *conf,
                             int (*resolve_cb)(const char *node,
                                               const char *service,
                                               const struct addrinfo *hints,
                                               struct addrinfo **res,
                                               void *opaque));

/**
 * @brief Sets the verification callback of the broker certificate
 *
 * The verification callback is triggered from internal librdkafka threads
 * upon connecting to a broker. On each connection attempt the callback
 * will be called for each certificate in the broker's certificate chain,
 * starting at the root certification, as long as the application callback
 * returns 1 (valid certificate).
 * \c broker_name and \c broker_id correspond to the broker the connection
 * is being made to.
 * The \c x509_error argument indicates if OpenSSL's verification of
 * the certificate succeed (0) or failed (an OpenSSL error code).
 * The application may set the SSL context error code by returning 0
 * from the verify callback and providing a non-zero SSL context error code
 * in \c x509_error.
 * If the verify callback sets \c x509_error to 0, returns 1, and the
 * original \c x509_error was non-zero, the error on the SSL context will
 * be cleared.
 * \c x509_error is always a valid pointer to an int.
 *
 * \c depth is the depth of the current certificate in the chain, starting
 * at the root certificate.
 *
 * The certificate itself is passed in binary DER format in \c buf of
 * size \c size.
 *
 * The callback must return 1 if verification succeeds, or
 * 0 if verification fails and then write a human-readable error message
 * to \c errstr (limited to \c errstr_size bytes, including nul-term).
 *
 * The callback's \p opaque argument is the opaque set with
 * rd_kafka_conf_set_opaque().
 *
 * @returns RD_KAFKA_CONF_OK if SSL is supported in this build, else
 *          RD_KAFKA_CONF_INVALID.
 *
 * @warning This callback will be called from internal librdkafka threads.
 *
 * @remark See <openssl/x509_vfy.h> in the OpenSSL source distribution
 *         for a list of \p x509_error codes.
 */
RD_EXPORT
rd_kafka_conf_res_t rd_kafka_conf_set_ssl_cert_verify_cb(
    rd_kafka_conf_t *conf,
    int (*ssl_cert_verify_cb)(rd_kafka_t *rk,
                              const char *broker_name,
                              int32_t broker_id,
                              int *x509_error,
                              int depth,
                              const char *buf,
                              size_t size,
                              char *errstr,
                              size_t errstr_size,
                              void *opaque));


/**
 * @enum rd_kafka_cert_type_t
 *
 * @brief SSL certificate type
 *
 * @sa rd_kafka_conf_set_ssl_cert
 */
typedef enum rd_kafka_cert_type_t {
        RD_KAFKA_CERT_PUBLIC_KEY,  /**< Client's public key */
        RD_KAFKA_CERT_PRIVATE_KEY, /**< Client's private key */
        RD_KAFKA_CERT_CA,          /**< CA certificate */
        RD_KAFKA_CERT__CNT,
} rd_kafka_cert_type_t;

/**
 * @enum rd_kafka_cert_enc_t
 *
 * @brief SSL certificate encoding
 *
 * @sa rd_kafka_conf_set_ssl_cert
 */
typedef enum rd_kafka_cert_enc_t {
        RD_KAFKA_CERT_ENC_PKCS12, /**< PKCS#12 */
        RD_KAFKA_CERT_ENC_DER,    /**< DER / binary X.509 ASN1 */
        RD_KAFKA_CERT_ENC_PEM,    /**< PEM */
        RD_KAFKA_CERT_ENC__CNT,
} rd_kafka_cert_enc_t;


/**
 * @brief Set certificate/key \p cert_type from the \p cert_enc encoded
 *        memory at \p buffer of \p size bytes.
 *
 * @param conf Configuration object.
 * @param cert_type Certificate or key type to configure.
 * @param cert_enc  Buffer \p encoding type.
 * @param buffer Memory pointer to encoded certificate or key.
 *               The memory is not referenced after this function returns.
 * @param size Size of memory at \p buffer.
 * @param errstr Memory were a human-readable error string will be written
 *               on failure.
 * @param errstr_size Size of \p errstr, including space for nul-terminator.
 *
 * @returns RD_KAFKA_CONF_OK on success or RD_KAFKA_CONF_INVALID if the
 *          memory in \p buffer is of incorrect encoding, or if librdkafka
 *          was not built with SSL support.
 *
 * @remark Calling this method multiple times with the same \p cert_type
 *         will replace the previous value.
 *
 * @remark Calling this method with \p buffer set to NULL will clear the
 *         configuration for \p cert_type.
 *
 * @remark The private key may require a password, which must be specified
 *         with the `ssl.key.password` configuration property prior to
 *         calling this function.
 *
 * @remark Private and public keys in PEM format may also be set with the
 *         `ssl.key.pem` and `ssl.certificate.pem` configuration properties.
 *
 * @remark CA certificate in PEM format may also be set with the
 *         `ssl.ca.pem` configuration property.
 *
 * @remark When librdkafka is linked to OpenSSL 3.0 and the certificate is
 *         encoded using an obsolete cipher, it might be necessary to set up
 *         an OpenSSL configuration file to load the "legacy" provider and
 *         set the OPENSSL_CONF environment variable.
 *         See
 * https://github.com/openssl/openssl/blob/master/README-PROVIDERS.md for more
 * information.
 */
RD_EXPORT rd_kafka_conf_res_t
rd_kafka_conf_set_ssl_cert(rd_kafka_conf_t *conf,
                           rd_kafka_cert_type_t cert_type,
                           rd_kafka_cert_enc_t cert_enc,
                           const void *buffer,
                           size_t size,
                           char *errstr,
                           size_t errstr_size);


/**
 * @brief Set callback_data for OpenSSL engine.
 *
 * @param conf Configuration object.
 * @param callback_data passed to engine callbacks,
 *                      e.g. \c ENGINE_load_ssl_client_cert.
 *
 * @remark The \c ssl.engine.location configuration must be set for this
 *         to have affect.
 *
 * @remark The memory pointed to by \p value must remain valid for the
 *         lifetime of the configuration object and any Kafka clients that
 *         use it.
 */
RD_EXPORT
void rd_kafka_conf_set_engine_callback_data(rd_kafka_conf_t *conf,
                                            void *callback_data);


/**
 * @brief Sets the application's opaque pointer that will be passed to callbacks
 *
 * @sa rd_kafka_opaque()
 */
RD_EXPORT
void rd_kafka_conf_set_opaque(rd_kafka_conf_t *conf, void *opaque);

/**
 * @brief Retrieves the opaque pointer previously set
 *        with rd_kafka_conf_set_opaque()
 */
RD_EXPORT
void *rd_kafka_opaque(const rd_kafka_t *rk);



/**
 * @brief Sets the default topic configuration to use for automatically
 *        subscribed topics (e.g., through pattern-matched topics).
 *        The topic config object is not usable after this call.
 *
 * @warning Any topic configuration settings that have been set on the
 *          global rd_kafka_conf_t object will be overwritten by this call
 *          since the implicitly created default topic config object is
 *          replaced by the user-supplied one.
 *
 * @deprecated Set default topic level configuration on the
 *             global rd_kafka_conf_t object instead.
 */
RD_EXPORT
void rd_kafka_conf_set_default_topic_conf(rd_kafka_conf_t *conf,
                                          rd_kafka_topic_conf_t *tconf);

/**
 * @brief Gets the default topic configuration as previously set with
 *        rd_kafka_conf_set_default_topic_conf() or that was implicitly created
 *        by configuring a topic-level property on the global \p conf object.
 *
 * @returns the \p conf's default topic configuration (if any), or NULL.
 *
 * @warning The returned topic configuration object is owned by the \p conf
 *          object. It may be modified but not destroyed and its lifetime is
 *          the same as the \p conf object or the next call to
 *          rd_kafka_conf_set_default_topic_conf().
 */
RD_EXPORT rd_kafka_topic_conf_t *
rd_kafka_conf_get_default_topic_conf(rd_kafka_conf_t *conf);


/**
 * @brief Retrieve configuration value for property \p name.
 *
 * If \p dest is non-NULL the value will be written to \p dest with at
 * most \p dest_size.
 *
 * \p *dest_size is updated to the full length of the value, thus if
 * \p *dest_size initially is smaller than the full length the application
 * may reallocate \p dest to fit the returned \p *dest_size and try again.
 *
 * If \p dest is NULL only the full length of the value is returned.
 *
 * Fallthrough:
 * Topic-level configuration properties from the \c default_topic_conf
 * may be retrieved using this interface.
 *
 * @returns \p RD_KAFKA_CONF_OK if the property name matched, else
 * \p RD_KAFKA_CONF_UNKNOWN.
 */
RD_EXPORT
rd_kafka_conf_res_t rd_kafka_conf_get(const rd_kafka_conf_t *conf,
                                      const char *name,
                                      char *dest,
                                      size_t *dest_size);


/**
 * @brief Retrieve topic configuration value for property \p name.
 *
 * @sa rd_kafka_conf_get()
 */
RD_EXPORT
rd_kafka_conf_res_t rd_kafka_topic_conf_get(const rd_kafka_topic_conf_t *conf,
                                            const char *name,
                                            char *dest,
                                            size_t *dest_size);


/**
 * @brief Dump the configuration properties and values of \p conf to an array
 *        with \"key\", \"value\" pairs.
 *
 * The number of entries in the array is returned in \p *cntp.
 *
 * The dump must be freed with `rd_kafka_conf_dump_free()`.
 */
RD_EXPORT
const char **rd_kafka_conf_dump(rd_kafka_conf_t *conf, size_t *cntp);


/**
 * @brief Dump the topic configuration properties and values of \p conf
 *        to an array with \"key\", \"value\" pairs.
 *
 * The number of entries in the array is returned in \p *cntp.
 *
 * The dump must be freed with `rd_kafka_conf_dump_free()`.
 */
RD_EXPORT
const char **rd_kafka_topic_conf_dump(rd_kafka_topic_conf_t *conf,
                                      size_t *cntp);

/**
 * @brief Frees a configuration dump returned from `rd_kafka_conf_dump()` or
 *        `rd_kafka_topic_conf_dump().
 */
RD_EXPORT
void rd_kafka_conf_dump_free(const char **arr, size_t cnt);

/**
 * @brief Prints a table to \p fp of all supported configuration properties,
 *        their default values as well as a description.
 *
 * @remark All properties and properties and values are shown, even those
 *         that have been disabled at build time due to missing dependencies.
 */
RD_EXPORT
void rd_kafka_conf_properties_show(FILE *fp);

/**@}*/


/**
 * @name Topic configuration
 * @brief Topic configuration property interface
 * @{
 *
 */


/**
 * @brief Create topic configuration object
 *
 * @sa Same semantics as for rd_kafka_conf_new().
 */
RD_EXPORT
rd_kafka_topic_conf_t *rd_kafka_topic_conf_new(void);


/**
 * @brief Creates a copy/duplicate of topic configuration object \p conf.
 */
RD_EXPORT
rd_kafka_topic_conf_t *
rd_kafka_topic_conf_dup(const rd_kafka_topic_conf_t *conf);

/**
 * @brief Creates a copy/duplicate of \p rk 's default topic configuration
 *        object.
 */
RD_EXPORT
rd_kafka_topic_conf_t *rd_kafka_default_topic_conf_dup(rd_kafka_t *rk);


/**
 * @brief Destroys a topic conf object.
 */
RD_EXPORT
void rd_kafka_topic_conf_destroy(rd_kafka_topic_conf_t *topic_conf);


/**
 * @brief Sets a single rd_kafka_topic_conf_t value by property name.
 *
 * \p topic_conf should have been previously set up
 * with `rd_kafka_topic_conf_new()`.
 *
 * @returns rd_kafka_conf_res_t to indicate success or failure.
 */
RD_EXPORT
rd_kafka_conf_res_t rd_kafka_topic_conf_set(rd_kafka_topic_conf_t *conf,
                                            const char *name,
                                            const char *value,
                                            char *errstr,
                                            size_t errstr_size);

/**
 * @brief Sets the application's opaque pointer that will be passed to all topic
 * callbacks as the \c rkt_opaque argument.
 *
 * @sa rd_kafka_topic_opaque()
 */
RD_EXPORT
void rd_kafka_topic_conf_set_opaque(rd_kafka_topic_conf_t *conf,
                                    void *rkt_opaque);


/**
 * @brief \b Producer: Set partitioner callback in provided topic conf object.
 *
 * The partitioner may be called in any thread at any time,
 * it may be called multiple times for the same message/key.
 *
 * The callback's \p rkt_opaque argument is the opaque set by
 * rd_kafka_topic_conf_set_opaque().
 * The callback's \p msg_opaque argument is the per-message opaque
 * passed to produce().
 *
 * Partitioner function constraints:
 *   - MUST NOT call any rd_kafka_*() functions except:
 *       rd_kafka_topic_partition_available()
 *   - MUST NOT block or execute for prolonged periods of time.
 *   - MUST return a value between 0 and partition_cnt-1, or the
 *     special \c RD_KAFKA_PARTITION_UA value if partitioning
 *     could not be performed.
 */
RD_EXPORT
void rd_kafka_topic_conf_set_partitioner_cb(
    rd_kafka_topic_conf_t *topic_conf,
    int32_t (*partitioner)(const rd_kafka_topic_t *rkt,
                           const void *keydata,
                           size_t keylen,
                           int32_t partition_cnt,
                           void *rkt_opaque,
                           void *msg_opaque));


/**
 * @brief \b Producer: Set message queueing order comparator callback.
 *
 * The callback may be called in any thread at any time,
 * it may be called multiple times for the same message.
 *
 * Ordering comparator function constraints:
 *   - MUST be stable sort (same input gives same output).
 *   - MUST NOT call any rd_kafka_*() functions.
 *   - MUST NOT block or execute for prolonged periods of time.
 *
 * The comparator shall compare the two messages and return:
 *  - < 0 if message \p a should be inserted before message \p b.
 *  - >=0 if message \p a should be inserted after message \p b.
 *
 * @remark Insert sorting will be used to enqueue the message in the
 *         correct queue position, this comes at a cost of O(n).
 *
 * @remark If `queuing.strategy=fifo` new messages are enqueued to the
 *         tail of the queue regardless of msg_order_cmp, but retried messages
 *         are still affected by msg_order_cmp.
 *
 * @warning THIS IS AN EXPERIMENTAL API, SUBJECT TO CHANGE OR REMOVAL,
 *          DO NOT USE IN PRODUCTION.
 */
RD_EXPORT void rd_kafka_topic_conf_set_msg_order_cmp(
    rd_kafka_topic_conf_t *topic_conf,
    int (*msg_order_cmp)(const rd_kafka_message_t *a,
                         const rd_kafka_message_t *b));


/**
 * @brief Check if partition is available (has a leader broker).
 *
 * @returns 1 if the partition is available, else 0.
 *
 * @warning This function must only be called from inside a partitioner function
 */
RD_EXPORT
int rd_kafka_topic_partition_available(const rd_kafka_topic_t *rkt,
                                       int32_t partition);


/*******************************************************************
 *                                                                   *
 * Partitioners provided by rdkafka                                *
 *                                                                   *
 *******************************************************************/

/**
 * @brief Random partitioner.
 *
 * Will try not to return unavailable partitions.
 *
 * The \p rkt_opaque argument is the opaque set by
 * rd_kafka_topic_conf_set_opaque().
 * The \p msg_opaque argument is the per-message opaque
 * passed to produce().
 *
 * @returns a random partition between 0 and \p partition_cnt - 1.
 *
 */
RD_EXPORT
int32_t rd_kafka_msg_partitioner_random(const rd_kafka_topic_t *rkt,
                                        const void *key,
                                        size_t keylen,
                                        int32_t partition_cnt,
                                        void *rkt_opaque,
                                        void *msg_opaque);

/**
 * @brief Consistent partitioner.
 *
 * Uses consistent hashing to map identical keys onto identical partitions.
 *
 * The \p rkt_opaque argument is the opaque set by
 * rd_kafka_topic_conf_set_opaque().
 * The \p msg_opaque argument is the per-message opaque
 * passed to produce().
 *
 * @returns a \"random\" partition between 0 and \p partition_cnt - 1 based on
 *          the CRC value of the key
 */
RD_EXPORT
int32_t rd_kafka_msg_partitioner_consistent(const rd_kafka_topic_t *rkt,
                                            const void *key,
                                            size_t keylen,
                                            int32_t partition_cnt,
                                            void *rkt_opaque,
                                            void *msg_opaque);

/**
 * @brief Consistent-Random partitioner.
 *
 * This is the default partitioner.
 * Uses consistent hashing to map identical keys onto identical partitions, and
 * messages without keys will be assigned via the random partitioner.
 *
 * The \p rkt_opaque argument is the opaque set by
 * rd_kafka_topic_conf_set_opaque().
 * The \p msg_opaque argument is the per-message opaque
 * passed to produce().
 *
 * @returns a \"random\" partition between 0 and \p partition_cnt - 1 based on
 *          the CRC value of the key (if provided)
 */
RD_EXPORT
int32_t rd_kafka_msg_partitioner_consistent_random(const rd_kafka_topic_t *rkt,
                                                   const void *key,
                                                   size_t keylen,
                                                   int32_t partition_cnt,
                                                   void *rkt_opaque,
                                                   void *msg_opaque);


/**
 * @brief Murmur2 partitioner (Java compatible).
 *
 * Uses consistent hashing to map identical keys onto identical partitions
 * using Java-compatible Murmur2 hashing.
 *
 * The \p rkt_opaque argument is the opaque set by
 * rd_kafka_topic_conf_set_opaque().
 * The \p msg_opaque argument is the per-message opaque
 * passed to produce().
 *
 * @returns a partition between 0 and \p partition_cnt - 1.
 */
RD_EXPORT
int32_t rd_kafka_msg_partitioner_murmur2(const rd_kafka_topic_t *rkt,
                                         const void *key,
                                         size_t keylen,
                                         int32_t partition_cnt,
                                         void *rkt_opaque,
                                         void *msg_opaque);

/**
 * @brief Consistent-Random Murmur2 partitioner (Java compatible).
 *
 * Uses consistent hashing to map identical keys onto identical partitions
 * using Java-compatible Murmur2 hashing.
 * Messages without keys will be assigned via the random partitioner.
 *
 * The \p rkt_opaque argument is the opaque set by
 * rd_kafka_topic_conf_set_opaque().
 * The \p msg_opaque argument is the per-message opaque
 * passed to produce().
 *
 * @returns a partition between 0 and \p partition_cnt - 1.
 */
RD_EXPORT
int32_t rd_kafka_msg_partitioner_murmur2_random(const rd_kafka_topic_t *rkt,
                                                const void *key,
                                                size_t keylen,
                                                int32_t partition_cnt,
                                                void *rkt_opaque,
                                                void *msg_opaque);


/**
 * @brief FNV-1a partitioner.
 *
 * Uses consistent hashing to map identical keys onto identical partitions
 * using FNV-1a hashing.
 *
 * The \p rkt_opaque argument is the opaque set by
 * rd_kafka_topic_conf_set_opaque().
 * The \p msg_opaque argument is the per-message opaque
 * passed to produce().
 *
 * @returns a partition between 0 and \p partition_cnt - 1.
 */
RD_EXPORT
int32_t rd_kafka_msg_partitioner_fnv1a(const rd_kafka_topic_t *rkt,
                                       const void *key,
                                       size_t keylen,
                                       int32_t partition_cnt,
                                       void *rkt_opaque,
                                       void *msg_opaque);


/**
 * @brief Consistent-Random FNV-1a partitioner.
 *
 * Uses consistent hashing to map identical keys onto identical partitions
 * using FNV-1a hashing.
 * Messages without keys will be assigned via the random partitioner.
 *
 * The \p rkt_opaque argument is the opaque set by
 * rd_kafka_topic_conf_set_opaque().
 * The \p msg_opaque argument is the per-message opaque
 * passed to produce().
 *
 * @returns a partition between 0 and \p partition_cnt - 1.
 */
RD_EXPORT
int32_t rd_kafka_msg_partitioner_fnv1a_random(const rd_kafka_topic_t *rkt,
                                              const void *key,
                                              size_t keylen,
                                              int32_t partition_cnt,
                                              void *rkt_opaque,
                                              void *msg_opaque);


/**@}*/



/**
 * @name Main Kafka and Topic object handles
 * @{
 *
 *
 */



/**
 * @brief Creates a new Kafka handle and starts its operation according to the
 *        specified \p type (\p RD_KAFKA_CONSUMER or \p RD_KAFKA_PRODUCER).
 *
 * \p conf is an optional struct created with `rd_kafka_conf_new()` that will
 * be used instead of the default configuration.
 * The \p conf object is freed by this function on success and must not be used
 * or destroyed by the application subsequently.
 * See `rd_kafka_conf_set()` et.al for more information.
 *
 * \p errstr must be a pointer to memory of at least size \p errstr_size where
 * `rd_kafka_new()` may write a human readable error message in case the
 * creation of a new handle fails. In which case the function returns NULL.
 *
 * @remark \b RD_KAFKA_CONSUMER: When a new \p RD_KAFKA_CONSUMER
 *           rd_kafka_t handle is created it may either operate in the
 *           legacy simple consumer mode using the rd_kafka_consume_start()
 *           interface, or the High-level KafkaConsumer API.
 * @remark An application must only use one of these groups of APIs on a given
 *         rd_kafka_t RD_KAFKA_CONSUMER handle.

 *
 * @returns The Kafka handle on success or NULL on error (see \p errstr)
 *
 * @sa To destroy the Kafka handle, use rd_kafka_destroy().
 */
RD_EXPORT
rd_kafka_t *rd_kafka_new(rd_kafka_type_t type,
                         rd_kafka_conf_t *conf,
                         char *errstr,
                         size_t errstr_size);


/**
 * @brief Destroy Kafka handle.
 *
 * @remark This is a blocking operation.
 * @remark rd_kafka_consumer_close() will be called from this function
 *         if the instance type is RD_KAFKA_CONSUMER, a \c group.id was
 *         configured, and the rd_kafka_consumer_close() was not
 *         explicitly called by the application. This in turn may
 *         trigger consumer callbacks, such as rebalance_cb.
 *         Use rd_kafka_destroy_flags() with
 *         RD_KAFKA_DESTROY_F_NO_CONSUMER_CLOSE to avoid this behaviour.
 *
 * @sa rd_kafka_destroy_flags()
 */
RD_EXPORT
void rd_kafka_destroy(rd_kafka_t *rk);


/**
 * @brief Destroy Kafka handle according to specified destroy flags
 *
 */
RD_EXPORT
void rd_kafka_destroy_flags(rd_kafka_t *rk, int flags);

/**
 * @brief Flags for rd_kafka_destroy_flags()
 */

/*!
 * Don't call consumer_close() to leave group and commit final offsets.
 *
 * This also disables consumer callbacks to be called from rd_kafka_destroy*(),
 * such as rebalance_cb.
 *
 * The consumer group handler is still closed internally, but from an
 * application perspective none of the functionality from consumer_close()
 * is performed.
 */
#define RD_KAFKA_DESTROY_F_NO_CONSUMER_CLOSE 0x8



/**
 * @brief Returns Kafka handle name.
 */
RD_EXPORT
const char *rd_kafka_name(const rd_kafka_t *rk);


/**
 * @brief Returns Kafka handle type.
 */
RD_EXPORT
rd_kafka_type_t rd_kafka_type(const rd_kafka_t *rk);


/**
 * @brief Returns this client's broker-assigned group member id.
 *
 * @remark This currently requires the high-level KafkaConsumer
 *
 * @returns An allocated string containing the current broker-assigned group
 *          member id, or NULL if not available.
 *          The application must free the string with \p free() or
 *          rd_kafka_mem_free()
 */
RD_EXPORT
char *rd_kafka_memberid(const rd_kafka_t *rk);



/**
 * @brief Returns the ClusterId as reported in broker metadata.
 *
 * @param rk         Client instance.
 * @param timeout_ms If there is no cached value from metadata retrieval
 *                   then this specifies the maximum amount of time
 *                   (in milliseconds) the call will block waiting
 *                   for metadata to be retrieved.
 *                   Use 0 for non-blocking calls.

 * @remark Requires broker version >=0.10.0 and api.version.request=true.
 *
 * @remark The application must free the returned pointer
 *         using rd_kafka_mem_free().
 *
 * @returns a newly allocated string containing the ClusterId, or NULL
 *          if no ClusterId could be retrieved in the allotted timespan.
 */
RD_EXPORT
char *rd_kafka_clusterid(rd_kafka_t *rk, int timeout_ms);


/**
 * @brief Returns the current ControllerId as reported in broker metadata.
 *
 * @param rk         Client instance.
 * @param timeout_ms If there is no cached value from metadata retrieval
 *                   then this specifies the maximum amount of time
 *                   (in milliseconds) the call will block waiting
 *                   for metadata to be retrieved.
 *                   Use 0 for non-blocking calls.

 * @remark Requires broker version >=0.10.0 and api.version.request=true.
 *
 * @returns the controller broker id (>= 0), or -1 if no ControllerId could be
 *          retrieved in the allotted timespan.
 */
RD_EXPORT
int32_t rd_kafka_controllerid(rd_kafka_t *rk, int timeout_ms);


/**
 * @brief Creates a new topic handle for topic named \p topic.
 *
 * \p conf is an optional configuration for the topic created with
 * `rd_kafka_topic_conf_new()` that will be used instead of the default
 * topic configuration.
 * The \p conf object is freed by this function and must not be used or
 * destroyed by the application subsequently.
 * See `rd_kafka_topic_conf_set()` et.al for more information.
 *
 * Topic handles are refcounted internally and calling rd_kafka_topic_new()
 * again with the same topic name will return the previous topic handle
 * without updating the original handle's configuration.
 * Applications must eventually call rd_kafka_topic_destroy() for each
 * succesfull call to rd_kafka_topic_new() to clear up resources.
 *
 * @returns the new topic handle or NULL on error (use rd_kafka_errno2err()
 *          to convert system \p errno to an rd_kafka_resp_err_t error code.
 *
 * @sa rd_kafka_topic_destroy()
 */
RD_EXPORT
rd_kafka_topic_t *rd_kafka_topic_new(rd_kafka_t *rk,
                                     const char *topic,
                                     rd_kafka_topic_conf_t *conf);



/**
 * @brief Loose application's topic handle refcount as previously created
 *        with `rd_kafka_topic_new()`.
 *
 * @remark Since topic objects are refcounted (both internally and for the app)
 *         the topic object might not actually be destroyed by this call,
 *         but the application must consider the object destroyed.
 */
RD_EXPORT
void rd_kafka_topic_destroy(rd_kafka_topic_t *rkt);


/**
 * @brief Returns the topic name.
 */
RD_EXPORT
const char *rd_kafka_topic_name(const rd_kafka_topic_t *rkt);


/**
 * @brief Get the \p rkt_opaque pointer that was set in the topic configuration
 *        with rd_kafka_topic_conf_set_opaque().
 */
RD_EXPORT
void *rd_kafka_topic_opaque(const rd_kafka_topic_t *rkt);


/**
 * @brief Unassigned partition.
 *
 * The unassigned partition is used by the producer API for messages
 * that should be partitioned using the configured or default partitioner.
 */
#define RD_KAFKA_PARTITION_UA ((int32_t)-1)


/**
 * @brief Polls the provided kafka handle for events.
 *
 * Events will cause application-provided callbacks to be called.
 *
 * The \p timeout_ms argument specifies the maximum amount of time
 * (in milliseconds) that the call will block waiting for events.
 * For non-blocking calls, provide 0 as \p timeout_ms.
 * To wait indefinitely for an event, provide -1.
 *
 * @remark  An application should make sure to call poll() at regular
 *          intervals to serve any queued callbacks waiting to be called.
 * @remark  If your producer doesn't have any callback set (in particular
 *          via rd_kafka_conf_set_dr_msg_cb or rd_kafka_conf_set_error_cb)
 *          you might choose not to call poll(), though this is not
 *          recommended.
 *
 * Events:
 *   - delivery report callbacks (if dr_cb/dr_msg_cb is configured) [producer]
 *   - error callbacks (rd_kafka_conf_set_error_cb()) [all]
 *   - stats callbacks (rd_kafka_conf_set_stats_cb()) [all]
 *   - throttle callbacks (rd_kafka_conf_set_throttle_cb()) [all]
 *   - OAUTHBEARER token refresh callbacks
 * (rd_kafka_conf_set_oauthbearer_token_refresh_cb()) [all]
 *
 * @returns the number of events served.
 */
RD_EXPORT
int rd_kafka_poll(rd_kafka_t *rk, int timeout_ms);


/**
 * @brief Cancels the current callback dispatcher (rd_kafka_poll(),
 *        rd_kafka_consume_callback(), etc).
 *
 * A callback may use this to force an immediate return to the calling
 * code (caller of e.g. rd_kafka_poll()) without processing any further
 * events.
 *
 * @remark This function MUST ONLY be called from within a librdkafka callback.
 */
RD_EXPORT
void rd_kafka_yield(rd_kafka_t *rk);



/**
 * @brief Pause producing or consumption for the provided list of partitions.
 *
 * Success or error is returned per-partition \p err in the \p partitions list.
 *
 * @returns RD_KAFKA_RESP_ERR_NO_ERROR
 */
RD_EXPORT rd_kafka_resp_err_t
rd_kafka_pause_partitions(rd_kafka_t *rk,
                          rd_kafka_topic_partition_list_t *partitions);



/**
 * @brief Resume producing consumption for the provided list of partitions.
 *
 * Success or error is returned per-partition \p err in the \p partitions list.
 *
 * @returns RD_KAFKA_RESP_ERR_NO_ERROR
 */
RD_EXPORT rd_kafka_resp_err_t
rd_kafka_resume_partitions(rd_kafka_t *rk,
                           rd_kafka_topic_partition_list_t *partitions);



/**
 * @brief Query broker for low (oldest/beginning) and high (newest/end) offsets
 *        for partition.
 *
 * Offsets are returned in \p *low and \p *high respectively.
 *
 * @returns RD_KAFKA_RESP_ERR_NO_ERROR on success or an error code on failure.
 */
RD_EXPORT rd_kafka_resp_err_t
rd_kafka_query_watermark_offsets(rd_kafka_t *rk,
                                 const char *topic,
                                 int32_t partition,
                                 int64_t *low,
                                 int64_t *high,
                                 int timeout_ms);


/**
 * @brief Get last known low (oldest/beginning) and high (newest/end) offsets
 *        for partition.
 *
 * The low offset is updated periodically (if statistics.interval.ms is set)
 * while the high offset is updated on each fetched message set from the broker.
 *
 * If there is no cached offset (either low or high, or both) then
 * RD_KAFKA_OFFSET_INVALID will be returned for the respective offset.
 *
 * Offsets are returned in \p *low and \p *high respectively.
 *
 * @returns RD_KAFKA_RESP_ERR_NO_ERROR on success or an error code on failure.
 *
 * @remark Shall only be used with an active consumer instance.
 */
RD_EXPORT rd_kafka_resp_err_t rd_kafka_get_watermark_offsets(rd_kafka_t *rk,
                                                             const char *topic,
                                                             int32_t partition,
                                                             int64_t *low,
                                                             int64_t *high);



/**
 * @brief Look up the offsets for the given partitions by timestamp.
 *
 * The returned offset for each partition is the earliest offset whose
 * timestamp is greater than or equal to the given timestamp in the
 * corresponding partition.
 *
 * The timestamps to query are represented as \c offset in \p offsets
 * on input, and \c offset will contain the offset on output.
 *
 * The function will block for at most \p timeout_ms milliseconds.
 *
 * @remark Duplicate Topic+Partitions are not supported.
 * @remark Per-partition errors may be returned in \c
 * rd_kafka_topic_partition_t.err
 *
 * @returns RD_KAFKA_RESP_ERR_NO_ERROR if offsets were be queried (do note
 *          that per-partition errors might be set),
 *          RD_KAFKA_RESP_ERR__TIMED_OUT if not all offsets could be fetched
 *          within \p timeout_ms,
 *          RD_KAFKA_RESP_ERR__INVALID_ARG if the \p offsets list is empty,
 *          RD_KAFKA_RESP_ERR__UNKNOWN_PARTITION if all partitions are unknown,
 *          RD_KAFKA_RESP_ERR_LEADER_NOT_AVAILABLE if unable to query leaders
 *          for the given partitions.
 */
RD_EXPORT rd_kafka_resp_err_t
rd_kafka_offsets_for_times(rd_kafka_t *rk,
                           rd_kafka_topic_partition_list_t *offsets,
                           int timeout_ms);



/**
 * @brief Allocate and zero memory using the same allocator librdkafka uses.
 *
 * This is typically an abstraction for the calloc(3) call and makes sure
 * the application can use the same memory allocator as librdkafka for
 * allocating pointers that are used by librdkafka.
 *
 * \p rk can be set to return memory allocated by a specific \c rk instance
 * otherwise pass NULL for \p rk.
 *
 * @remark Memory allocated by rd_kafka_mem_calloc() must be freed using
 *         rd_kafka_mem_free()
 */
RD_EXPORT
void *rd_kafka_mem_calloc(rd_kafka_t *rk, size_t num, size_t size);



/**
 * @brief Allocate memory using the same allocator librdkafka uses.
 *
 * This is typically an abstraction for the malloc(3) call and makes sure
 * the application can use the same memory allocator as librdkafka for
 * allocating pointers that are used by librdkafka.
 *
 * \p rk can be set to return memory allocated by a specific \c rk instance
 * otherwise pass NULL for \p rk.
 *
 * @remark Memory allocated by rd_kafka_mem_malloc() must be freed using
 *         rd_kafka_mem_free()
 */
RD_EXPORT
void *rd_kafka_mem_malloc(rd_kafka_t *rk, size_t size);



/**
 * @brief Free pointer returned by librdkafka
 *
 * This is typically an abstraction for the free(3) call and makes sure
 * the application can use the same memory allocator as librdkafka for
 * freeing pointers returned by librdkafka.
 *
 * In standard setups it is usually not necessary to use this interface
 * rather than the free(3) functione.
 *
 * \p rk must be set for memory returned by APIs that take an \c rk argument,
 * for other APIs pass NULL for \p rk.
 *
 * @remark rd_kafka_mem_free() must only be used for pointers returned by APIs
 *         that explicitly mention using this function for freeing.
 */
RD_EXPORT
void rd_kafka_mem_free(rd_kafka_t *rk, void *ptr);


/**@}*/



/**
 * @name Queue API
 * @{
 *
 * Message queues allows the application to re-route consumed messages
 * from multiple topic+partitions into one single queue point.
 * This queue point containing messages from a number of topic+partitions
 * may then be served by a single rd_kafka_consume*_queue() call,
 * rather than one call per topic+partition combination.
 */


/**
 * @brief Create a new message queue.
 *
 * See rd_kafka_consume_start_queue(), rd_kafka_consume_queue(), et.al.
 */
RD_EXPORT
rd_kafka_queue_t *rd_kafka_queue_new(rd_kafka_t *rk);

/**
 * Destroy a queue, purging all of its enqueued messages.
 */
RD_EXPORT
void rd_kafka_queue_destroy(rd_kafka_queue_t *rkqu);


/**
 * @returns a reference to the main librdkafka event queue.
 * This is the queue served by rd_kafka_poll().
 *
 * Use rd_kafka_queue_destroy() to loose the reference.
 */
RD_EXPORT
rd_kafka_queue_t *rd_kafka_queue_get_main(rd_kafka_t *rk);



/**
 * @returns a reference to the SASL callback queue, if a SASL mechanism
 *          with callbacks is configured (currently only OAUTHBEARER), else
 *          returns NULL.
 *
 * Use rd_kafka_queue_destroy() to loose the reference.
 *
 * @sa rd_kafka_sasl_background_callbacks_enable()
 */
RD_EXPORT
rd_kafka_queue_t *rd_kafka_queue_get_sasl(rd_kafka_t *rk);


/**
 * @brief Enable SASL OAUTHBEARER refresh callbacks on the librdkafka
 *        background thread.
 *
 * This serves as an alternative for applications that do not call
 * rd_kafka_poll() (et.al.) at regular intervals (or not at all), as a means
 * of automatically trigger the refresh callbacks, which are needed to
 * initiate connections to the brokers in the case a custom OAUTHBEARER
 * refresh callback is configured.
 *
 * @returns NULL on success or an error object on error.
 *
 * @sa rd_kafka_queue_get_sasl()
 * @sa rd_kafka_conf_set_oauthbearer_token_refresh_cb()
 */
RD_EXPORT
rd_kafka_error_t *rd_kafka_sasl_background_callbacks_enable(rd_kafka_t *rk);


/**
 * @brief Sets SASL credentials used for SASL PLAIN and SCRAM mechanisms by
 *        this Kafka client.
 *
 * This function sets or resets the SASL username and password credentials
 * used by this Kafka client. The new credentials will be used the next time
 * this client needs to authenticate to a broker. This function
 * will not disconnect existing connections that might have been made using
 * the old credentials.
 *
 * @remark This function only applies to the SASL PLAIN and SCRAM mechanisms.
 *
 * @returns NULL on success or an error object on error.
 */
RD_EXPORT
rd_kafka_error_t *rd_kafka_sasl_set_credentials(rd_kafka_t *rk,
                                                const char *username,
                                                const char *password);

/**
 * @returns a reference to the librdkafka consumer queue.
 * This is the queue served by rd_kafka_consumer_poll().
 *
 * Use rd_kafka_queue_destroy() to loose the reference.
 *
 * @remark rd_kafka_queue_destroy() MUST be called on this queue
 *         prior to calling rd_kafka_consumer_close().
 * @remark Polling the returned queue counts as a consumer poll, and will reset
 *         the timer for max.poll.interval.ms. If this queue is forwarded to a
 *         "destq", polling destq also counts as a consumer poll (this works
 *         for any number of forwards). However, even if this queue is
 *         unforwarded or forwarded elsewhere, polling destq will continue
 *         to count as a consumer poll.
 */
RD_EXPORT
rd_kafka_queue_t *rd_kafka_queue_get_consumer(rd_kafka_t *rk);

/**
 * @returns a reference to the partition's queue, or NULL if
 *          partition is invalid.
 *
 * Use rd_kafka_queue_destroy() to loose the reference.
 *
 * @remark rd_kafka_queue_destroy() MUST be called on this queue
 *
 * @remark This function only works on consumers.
 */
RD_EXPORT
rd_kafka_queue_t *rd_kafka_queue_get_partition(rd_kafka_t *rk,
                                               const char *topic,
                                               int32_t partition);

/**
 * @returns a reference to the background thread queue, or NULL if the
 *          background queue is not enabled.
 *
 * The background thread queue provides the application with an automatically
 * polled queue that triggers the event callback in a background thread,
 * this background thread is completely managed by librdkafka.
 *
 * The background thread queue is automatically created if a generic event
 * handler callback is configured with rd_kafka_conf_set_background_event_cb()
 * or if rd_kafka_queue_get_background() is called.
 *
 * The background queue is polled and served by librdkafka and MUST NOT be
 * polled, forwarded, or otherwise managed by the application, it may only
 * be used as the destination queue passed to queue-enabled APIs, such as
 * the Admin API.
 *
 * Use rd_kafka_queue_destroy() to loose the reference.
 *
 * @warning The background queue MUST NOT be read from (polled, consumed, etc),
 *          or forwarded from.
 */
RD_EXPORT
rd_kafka_queue_t *rd_kafka_queue_get_background(rd_kafka_t *rk);


/**
 * @brief Forward/re-route queue \p src to \p dst.
 * If \p dst is \c NULL the forwarding is removed.
 *
 * The internal refcounts for both queues are increased.
 *
 * @remark Regardless of whether \p dst is NULL or not, after calling this
 *         function, \p src will not forward it's fetch queue to the consumer
 *         queue.
 */
RD_EXPORT
void rd_kafka_queue_forward(rd_kafka_queue_t *src, rd_kafka_queue_t *dst);

/**
 * @brief Forward librdkafka logs (and debug) to the specified queue
 *        for serving with one of the ..poll() calls.
 *
 *        This allows an application to serve log callbacks (\c log_cb)
 *        in its thread of choice.
 *
 * @param rk   Client instance.
 * @param rkqu Queue to forward logs to. If the value is NULL the logs
 *        are forwarded to the main queue.
 *
 * @remark The configuration property \c log.queue MUST also be set to true.
 *
 * @remark librdkafka maintains its own reference to the provided queue.
 *
 * @returns RD_KAFKA_RESP_ERR_NO_ERROR on success or an error code on error,
 * eg RD_KAFKA_RESP_ERR__NOT_CONFIGURED when log.queue is not set to true.
 */
RD_EXPORT
rd_kafka_resp_err_t rd_kafka_set_log_queue(rd_kafka_t *rk,
                                           rd_kafka_queue_t *rkqu);


/**
 * @returns the current number of elements in queue.
 */
RD_EXPORT
size_t rd_kafka_queue_length(rd_kafka_queue_t *rkqu);


/**
 * @brief Enable IO event triggering for queue.
 *
 * To ease integration with IO based polling loops this API
 * allows an application to create a separate file-descriptor
 * that librdkafka will write \p payload (of size \p size) to
 * whenever a new element is enqueued on a previously empty queue.
 *
 * To remove event triggering call with \p fd = -1.
 *
 * librdkafka will maintain a copy of the \p payload.
 *
 * @remark IO and callback event triggering are mutually exclusive.
 * @remark When using forwarded queues the IO event must only be enabled
 *         on the final forwarded-to (destination) queue.
 * @remark The file-descriptor/socket must be set to non-blocking.
 */
RD_EXPORT
void rd_kafka_queue_io_event_enable(rd_kafka_queue_t *rkqu,
                                    int fd,
                                    const void *payload,
                                    size_t size);

/**
 * @brief Enable callback event triggering for queue.
 *
 * The callback will be called from an internal librdkafka thread
 * when a new element is enqueued on a previously empty queue.
 *
 * To remove event triggering call with \p event_cb = NULL.
 *
 * The \p qev_opaque is passed to the callback's \p qev_opaque argument.
 *
 * @remark IO and callback event triggering are mutually exclusive.
 * @remark Since the callback may be triggered from internal librdkafka
 *         threads, the application must not perform any pro-longed work in
 *         the callback, or call any librdkafka APIs (for the same rd_kafka_t
 *         handle).
 */
RD_EXPORT
void rd_kafka_queue_cb_event_enable(rd_kafka_queue_t *rkqu,
                                    void (*event_cb)(rd_kafka_t *rk,
                                                     void *qev_opaque),
                                    void *qev_opaque);


/**
 * @brief Cancels the current rd_kafka_queue_poll() on \p rkqu.
 *
 * An application may use this from another thread to force
 * an immediate return to the calling code (caller of rd_kafka_queue_poll()).
 * Must not be used from signal handlers since that may cause deadlocks.
 */
RD_EXPORT
void rd_kafka_queue_yield(rd_kafka_queue_t *rkqu);


/**@}*/

/**
 *
 * @name Simple Consumer API (legacy)
 * @{
 *
 */


#define RD_KAFKA_OFFSET_BEGINNING                                              \
        -2 /**< Start consuming from beginning of                              \
            *   kafka partition queue: oldest msg */
#define RD_KAFKA_OFFSET_END                                                    \
        -1 /**< Start consuming from end of kafka                              \
            *   partition queue: next msg */
#define RD_KAFKA_OFFSET_STORED                                                 \
        -1000 /**< Start consuming from offset retrieved                       \
               *   from offset store */
#define RD_KAFKA_OFFSET_INVALID -1001 /**< Invalid offset */


/** @cond NO_DOC */
#define RD_KAFKA_OFFSET_TAIL_BASE -2000 /* internal: do not use */
/** @endcond */

/**
 * @brief Start consuming \p CNT messages from topic's current end offset.
 *
 * That is, if current end offset is 12345 and \p CNT is 200, it will start
 * consuming from offset \c 12345-200 = \c 12145. */
#define RD_KAFKA_OFFSET_TAIL(CNT) (RD_KAFKA_OFFSET_TAIL_BASE - (CNT))

/**
 * @brief Start consuming messages for topic \p rkt and \p partition
 * at offset \p offset which may either be an absolute \c (0..N)
 * or one of the logical offsets:
 *  - RD_KAFKA_OFFSET_BEGINNING
 *  - RD_KAFKA_OFFSET_END
 *  - RD_KAFKA_OFFSET_STORED
 *  - RD_KAFKA_OFFSET_TAIL
 *
 * rdkafka will attempt to keep \c queued.min.messages (config property)
 * messages in the local queue by repeatedly fetching batches of messages
 * from the broker until the threshold is reached.
 *
 * The application shall use one of the `rd_kafka_consume*()` functions
 * to consume messages from the local queue, each kafka message being
 * represented as a `rd_kafka_message_t *` object.
 *
 * `rd_kafka_consume_start()` must not be called multiple times for the same
 * topic and partition without stopping consumption first with
 * `rd_kafka_consume_stop()`.
 *
 * @returns 0 on success or -1 on error in which case errno is set accordingly:
 *  - EBUSY    - Conflicts with an existing or previous subscription
 *               (RD_KAFKA_RESP_ERR__CONFLICT)
 *  - EINVAL   - Invalid offset, or incomplete configuration (lacking group.id)
 *               (RD_KAFKA_RESP_ERR__INVALID_ARG)
 *  - ESRCH    - requested \p partition is invalid.
 *               (RD_KAFKA_RESP_ERR__UNKNOWN_PARTITION)
 *  - ENOENT   - topic is unknown in the Kafka cluster.
 *               (RD_KAFKA_RESP_ERR__UNKNOWN_TOPIC)
 *
 * Use `rd_kafka_errno2err()` to convert sytem \c errno to `rd_kafka_resp_err_t`
 */
RD_EXPORT
int rd_kafka_consume_start(rd_kafka_topic_t *rkt,
                           int32_t partition,
                           int64_t offset);

/**
 * @brief Same as rd_kafka_consume_start() but re-routes incoming messages to
 * the provided queue \p rkqu (which must have been previously allocated
 * with `rd_kafka_queue_new()`.
 *
 * The application must use one of the `rd_kafka_consume_*_queue()` functions
 * to receive fetched messages.
 *
 * `rd_kafka_consume_start_queue()` must not be called multiple times for the
 * same topic and partition without stopping consumption first with
 * `rd_kafka_consume_stop()`.
 * `rd_kafka_consume_start()` and `rd_kafka_consume_start_queue()` must not
 * be combined for the same topic and partition.
 */
RD_EXPORT
int rd_kafka_consume_start_queue(rd_kafka_topic_t *rkt,
                                 int32_t partition,
                                 int64_t offset,
                                 rd_kafka_queue_t *rkqu);

/**
 * @brief Stop consuming messages for topic \p rkt and \p partition, purging
 * all messages currently in the local queue.
 *
 * NOTE: To enforce synchronisation this call will block until the internal
 *       fetcher has terminated and offsets are committed to configured
 *       storage method.
 *
 * The application needs to be stop all consumers before calling
 * `rd_kafka_destroy()` on the main object handle.
 *
 * @returns 0 on success or -1 on error (see `errno`).
 */
RD_EXPORT
int rd_kafka_consume_stop(rd_kafka_topic_t *rkt, int32_t partition);



/**
 * @brief Seek consumer for topic+partition to \p offset which is either an
 *        absolute or logical offset.
 *
 * If \p timeout_ms is specified (not 0) the seek call will wait this long
 * for the consumer to update its fetcher state for the given partition with
 * the new offset. This guarantees that no previously fetched messages for the
 * old offset (or fetch position) will be passed to the application.
 *
 * If the timeout is reached the internal state will be unknown to the caller
 * and this function returns `RD_KAFKA_RESP_ERR__TIMED_OUT`.
 *
 * If \p timeout_ms is 0 it will initiate the seek but return
 * immediately without any error reporting (e.g., async).
 *
 * This call will purge all pre-fetched messages for the given partition, which
 * may be up to \c queued.max.message.kbytes in size. Repeated use of seek
 * may thus lead to increased network usage as messages are re-fetched from
 * the broker.
 *
 * @remark Seek must only be performed for already assigned/consumed partitions,
 *         use rd_kafka_assign() (et.al) to set the initial starting offset
 *         for a new assignmenmt.
 *
 * @returns `RD_KAFKA_RESP_ERR__NO_ERROR` on success else an error code.
 *
 * @deprecated Use rd_kafka_seek_partitions().
 */
RD_EXPORT
rd_kafka_resp_err_t rd_kafka_seek(rd_kafka_topic_t *rkt,
                                  int32_t partition,
                                  int64_t offset,
                                  int timeout_ms);



/**
 * @brief Seek consumer for partitions in \p partitions to the per-partition
 *        offset in the \c .offset field of \p partitions.
 *
 * The offset may be either absolute (>= 0) or a logical offset.
 *
 * If \p timeout_ms is specified (not 0) the seek call will wait this long
 * for the consumer to update its fetcher state for the given partition with
 * the new offset. This guarantees that no previously fetched messages for the
 * old offset (or fetch position) will be passed to the application.
 *
 * If the timeout is reached the internal state will be unknown to the caller
 * and this function returns `RD_KAFKA_RESP_ERR__TIMED_OUT`.
 *
 * If \p timeout_ms is 0 it will initiate the seek but return
 * immediately without any error reporting (e.g., async).
 *
 * This call will purge all pre-fetched messages for the given partition, which
 * may be up to \c queued.max.message.kbytes in size. Repeated use of seek
 * may thus lead to increased network usage as messages are re-fetched from
 * the broker.
 *
 * Individual partition errors are reported in the per-partition \c .err field
 * of \p partitions.
 *
 * @remark Seek must only be performed for already assigned/consumed partitions,
 *         use rd_kafka_assign() (et.al) to set the initial starting offset
 *         for a new assignmenmt.
 *
 * @returns NULL on success or an error object on failure.
 */
RD_EXPORT rd_kafka_error_t *
rd_kafka_seek_partitions(rd_kafka_t *rk,
                         rd_kafka_topic_partition_list_t *partitions,
                         int timeout_ms);


/**
 * @brief Consume a single message from topic \p rkt and \p partition
 *
 * \p timeout_ms is maximum amount of time to wait for a message to be received.
 * Consumer must have been previously started with `rd_kafka_consume_start()`.
 *
 * @returns a message object on success or \c NULL on error.
 * The message object must be destroyed with `rd_kafka_message_destroy()`
 * when the application is done with it.
 *
 * Errors (when returning NULL):
 *  - ETIMEDOUT - \p timeout_ms was reached with no new messages fetched.
 *  - ENOENT    - \p rkt + \p partition is unknown.
 *                 (no prior `rd_kafka_consume_start()` call)
 *
 * NOTE: The returned message's \c ..->err must be checked for errors.
 * NOTE: \c ..->err \c == \c RD_KAFKA_RESP_ERR__PARTITION_EOF signals that the
 *       end of the partition has been reached, which should typically not be
 *       considered an error. The application should handle this case
 *       (e.g., ignore).
 *
 * @remark on_consume() interceptors may be called from this function prior to
 *         passing message to application.
 */
RD_EXPORT
rd_kafka_message_t *
rd_kafka_consume(rd_kafka_topic_t *rkt, int32_t partition, int timeout_ms);



/**
 * @brief Consume up to \p rkmessages_size from topic \p rkt and \p partition
 *        putting a pointer to each message in the application provided
 *        array \p rkmessages (of size \p rkmessages_size entries).
 *
 * `rd_kafka_consume_batch()` provides higher throughput performance
 * than `rd_kafka_consume()`.
 *
 * \p timeout_ms is the maximum amount of time to wait for all of
 * \p rkmessages_size messages to be put into \p rkmessages.
 * If no messages were available within the timeout period this function
 * returns 0 and \p rkmessages remains untouched.
 * This differs somewhat from `rd_kafka_consume()`.
 *
 * The message objects must be destroyed with `rd_kafka_message_destroy()`
 * when the application is done with it.
 *
 * @returns the number of rkmessages added in \p rkmessages,
 * or -1 on error (same error codes as for `rd_kafka_consume()`.
 *
 * @sa rd_kafka_consume()
 *
 * @remark on_consume() interceptors may be called from this function prior to
 *         passing message to application.
 */
RD_EXPORT
ssize_t rd_kafka_consume_batch(rd_kafka_topic_t *rkt,
                               int32_t partition,
                               int timeout_ms,
                               rd_kafka_message_t **rkmessages,
                               size_t rkmessages_size);



/**
 * @brief Consumes messages from topic \p rkt and \p partition, calling
 * the provided callback for each consumed messsage.
 *
 * `rd_kafka_consume_callback()` provides higher throughput performance
 * than both `rd_kafka_consume()` and `rd_kafka_consume_batch()`.
 *
 * \p timeout_ms is the maximum amount of time to wait for one or more messages
 * to arrive.
 *
 * The provided \p consume_cb function is called for each message,
 * the application \b MUST \b NOT call `rd_kafka_message_destroy()` on the
 * provided \p rkmessage.
 *
 * The \p commit_opaque argument is passed to the \p consume_cb
 * as \p commit_opaque.
 *
 * @returns the number of messages processed or -1 on error.
 *
 * @sa rd_kafka_consume()
 *
 * @remark on_consume() interceptors may be called from this function prior to
 *         passing message to application.
 *
 * @remark This function will return early if a transaction control message is
 *         received, these messages are not exposed to the application but
 *         still enqueued on the consumer queue to make sure their
 *         offsets are stored.
 *
 * @deprecated This API is deprecated and subject for future removal.
 *             There is no new callback-based consume interface, use the
 *             poll/queue based alternatives.
 */
RD_EXPORT
int rd_kafka_consume_callback(rd_kafka_topic_t *rkt,
                              int32_t partition,
                              int timeout_ms,
                              void (*consume_cb)(rd_kafka_message_t *rkmessage,
                                                 void *commit_opaque),
                              void *commit_opaque);


/**@}*/

/**
 * @name Simple Consumer API (legacy): Queue consumers
 * @{
 *
 * The following `..._queue()` functions are analogue to the functions above
 * but reads messages from the provided queue \p rkqu instead.
 * \p rkqu must have been previously created with `rd_kafka_queue_new()`
 * and the topic consumer must have been started with
 * `rd_kafka_consume_start_queue()` utilising the the same queue.
 */

/**
 * @brief Consume from queue
 *
 * @sa rd_kafka_consume()
 */
RD_EXPORT
rd_kafka_message_t *rd_kafka_consume_queue(rd_kafka_queue_t *rkqu,
                                           int timeout_ms);

/**
 * @brief Consume batch of messages from queue
 *
 * @sa rd_kafka_consume_batch()
 */
RD_EXPORT
ssize_t rd_kafka_consume_batch_queue(rd_kafka_queue_t *rkqu,
                                     int timeout_ms,
                                     rd_kafka_message_t **rkmessages,
                                     size_t rkmessages_size);

/**
 * @brief Consume multiple messages from queue with callback
 *
 * @sa rd_kafka_consume_callback()
 *
 * @deprecated This API is deprecated and subject for future removal.
 *             There is no new callback-based consume interface, use the
 *             poll/queue based alternatives.
 */
RD_EXPORT
int rd_kafka_consume_callback_queue(
    rd_kafka_queue_t *rkqu,
    int timeout_ms,
    void (*consume_cb)(rd_kafka_message_t *rkmessage, void *commit_opaque),
    void *commit_opaque);


/**@}*/



/**
 * @name Simple Consumer API (legacy): Topic+partition offset store.
 * @{
 *
 * If \c auto.commit.enable is true the offset is stored automatically prior to
 * returning of the message(s) in each of the rd_kafka_consume*() functions
 * above.
 */


/**
 * @brief Store offset \p offset + 1 for topic \p rkt partition \p partition.
 *
 * The \c offset + 1 will be committed (written) to broker (or file) according
 * to \c `auto.commit.interval.ms` or manual offset-less commit()
 *
 * @deprecated This API lacks support for partition leader epochs, which makes
 *             it at risk for unclean leader election log truncation issues.
 *             Use rd_kafka_offsets_store() and rd_kafka_offset_store_message()
 *             instead.
 *
 * @warning This method may only be called for partitions that are currently
 *          assigned.
 *          Non-assigned partitions will fail with RD_KAFKA_RESP_ERR__STATE.
 *          Since v1.9.0.
 *
 * @warning Avoid storing offsets after calling rd_kafka_seek() (et.al) as
 *          this may later interfere with resuming a paused partition, instead
 *          store offsets prior to calling seek.
 *
 * @remark \c `enable.auto.offset.store` must be set to "false" when using
 *         this API.
 *
 * @returns RD_KAFKA_RESP_ERR_NO_ERROR on success or an error code on error.
 */
RD_EXPORT
rd_kafka_resp_err_t
rd_kafka_offset_store(rd_kafka_topic_t *rkt, int32_t partition, int64_t offset);


/**
 * @brief Store offsets for next auto-commit for one or more partitions.
 *
 * The offset will be committed (written) to the offset store according
 * to \c `auto.commit.interval.ms` or manual offset-less commit().
 *
 * Per-partition success/error status propagated through each partition's
 * \c .err for all return values (even NO_ERROR) except INVALID_ARG.
 *
 * @warning This method may only be called for partitions that are currently
 *          assigned.
 *          Non-assigned partitions will fail with RD_KAFKA_RESP_ERR__STATE.
 *          Since v1.9.0.
 *
 * @warning Avoid storing offsets after calling rd_kafka_seek() (et.al) as
 *          this may later interfere with resuming a paused partition, instead
 *          store offsets prior to calling seek.
 *
 * @remark The \c .offset field is stored as is, it will NOT be + 1.
 *
 * @remark \c `enable.auto.offset.store` must be set to "false" when using
 *         this API.
 *
 * @remark The leader epoch, if set, will be used to fence outdated partition
 *         leaders. See rd_kafka_topic_partition_set_leader_epoch().
 *
 * @returns RD_KAFKA_RESP_ERR_NO_ERROR on (partial) success, or
 *          RD_KAFKA_RESP_ERR__INVALID_ARG if \c enable.auto.offset.store
 *          is true, or
 *          RD_KAFKA_RESP_ERR__UNKNOWN_PARTITION or RD_KAFKA_RESP_ERR__STATE
 *          if none of the offsets could be stored.
 */
RD_EXPORT rd_kafka_resp_err_t
rd_kafka_offsets_store(rd_kafka_t *rk,
                       rd_kafka_topic_partition_list_t *offsets);


/**
 * @brief Store offset +1 for the consumed message.
 *
 * The message offset + 1 will be committed to broker according
 * to \c `auto.commit.interval.ms` or manual offset-less commit()
 *
 * @warning This method may only be called for partitions that are currently
 *          assigned.
 *          Non-assigned partitions will fail with RD_KAFKA_RESP_ERR__STATE.
 *          Since v1.9.0.
 *
 * @warning Avoid storing offsets after calling rd_kafka_seek() (et.al) as
 *          this may later interfere with resuming a paused partition, instead
 *          store offsets prior to calling seek.
 *
 * @remark \c `enable.auto.offset.store` must be set to "false" when using
 *         this API.
 *
 * @returns NULL on success or an error object on failure.
 */
RD_EXPORT
rd_kafka_error_t *rd_kafka_offset_store_message(rd_kafka_message_t *rkmessage);

/**@}*/



/**
 * @name KafkaConsumer (C)
 * @brief High-level KafkaConsumer C API
 * @{
 *
 *
 *
 */

/**
 * @brief Subscribe to topic set using balanced consumer groups.
 *
 * Wildcard (regex) topics are supported:
 * any topic name in the \p topics list that is prefixed with \c \"^\" will
 * be regex-matched to the full list of topics in the cluster and matching
 * topics will be added to the subscription list.
 *
 * The full topic list is retrieved every \c topic.metadata.refresh.interval.ms
 * to pick up new or delete topics that match the subscription.
 * If there is any change to the matched topics the consumer will
 * immediately rejoin the group with the updated set of subscribed topics.
 *
 * Regex and full topic names can be mixed in \p topics.
 *
 * @remark Only the \c .topic field is used in the supplied \p topics list,
 *         all other fields are ignored.
 *
 * @remark subscribe() is an asynchronous method which returns immediately:
 *         background threads will (re)join the group, wait for group rebalance,
 *         issue any registered rebalance_cb, assign() the assigned partitions,
 *         and then start fetching messages. This cycle may take up to
 *         \c session.timeout.ms * 2 or more to complete.
 *
 * @remark After this call returns a consumer error will be returned by
 *         rd_kafka_consumer_poll (et.al) for each unavailable topic in the
 *         \p topics. The error will be RD_KAFKA_RESP_ERR_UNKNOWN_TOPIC_OR_PART
 *         for non-existent topics, and
 *         RD_KAFKA_RESP_ERR_TOPIC_AUTHORIZATION_FAILED for unauthorized topics.
 *         The consumer error will be raised through rd_kafka_consumer_poll()
 *         (et.al.) with the \c rd_kafka_message_t.err field set to one of the
 *         error codes mentioned above.
 *         The subscribe function itself is asynchronous and will not return
 *         an error on unavailable topics.
 *
 * @returns RD_KAFKA_RESP_ERR_NO_ERROR on success or
 *          RD_KAFKA_RESP_ERR__INVALID_ARG if list is empty, contains invalid
 *          topics or regexes or duplicate entries,
 *          RD_KAFKA_RESP_ERR__FATAL if the consumer has raised a fatal error.
 */
RD_EXPORT rd_kafka_resp_err_t
rd_kafka_subscribe(rd_kafka_t *rk,
                   const rd_kafka_topic_partition_list_t *topics);


/**
 * @brief Unsubscribe from the current subscription set.
 */
RD_EXPORT
rd_kafka_resp_err_t rd_kafka_unsubscribe(rd_kafka_t *rk);


/**
 * @brief Returns the current topic subscription
 *
 * @returns An error code on failure, otherwise \p topic is updated
 *          to point to a newly allocated topic list (possibly empty).
 *
 * @remark The application is responsible for calling
 *         rd_kafka_topic_partition_list_destroy on the returned list.
 */
RD_EXPORT rd_kafka_resp_err_t
rd_kafka_subscription(rd_kafka_t *rk, rd_kafka_topic_partition_list_t **topics);



/**
 * @brief Poll the consumer for messages or events.
 *
 * Will block for at most \p timeout_ms milliseconds.
 *
 * @remark  An application should make sure to call consumer_poll() at regular
 *          intervals, even if no messages are expected, to serve any
 *          queued callbacks waiting to be called. This is especially
 *          important when a rebalance_cb has been registered as it needs
 *          to be called and handled properly to synchronize internal
 *          consumer state.
 *
 * @returns A message object which is a proper message if \p ->err is
 *          RD_KAFKA_RESP_ERR_NO_ERROR, or an event or error for any other
 *          value.
 *
 * @remark on_consume() interceptors may be called from this function prior to
 *         passing message to application.
 *
 * @remark When subscribing to topics the application must call poll at
 *         least every \c max.poll.interval.ms to remain a member of the
 *         consumer group.
 *
 * Noteworthy errors returned in \c ->err:
 * - RD_KAFKA_RESP_ERR__MAX_POLL_EXCEEDED - application failed to call
 *   poll within `max.poll.interval.ms`.
 *
 * @sa rd_kafka_message_t
 */
RD_EXPORT
rd_kafka_message_t *rd_kafka_consumer_poll(rd_kafka_t *rk, int timeout_ms);

/**
 * @brief Close the consumer.
 *
 * This call will block until the consumer has revoked its assignment,
 * calling the \c rebalance_cb if it is configured, committed offsets
 * to broker, and left the consumer group (if applicable).
 * The maximum blocking time is roughly limited to session.timeout.ms.
 *
 * @returns An error code indicating if the consumer close was succesful
 *          or not.
 *          RD_KAFKA_RESP_ERR__FATAL is returned if the consumer has raised
 *          a fatal error.
 *
 * @remark The application still needs to call rd_kafka_destroy() after
 *         this call finishes to clean up the underlying handle resources.
 *
 */
RD_EXPORT
rd_kafka_resp_err_t rd_kafka_consumer_close(rd_kafka_t *rk);


/**
 * @brief Asynchronously close the consumer.
 *
 * Performs the same actions as rd_kafka_consumer_close() but in a
 * background thread.
 *
 * Rebalance events/callbacks (etc) will be forwarded to the
 * application-provided \p rkqu. The application must poll/serve this queue
 * until rd_kafka_consumer_closed() returns true.
 *
 * @remark Depending on consumer group join state there may or may not be
 *         rebalance events emitted on \p rkqu.
 *
 * @returns an error object if the consumer close failed, else NULL.
 *
 * @sa rd_kafka_consumer_closed()
 */
RD_EXPORT
rd_kafka_error_t *rd_kafka_consumer_close_queue(rd_kafka_t *rk,
                                                rd_kafka_queue_t *rkqu);


/**
 * @returns 1 if the consumer is closed, else 0.
 *
 * Should be used in conjunction with rd_kafka_consumer_close_queue() to know
 * when the consumer has been closed.
 *
 * @sa rd_kafka_consumer_close_queue()
 */
RD_EXPORT
int rd_kafka_consumer_closed(rd_kafka_t *rk);


/**
 * @brief Incrementally add \p partitions to the current assignment.
 *
 * If a COOPERATIVE assignor (i.e. incremental rebalancing) is being used,
 * this method should be used in a rebalance callback to adjust the current
 * assignment appropriately in the case where the rebalance type is
 * RD_KAFKA_RESP_ERR__ASSIGN_PARTITIONS. The application must pass the
 * partition list passed to the callback (or a copy of it), even if the
 * list is empty. \p partitions must not be NULL. This method may also be
 * used outside the context of a rebalance callback.
 *
 * @returns NULL on success, or an error object if the operation was
 *          unsuccessful.
 *
 * @remark The returned error object (if not NULL) must be destroyed with
 *         rd_kafka_error_destroy().
 */
RD_EXPORT rd_kafka_error_t *
rd_kafka_incremental_assign(rd_kafka_t *rk,
                            const rd_kafka_topic_partition_list_t *partitions);


/**
 * @brief Incrementally remove \p partitions from the current assignment.
 *
 * If a COOPERATIVE assignor (i.e. incremental rebalancing) is being used,
 * this method should be used in a rebalance callback to adjust the current
 * assignment appropriately in the case where the rebalance type is
 * RD_KAFKA_RESP_ERR__REVOKE_PARTITIONS. The application must pass the
 * partition list passed to the callback (or a copy of it), even if the
 * list is empty. \p partitions must not be NULL. This method may also be
 * used outside the context of a rebalance callback.
 *
 * @returns NULL on success, or an error object if the operation was
 *          unsuccessful.
 *
 * @remark The returned error object (if not NULL) must be destroyed with
 *         rd_kafka_error_destroy().
 */
RD_EXPORT rd_kafka_error_t *rd_kafka_incremental_unassign(
    rd_kafka_t *rk,
    const rd_kafka_topic_partition_list_t *partitions);


/**
 * @brief The rebalance protocol currently in use. This will be
 *        "NONE" if the consumer has not (yet) joined a group, else it will
 *        match the rebalance protocol ("EAGER", "COOPERATIVE") of the
 *        configured and selected assignor(s). All configured
 *        assignors must have the same protocol type, meaning
 *        online migration of a consumer group from using one
 *        protocol to another (in particular upgading from EAGER
 *        to COOPERATIVE) without a restart is not currently
 *        supported.
 *
 * @returns NULL on error, or one of "NONE", "EAGER", "COOPERATIVE" on success.
 */
RD_EXPORT
const char *rd_kafka_rebalance_protocol(rd_kafka_t *rk);


/**
 * @brief Atomic assignment of partitions to consume.
 *
 * The new \p partitions will replace the existing assignment.
 *
 * A zero-length \p partitions will treat the partitions as a valid,
 * albeit empty assignment, and maintain internal state, while a \c NULL
 * value for \p partitions will reset and clear the internal state.
 *
 * When used from a rebalance callback, the application should pass the
 * partition list passed to the callback (or a copy of it) even if the list
 * is empty (i.e. should not pass NULL in this case) so as to maintain
 * internal join state. This is not strictly required - the application
 * may adjust the assignment provided by the group. However, this is rarely
 * useful in practice.
 *
 * @returns An error code indicating if the new assignment was applied or not.
 *          RD_KAFKA_RESP_ERR__FATAL is returned if the consumer has raised
 *          a fatal error.
 */
RD_EXPORT rd_kafka_resp_err_t
rd_kafka_assign(rd_kafka_t *rk,
                const rd_kafka_topic_partition_list_t *partitions);

/**
 * @brief Returns the current partition assignment as set by rd_kafka_assign()
 *        or rd_kafka_incremental_assign().
 *
 * @returns An error code on failure, otherwise \p partitions is updated
 *          to point to a newly allocated partition list (possibly empty).
 *
 * @remark The application is responsible for calling
 *         rd_kafka_topic_partition_list_destroy on the returned list.
 *
 * @remark This assignment represents the partitions assigned through the
 *         assign functions and not the partitions assigned to this consumer
 *         instance by the consumer group leader.
 *         They are usually the same following a rebalance but not necessarily
 *         since an application is free to assign any partitions.
 */
RD_EXPORT rd_kafka_resp_err_t
rd_kafka_assignment(rd_kafka_t *rk,
                    rd_kafka_topic_partition_list_t **partitions);


/**
 * @brief Check whether the consumer considers the current assignment to
 *        have been lost involuntarily. This method is only applicable for
 *        use with a high level subscribing consumer. Assignments are revoked
 *        immediately when determined to have been lost, so this method
 *        is only useful when reacting to a RD_KAFKA_EVENT_REBALANCE event
 *        or from within a rebalance_cb. Partitions that have been lost may
 *        already be owned by other members in the group and therefore
 *        commiting offsets, for example, may fail.
 *
 * @remark Calling rd_kafka_assign(), rd_kafka_incremental_assign() or
 *         rd_kafka_incremental_unassign() resets this flag.
 *
 * @returns Returns 1 if the current partition assignment is considered
 *          lost, 0 otherwise.
 */
RD_EXPORT int rd_kafka_assignment_lost(rd_kafka_t *rk);


/**
 * @brief Commit offsets on broker for the provided list of partitions.
 *
 * \p offsets should contain \c topic, \c partition, \c offset and possibly
 * \c metadata. The \c offset should be the offset where consumption will
 * resume, i.e., the last processed offset + 1.
 * If \p offsets is NULL the current partition assignment will be used instead.
 *
 * If \p async is false this operation will block until the broker offset commit
 * is done, returning the resulting success or error code.
 *
 * If a rd_kafka_conf_set_offset_commit_cb() offset commit callback has been
 * configured the callback will be enqueued for a future call to
 * rd_kafka_poll(), rd_kafka_consumer_poll() or similar.
 *
 * @returns An error code indiciating if the commit was successful,
 *          or successfully scheduled if asynchronous, or failed.
 *          RD_KAFKA_RESP_ERR__FATAL is returned if the consumer has raised
 *          a fatal error.
 */
RD_EXPORT rd_kafka_resp_err_t
rd_kafka_commit(rd_kafka_t *rk,
                const rd_kafka_topic_partition_list_t *offsets,
                int async);


/**
 * @brief Commit message's offset on broker for the message's partition.
 *        The committed offset is the message's offset + 1.
 *
 * @sa rd_kafka_commit
 */
RD_EXPORT rd_kafka_resp_err_t
rd_kafka_commit_message(rd_kafka_t *rk,
                        const rd_kafka_message_t *rkmessage,
                        int async);


/**
 * @brief Commit offsets on broker for the provided list of partitions.
 *
 * See rd_kafka_commit for \p offsets semantics.
 *
 * The result of the offset commit will be posted on the provided \p rkqu queue.
 *
 * If the application uses one of the poll APIs (rd_kafka_poll(),
 * rd_kafka_consumer_poll(), rd_kafka_queue_poll(), ..) to serve the queue
 * the \p cb callback is required.
 *
 * The \p commit_opaque argument is passed to the callback as \p commit_opaque,
 * or if using the event API the callback is ignored and the offset commit
 * result will be returned as an RD_KAFKA_EVENT_COMMIT event and the
 * \p commit_opaque value will be available with rd_kafka_event_opaque().
 *
 * If \p rkqu is NULL a temporary queue will be created and the callback will
 * be served by this call.
 *
 * @sa rd_kafka_commit()
 * @sa rd_kafka_conf_set_offset_commit_cb()
 */
RD_EXPORT rd_kafka_resp_err_t
rd_kafka_commit_queue(rd_kafka_t *rk,
                      const rd_kafka_topic_partition_list_t *offsets,
                      rd_kafka_queue_t *rkqu,
                      void (*cb)(rd_kafka_t *rk,
                                 rd_kafka_resp_err_t err,
                                 rd_kafka_topic_partition_list_t *offsets,
                                 void *commit_opaque),
                      void *commit_opaque);


/**
 * @brief Retrieve committed offsets for topics+partitions.
 *
 * The \p offset field of each requested partition will either be set to
 * stored offset or to RD_KAFKA_OFFSET_INVALID in case there was no stored
 * offset for that partition.
 *
 * Committed offsets will be returned according to the `isolation.level`
 * configuration property, if set to `read_committed` (default) then only
 * stable offsets for fully committed transactions will be returned, while
 * `read_uncommitted` may return offsets for not yet committed transactions.
 *
 * @returns RD_KAFKA_RESP_ERR_NO_ERROR on success in which case the
 *          \p offset or \p err field of each \p partitions' element is filled
 *          in with the stored offset, or a partition specific error.
 *          Else returns an error code.
 */
RD_EXPORT rd_kafka_resp_err_t
rd_kafka_committed(rd_kafka_t *rk,
                   rd_kafka_topic_partition_list_t *partitions,
                   int timeout_ms);



/**
 * @brief Retrieve current positions (offsets) for topics+partitions.
 *
 * The \p offset field of each requested partition will be set to the offset
 * of the last consumed message + 1, or RD_KAFKA_OFFSET_INVALID in case there
 * was no previous message.
 *
 * @remark  In this context the last consumed message is the offset consumed
 *          by the current librdkafka instance and, in case of rebalancing, not
 *          necessarily the last message fetched from the partition.
 *
 * @returns RD_KAFKA_RESP_ERR_NO_ERROR on success in which case the
 *          \p offset or \p err field of each \p partitions' element is filled
 *          in with the stored offset, or a partition specific error.
 *          Else returns an error code.
 */
RD_EXPORT rd_kafka_resp_err_t
rd_kafka_position(rd_kafka_t *rk, rd_kafka_topic_partition_list_t *partitions);



/**
 * @returns the current consumer group metadata associated with this consumer,
 *          or NULL if \p rk is not a consumer configured with a \c group.id.
 *          This metadata object should be passed to the transactional
 *          producer's rd_kafka_send_offsets_to_transaction() API.
 *
 * @remark The returned pointer must be freed by the application using
 *         rd_kafka_consumer_group_metadata_destroy().
 *
 * @sa rd_kafka_send_offsets_to_transaction()
 */
RD_EXPORT rd_kafka_consumer_group_metadata_t *
rd_kafka_consumer_group_metadata(rd_kafka_t *rk);


/**
 * @brief Create a new consumer group metadata object.
 *        This is typically only used for writing tests.
 *
 * @param group_id The group id.
 *
 * @remark The returned pointer must be freed by the application using
 *         rd_kafka_consumer_group_metadata_destroy().
 */
RD_EXPORT rd_kafka_consumer_group_metadata_t *
rd_kafka_consumer_group_metadata_new(const char *group_id);


/**
 * @brief Create a new consumer group metadata object.
 *        This is typically only used for writing tests.
 *
 * @param group_id The group id.
 * @param generation_id The group generation id.
 * @param member_id The group member id.
 * @param group_instance_id The group instance id (may be NULL).
 *
 * @remark The returned pointer must be freed by the application using
 *         rd_kafka_consumer_group_metadata_destroy().
 */
RD_EXPORT rd_kafka_consumer_group_metadata_t *
rd_kafka_consumer_group_metadata_new_with_genid(const char *group_id,
                                                int32_t generation_id,
                                                const char *member_id,
                                                const char *group_instance_id);


/**
 * @brief Frees the consumer group metadata object as returned by
 *        rd_kafka_consumer_group_metadata().
 */
RD_EXPORT void
rd_kafka_consumer_group_metadata_destroy(rd_kafka_consumer_group_metadata_t *);


/**
 * @brief Serialize the consumer group metadata to a binary format.
 *        This is mainly for client binding use and not for application use.
 *
 * @remark The serialized metadata format is private and is not compatible
 *         across different versions or even builds of librdkafka.
 *         It should only be used in the same process runtime and must only
 *         be passed to rd_kafka_consumer_group_metadata_read().
 *
 * @param cgmd Metadata to be serialized.
 * @param bufferp On success this pointer will be updated to point to na
 *                allocated buffer containing the serialized metadata.
 *                The buffer must be freed with rd_kafka_mem_free().
 * @param sizep The pointed to size will be updated with the size of
 *              the serialized buffer.
 *
 * @returns NULL on success or an error object on failure.
 *
 * @sa rd_kafka_consumer_group_metadata_read()
 */
RD_EXPORT rd_kafka_error_t *rd_kafka_consumer_group_metadata_write(
    const rd_kafka_consumer_group_metadata_t *cgmd,
    void **bufferp,
    size_t *sizep);

/**
 * @brief Reads serialized consumer group metadata and returns a
 *        consumer group metadata object.
 *        This is mainly for client binding use and not for application use.
 *
 * @remark The serialized metadata format is private and is not compatible
 *         across different versions or even builds of librdkafka.
 *         It should only be used in the same process runtime and must only
 *         be passed to rd_kafka_consumer_group_metadata_read().
 *
 * @param cgmdp On success this pointer will be updated to point to a new
 *              consumer group metadata object which must be freed with
 *              rd_kafka_consumer_group_metadata_destroy().
 * @param buffer Pointer to the serialized data.
 * @param size Size of the serialized data.
 *
 * @returns NULL on success or an error object on failure.
 *
 * @sa rd_kafka_consumer_group_metadata_write()
 */
RD_EXPORT rd_kafka_error_t *rd_kafka_consumer_group_metadata_read(
    rd_kafka_consumer_group_metadata_t **cgmdp,
    const void *buffer,
    size_t size);

/**@}*/



/**
 * @name Producer API
 * @{
 *
 *
 */


/**
 * @brief Producer message flags
 */
#define RD_KAFKA_MSG_F_FREE                                                    \
        0x1 /**< Delegate freeing of payload to rdkafka.                       \
             */
#define RD_KAFKA_MSG_F_COPY                                                    \
        0x2 /**< rdkafka will make a copy of the payload.                      \
             */
#define RD_KAFKA_MSG_F_BLOCK                                                   \
        0x4 /**< Block produce*() on message queue full.                       \
             *   WARNING: If a delivery report callback                        \
             *            is used, the application MUST                        \
             *            call rd_kafka_poll() (or equiv.)                     \
             *            to make sure delivered messages                      \
             *            are drained from the internal                        \
             *            delivery report queue.                               \
             *            Failure to do so will result                         \
             *            in indefinitely blocking on                          \
             *            the produce() call when the                          \
             *            message queue is full. */
#define RD_KAFKA_MSG_F_PARTITION                                               \
        0x8 /**< produce_batch() will honor                                    \
             * per-message partition. */



/**
 * @brief Produce and send a single message to broker.
 *
 * \p rkt is the target topic which must have been previously created with
 * `rd_kafka_topic_new()`.
 *
 * `rd_kafka_produce()` is an asynchronous non-blocking API.
 * See `rd_kafka_conf_set_dr_msg_cb` on how to setup a callback to be called
 * once the delivery status (success or failure) is known. The delivery report
 * is triggered by the application calling `rd_kafka_poll()` (at regular
 * intervals) or `rd_kafka_flush()` (at termination).
 *
 * Since producing is asynchronous, you should call `rd_kafka_flush()` before
 * you destroy the producer. Otherwise, any outstanding messages will be
 * silently discarded.
 *
 * When temporary errors occur, librdkafka automatically retries to produce the
 * messages. Retries are triggered after retry.backoff.ms and when the
 * leader broker for the given partition is available. Otherwise, librdkafka
 * falls back to polling the topic metadata to monitor when a new leader is
 * elected (see the topic.metadata.refresh.fast.interval.ms and
 * topic.metadata.refresh.interval.ms configurations) and then performs a
 * retry. A delivery error will occur if the message could not be produced
 * within message.timeout.ms.
 *
 * See the "Message reliability" chapter in INTRODUCTION.md for more
 * information.
 *
 * \p partition is the target partition, either:
 *   - RD_KAFKA_PARTITION_UA (unassigned) for
 *     automatic partitioning using the topic's partitioner function, or
 *   - a fixed partition (0..N)
 *
 * \p msgflags is zero or more of the following flags OR:ed together:
 *    RD_KAFKA_MSG_F_BLOCK - block \p produce*() call if
 *                           \p queue.buffering.max.messages or
 *                           \p queue.buffering.max.kbytes are exceeded.
 *                           Messages are considered in-queue from the point
 * they are accepted by produce() until their corresponding delivery report
 * callback/event returns. It is thus a requirement to call rd_kafka_poll() (or
 * equiv.) from a separate thread when F_BLOCK is used. See WARNING on \c
 * RD_KAFKA_MSG_F_BLOCK above.
 *
 *    RD_KAFKA_MSG_F_FREE - rdkafka will free(3) \p payload when it is done
 *                          with it.
 *    RD_KAFKA_MSG_F_COPY - the \p payload data will be copied and the
 *                          \p payload pointer will not be used by rdkafka
 *                          after the call returns.
 *    RD_KAFKA_MSG_F_PARTITION - produce_batch() will honour per-message
 *                               partition, either set manually or by the
 *                               configured partitioner.
 *
 *    .._F_FREE and .._F_COPY are mutually exclusive. If neither of these are
 *    set, the caller must ensure that the memory backing \p payload remains
 *    valid and is not modified or reused until the delivery callback is
 *    invoked. Other buffers passed to `rd_kafka_produce()` don't have this
 *    restriction on reuse, i.e. the memory backing the key or the topic name
 *    may be reused as soon as `rd_kafka_produce()` returns.
 *
 *    If the function returns -1 and RD_KAFKA_MSG_F_FREE was specified, then
 *    the memory associated with the payload is still the caller's
 *    responsibility.
 *
 * \p payload is the message payload of size \p len bytes.
 *
 * \p key is an optional message key of size \p keylen bytes, if non-NULL it
 * will be passed to the topic partitioner as well as be sent with the
 * message to the broker and passed on to the consumer.
 *
 * \p msg_opaque is an optional application-provided per-message opaque
 * pointer that will provided in the message's delivery report callback
 * (\c dr_msg_cb or \c dr_cb) and the \c rd_kafka_message_t \c _private field.
 *
 * @remark on_send() and on_acknowledgement() interceptors may be called
 *         from this function. on_acknowledgement() will only be called if the
 *         message fails partitioning.
 *
 * @remark If the producer is transactional (\c transactional.id is configured)
 *         producing is only allowed during an on-going transaction, namely
 *         after rd_kafka_begin_transaction() has been called.
 *
 * @returns 0 on success or -1 on error in which case errno is set accordingly:
 *  - ENOBUFS  - maximum number of outstanding messages has been reached:
 *               "queue.buffering.max.messages"
 *               (RD_KAFKA_RESP_ERR__QUEUE_FULL)
 *  - EMSGSIZE - message is larger than configured max size:
 *               "messages.max.bytes".
 *               (RD_KAFKA_RESP_ERR_MSG_SIZE_TOO_LARGE)
 *  - ESRCH    - requested \p partition is unknown in the Kafka cluster.
 *               (RD_KAFKA_RESP_ERR__UNKNOWN_PARTITION)
 *  - ENOENT   - topic is unknown in the Kafka cluster.
 *               (RD_KAFKA_RESP_ERR__UNKNOWN_TOPIC)
 *  - ECANCELED - fatal error has been raised on producer, see
 *                rd_kafka_fatal_error(),
 *               (RD_KAFKA_RESP_ERR__FATAL).
 *  - ENOEXEC  - transactional state forbids producing
 *               (RD_KAFKA_RESP_ERR__STATE)
 *
 * @sa Use rd_kafka_errno2err() to convert `errno` to rdkafka error code.
 */
RD_EXPORT
int rd_kafka_produce(rd_kafka_topic_t *rkt,
                     int32_t partition,
                     int msgflags,
                     void *payload,
                     size_t len,
                     const void *key,
                     size_t keylen,
                     void *msg_opaque);


/**
 * @brief Produce and send a single message to broker.
 *
 * The message is defined by a va-arg list using \c rd_kafka_vtype_t
 * tag tuples which must be terminated with a single \c RD_KAFKA_V_END.
 *
 * @returns \c RD_KAFKA_RESP_ERR_NO_ERROR on success, else an error code as
 *          described in rd_kafka_produce().
 *          \c RD_KAFKA_RESP_ERR__CONFLICT is returned if _V_HEADER and
 *          _V_HEADERS are mixed.
 *
 * @sa rd_kafka_produce, rd_kafka_produceva, RD_KAFKA_V_END
 */
RD_EXPORT
rd_kafka_resp_err_t rd_kafka_producev(rd_kafka_t *rk, ...);


/**
 * @brief Produce and send a single message to broker.
 *
 * The message is defined by an array of \c rd_kafka_vu_t of
 * count \p cnt.
 *
 * @returns an error object on failure or NULL on success.
 *          See rd_kafka_producev() for specific error codes.
 *
 * @sa rd_kafka_produce, rd_kafka_producev, RD_KAFKA_V_END
 */
RD_EXPORT
rd_kafka_error_t *
rd_kafka_produceva(rd_kafka_t *rk, const rd_kafka_vu_t *vus, size_t cnt);


/**
 * @brief Produce multiple messages.
 *
 * If partition is RD_KAFKA_PARTITION_UA the configured partitioner will
 * be run for each message (slower), otherwise the messages will be enqueued
 * to the specified partition directly (faster).
 *
 * The messages are provided in the array \p rkmessages of count \p message_cnt
 * elements.
 * The \p partition and \p msgflags are used for all provided messages.
 *
 * Honoured \p rkmessages[] fields are:
 *  - payload,len    Message payload and length
 *  - key,key_len    Optional message key
 *  - _private       Message opaque pointer (msg_opaque)
 *  - err            Will be set according to success or failure, see
 *                   rd_kafka_produce() for possible error codes.
 *                   Application only needs to check for errors if
 *                   return value != \p message_cnt.
 *
 * @remark If \c RD_KAFKA_MSG_F_PARTITION is set in \p msgflags, the
 *         \c .partition field of the \p rkmessages is used instead of
 *         \p partition.
 *
 * @returns the number of messages succesfully enqueued for producing.
 *
 * @remark This interface does NOT support setting message headers on
 *         the provided \p rkmessages.
 */
RD_EXPORT
int rd_kafka_produce_batch(rd_kafka_topic_t *rkt,
                           int32_t partition,
                           int msgflags,
                           rd_kafka_message_t *rkmessages,
                           int message_cnt);



/**
 * @brief Wait until all outstanding produce requests, et.al, are completed.
 *        This should typically be done prior to destroying a producer instance
 *        to make sure all queued and in-flight produce requests are completed
 *        before terminating.
 *
 * @remark This function will call rd_kafka_poll() and thus trigger callbacks.
 *
 * @remark The \c linger.ms time will be ignored for the duration of the call,
 *         queued messages will be sent to the broker as soon as possible.
 *
 * @remark If RD_KAFKA_EVENT_DR has been enabled
 *         (through rd_kafka_conf_set_events()) this function will not call
 *         rd_kafka_poll() but instead wait for the librdkafka-handled
 *         message count to reach zero. This requires the application to
 *         serve the event queue in a separate thread.
 *         In this mode only messages are counted, not other types of
 *         queued events.
 *
 * @returns RD_KAFKA_RESP_ERR__TIMED_OUT if \p timeout_ms was reached before all
 *          outstanding requests were completed, else RD_KAFKA_RESP_ERR_NO_ERROR
 *
 * @sa rd_kafka_outq_len()
 */
RD_EXPORT
rd_kafka_resp_err_t rd_kafka_flush(rd_kafka_t *rk, int timeout_ms);



/**
 * @brief Purge messages currently handled by the producer instance.
 *
 * @param rk          Client instance.
 * @param purge_flags Tells which messages to purge and how.
 *
 * The application will need to call rd_kafka_poll() or rd_kafka_flush()
 * afterwards to serve the delivery report callbacks of the purged messages.
 *
 * Messages purged from internal queues fail with the delivery report
 * error code set to RD_KAFKA_RESP_ERR__PURGE_QUEUE, while purged messages that
 * are in-flight to or from the broker will fail with the error code set to
 * RD_KAFKA_RESP_ERR__PURGE_INFLIGHT.
 *
 * @warning Purging messages that are in-flight to or from the broker
 *          will ignore any subsequent acknowledgement for these messages
 *          received from the broker, effectively making it impossible
 *          for the application to know if the messages were successfully
 *          produced or not. This may result in duplicate messages if the
 *          application retries these messages at a later time.
 *
 * @remark This call may block for a short time while background thread
 *         queues are purged.
 *
 * @returns RD_KAFKA_RESP_ERR_NO_ERROR on success,
 *          RD_KAFKA_RESP_ERR__INVALID_ARG if the \p purge flags are invalid
 *          or unknown,
 *          RD_KAFKA_RESP_ERR__NOT_IMPLEMENTED if called on a non-producer
 *          client instance.
 */
RD_EXPORT
rd_kafka_resp_err_t rd_kafka_purge(rd_kafka_t *rk, int purge_flags);


/**
 * @brief Flags for rd_kafka_purge()
 */

/*!
 * Purge messages in internal queues.
 */
#define RD_KAFKA_PURGE_F_QUEUE 0x1

/*!
 * Purge messages in-flight to or from the broker.
 * Purging these messages will void any future acknowledgements from the
 * broker, making it impossible for the application to know if these
 * messages were successfully delivered or not.
 * Retrying these messages may lead to duplicates.
 */
#define RD_KAFKA_PURGE_F_INFLIGHT 0x2


/*!
 * Don't wait for background thread queue purging to finish.
 */
#define RD_KAFKA_PURGE_F_NON_BLOCKING 0x4


/**@}*/


/**
 * @name Metadata API
 * @{
 *
 *
 */


/**
 * @brief Broker information
 */
typedef struct rd_kafka_metadata_broker {
        int32_t id; /**< Broker Id */
        char *host; /**< Broker hostname */
        int port;   /**< Broker listening port */
} rd_kafka_metadata_broker_t;

/**
 * @brief Partition information
 */
typedef struct rd_kafka_metadata_partition {
        int32_t id;              /**< Partition Id */
        rd_kafka_resp_err_t err; /**< Partition error reported by broker */
        int32_t leader;          /**< Leader broker */
        int replica_cnt;         /**< Number of brokers in \p replicas */
        int32_t *replicas;       /**< Replica brokers */
        int isr_cnt;             /**< Number of ISR brokers in \p isrs */
        int32_t *isrs;           /**< In-Sync-Replica brokers */
} rd_kafka_metadata_partition_t;

/**
 * @brief Topic information
 */
typedef struct rd_kafka_metadata_topic {
        char *topic;       /**< Topic name */
        int partition_cnt; /**< Number of partitions in \p partitions*/
        struct rd_kafka_metadata_partition *partitions; /**< Partitions */
        rd_kafka_resp_err_t err; /**< Topic error reported by broker */
} rd_kafka_metadata_topic_t;


/**
 * @brief Metadata container
 */
typedef struct rd_kafka_metadata {
        int broker_cnt; /**< Number of brokers in \p brokers */
        struct rd_kafka_metadata_broker *brokers; /**< Brokers */

        int topic_cnt; /**< Number of topics in \p topics */
        struct rd_kafka_metadata_topic *topics; /**< Topics */

        int32_t orig_broker_id; /**< Broker originating this metadata */
        char *orig_broker_name; /**< Name of originating broker */
} rd_kafka_metadata_t;

/**
 * @brief Request Metadata from broker.
 *
 * Parameters:
 *  - \p all_topics  if non-zero: request info about all topics in cluster,
 *                   if zero: only request info about locally known topics.
 *  - \p only_rkt    only request info about this topic
 *  - \p metadatap   pointer to hold metadata result.
 *                   The \p *metadatap pointer must be released
 *                   with rd_kafka_metadata_destroy().
 *  - \p timeout_ms  maximum response time before failing.
 *
 * @remark Consumer: If \p all_topics is non-zero the Metadata response
 *         information may trigger a re-join if any subscribed topics
 *         have changed partition count or existence state.
 *
 * @returns RD_KAFKA_RESP_ERR_NO_ERROR on success (in which case *metadatap)
 *          will be set, else RD_KAFKA_RESP_ERR__TIMED_OUT on timeout or
 *          other error code on error.
 */
RD_EXPORT
rd_kafka_resp_err_t
rd_kafka_metadata(rd_kafka_t *rk,
                  int all_topics,
                  rd_kafka_topic_t *only_rkt,
                  const struct rd_kafka_metadata **metadatap,
                  int timeout_ms);

/**
 * @brief Release metadata memory.
 */
RD_EXPORT
void rd_kafka_metadata_destroy(const struct rd_kafka_metadata *metadata);

/**
 * @brief Node (broker) information.
 */
typedef struct rd_kafka_Node_s rd_kafka_Node_t;

/**
 * @brief Get the id of \p node.
 *
 * @param node The Node instance.
 *
 * @return The node id.
 */
RD_EXPORT
int rd_kafka_Node_id(const rd_kafka_Node_t *node);

/**
 * @brief Get the host of \p node.
 *
 * @param node The Node instance.
 *
 * @return The node host.
 *
 * @remark The lifetime of the returned memory is the same
 *         as the lifetime of the \p node object.
 */
RD_EXPORT
const char *rd_kafka_Node_host(const rd_kafka_Node_t *node);

/**
 * @brief Get the port of \p node.
 *
 * @param node The Node instance.
 *
 * @return The node port.
 */
RD_EXPORT
uint16_t rd_kafka_Node_port(const rd_kafka_Node_t *node);

/**@}*/



/**
 * @name Client group information
 * @{
 *
 *
 */


/**
 * @brief Group member information
 *
 * For more information on \p member_metadata format, see
 * https://cwiki.apache.org/confluence/display/KAFKA/A+Guide+To+The+Kafka+Protocol#AGuideToTheKafkaProtocol-GroupMembershipAPI
 *
 */
struct rd_kafka_group_member_info {
        char *member_id;            /**< Member id (generated by broker) */
        char *client_id;            /**< Client's \p client.id */
        char *client_host;          /**< Client's hostname */
        void *member_metadata;      /**< Member metadata (binary),
                                     *   format depends on \p protocol_type. */
        int member_metadata_size;   /**< Member metadata size in bytes */
        void *member_assignment;    /**< Member assignment (binary),
                                     *    format depends on \p protocol_type. */
        int member_assignment_size; /**< Member assignment size in bytes */
};

/**
 * @enum rd_kafka_consumer_group_state_t
 *
 * @brief Consumer group state.
 */
typedef enum {
        RD_KAFKA_CONSUMER_GROUP_STATE_UNKNOWN              = 0,
        RD_KAFKA_CONSUMER_GROUP_STATE_PREPARING_REBALANCE  = 1,
        RD_KAFKA_CONSUMER_GROUP_STATE_COMPLETING_REBALANCE = 2,
        RD_KAFKA_CONSUMER_GROUP_STATE_STABLE               = 3,
        RD_KAFKA_CONSUMER_GROUP_STATE_DEAD                 = 4,
        RD_KAFKA_CONSUMER_GROUP_STATE_EMPTY                = 5,
        RD_KAFKA_CONSUMER_GROUP_STATE__CNT
} rd_kafka_consumer_group_state_t;

/**
 * @brief Group information
 */
struct rd_kafka_group_info {
        struct rd_kafka_metadata_broker broker; /**< Originating broker info */
        char *group;                            /**< Group name */
        rd_kafka_resp_err_t err;                /**< Broker-originated error */
        char *state;                            /**< Group state */
        char *protocol_type;                    /**< Group protocol type */
        char *protocol;                         /**< Group protocol */
        struct rd_kafka_group_member_info *members; /**< Group members */
        int member_cnt;                             /**< Group member count */
};

/**
 * @brief List of groups
 *
 * @sa rd_kafka_group_list_destroy() to release list memory.
 */
struct rd_kafka_group_list {
        struct rd_kafka_group_info *groups; /**< Groups */
        int group_cnt;                      /**< Group count */
};


/**
 * @brief List and describe client groups in cluster.
 *
 * \p group is an optional group name to describe, otherwise (\c NULL) all
 * groups are returned.
 *
 * \p timeout_ms is the (approximate) maximum time to wait for response
 * from brokers and must be a positive value.
 *
 * @returns \c RD_KAFKA_RESP_ERR__NO_ERROR on success and \p grplistp is
 *           updated to point to a newly allocated list of groups.
 *           \c RD_KAFKA_RESP_ERR__PARTIAL if not all brokers responded
 *           in time but at least one group is returned in  \p grplistlp.
 *           \c RD_KAFKA_RESP_ERR__TIMED_OUT if no groups were returned in the
 *           given timeframe but not all brokers have yet responded, or
 *           if the list of brokers in the cluster could not be obtained within
 *           the given timeframe.
 *           \c RD_KAFKA_RESP_ERR__TRANSPORT if no brokers were found.
 *           Other error codes may also be returned from the request layer.
 *
 *           The \p grplistp remains untouched if any error code is returned,
 *           with the exception of RD_KAFKA_RESP_ERR__PARTIAL which behaves
 *           as RD_KAFKA_RESP_ERR__NO_ERROR (success) but with an incomplete
 *           group list.
 *
 * @sa Use rd_kafka_group_list_destroy() to release list memory.
 *
 * @deprecated Use rd_kafka_ListConsumerGroups() and
 *             rd_kafka_DescribeConsumerGroups() instead.
 */
RD_EXPORT
rd_kafka_resp_err_t
rd_kafka_list_groups(rd_kafka_t *rk,
                     const char *group,
                     const struct rd_kafka_group_list **grplistp,
                     int timeout_ms);

/**
 * @brief Returns a name for a state code.
 *
 * @param state The state value.
 *
 * @return The group state name corresponding to the provided group state value.
 */
RD_EXPORT
const char *
rd_kafka_consumer_group_state_name(rd_kafka_consumer_group_state_t state);

/**
 * @brief Returns a code for a state name.
 *
 * @param name The state name.
 *
 * @return The group state value corresponding to the provided group state name.
 */
RD_EXPORT
rd_kafka_consumer_group_state_t
rd_kafka_consumer_group_state_code(const char *name);

/**
 * @brief Release list memory
 */
RD_EXPORT
void rd_kafka_group_list_destroy(const struct rd_kafka_group_list *grplist);


/**@}*/



/**
 * @name Miscellaneous APIs
 * @{
 *
 */


/**
 * @brief Adds one or more brokers to the kafka handle's list of initial
 *        bootstrap brokers.
 *
 * Additional brokers will be discovered automatically as soon as rdkafka
 * connects to a broker by querying the broker metadata.
 *
 * If a broker name resolves to multiple addresses (and possibly
 * address families) all will be used for connection attempts in
 * round-robin fashion.
 *
 * \p brokerlist is a ,-separated list of brokers in the format:
 *   \c \<broker1\>,\<broker2\>,..
 * Where each broker is in either the host or URL based format:
 *   \c \<host\>[:\<port\>]
 *   \c \<proto\>://\<host\>[:port]
 * \c \<proto\> is either \c PLAINTEXT, \c SSL, \c SASL, \c SASL_PLAINTEXT
 * The two formats can be mixed but ultimately the value of the
 * `security.protocol` config property decides what brokers are allowed.
 *
 * Example:
 *    brokerlist = "broker1:10000,broker2"
 *    brokerlist = "SSL://broker3:9000,ssl://broker2"
 *
 * @returns the number of brokers successfully added.
 *
 * @remark Brokers may also be defined with the \c metadata.broker.list or
 *         \c bootstrap.servers configuration property (preferred method).
 *
 * @deprecated Set bootstrap servers with the \c bootstrap.servers
 *             configuration property.
 */
RD_EXPORT
int rd_kafka_brokers_add(rd_kafka_t *rk, const char *brokerlist);



/**
 * @brief Set logger function.
 *
 * The default is to print to stderr, but a syslog logger is also available,
 * see rd_kafka_log_(print|syslog) for the builtin alternatives.
 * Alternatively the application may provide its own logger callback.
 * Or pass 'func' as NULL to disable logging.
 *
 * @deprecated Use rd_kafka_conf_set_log_cb()
 *
 * @remark \p rk may be passed as NULL in the callback.
 */
RD_EXPORT RD_DEPRECATED void
rd_kafka_set_logger(rd_kafka_t *rk,
                    void (*func)(const rd_kafka_t *rk,
                                 int level,
                                 const char *fac,
                                 const char *buf));


/**
 * @brief Specifies the maximum logging level emitted by
 *        internal kafka logging and debugging.
 *
 * @deprecated Set the \c "log_level" configuration property instead.
 *
 * @remark If the \p \"debug\" configuration property is set the log level is
 *         automatically adjusted to \c LOG_DEBUG (7).
 */
RD_EXPORT
void rd_kafka_set_log_level(rd_kafka_t *rk, int level);


/**
 * @brief Builtin (default) log sink: print to stderr
 */
RD_EXPORT
void rd_kafka_log_print(const rd_kafka_t *rk,
                        int level,
                        const char *fac,
                        const char *buf);


/**
 * @brief Builtin log sink: print to syslog.
 * @remark This logger is only available if librdkafka was built
 *         with syslog support.
 */
RD_EXPORT
void rd_kafka_log_syslog(const rd_kafka_t *rk,
                         int level,
                         const char *fac,
                         const char *buf);


/**
 * @brief Returns the current out queue length.
 *
 * The out queue length is the sum of:
 *  - number of messages waiting to be sent to, or acknowledged by,
 *    the broker.
 *  - number of delivery reports (e.g., dr_msg_cb) waiting to be served
 *    by rd_kafka_poll() or rd_kafka_flush().
 *  - number of callbacks (e.g., error_cb, stats_cb, etc) waiting to be
 *    served by rd_kafka_poll(), rd_kafka_consumer_poll() or rd_kafka_flush().
 *  - number of events waiting to be served by background_event_cb() in
 *    the background queue (see rd_kafka_conf_set_background_event_cb).
 *
 * An application should wait for the return value of this function to reach
 * zero before terminating to make sure outstanding messages,
 * requests (such as offset commits), callbacks and events are fully processed.
 * See rd_kafka_flush().
 *
 * @returns number of messages and events waiting in queues.
 *
 * @sa rd_kafka_flush()
 */
RD_EXPORT
int rd_kafka_outq_len(rd_kafka_t *rk);



/**
 * @brief Dumps rdkafka's internal state for handle \p rk to stream \p fp
 *
 * This is only useful for debugging rdkafka, showing state and statistics
 * for brokers, topics, partitions, etc.
 */
RD_EXPORT
void rd_kafka_dump(FILE *fp, rd_kafka_t *rk);



/**
 * @brief Retrieve the current number of threads in use by librdkafka.
 *
 * Used by regression tests.
 */
RD_EXPORT
int rd_kafka_thread_cnt(void);


/**
 * @enum rd_kafka_thread_type_t
 *
 * @brief librdkafka internal thread type.
 *
 * @sa rd_kafka_interceptor_add_on_thread_start()
 */
typedef enum rd_kafka_thread_type_t {
        RD_KAFKA_THREAD_MAIN,       /**< librdkafka's internal main thread */
        RD_KAFKA_THREAD_BACKGROUND, /**< Background thread (if enabled) */
        RD_KAFKA_THREAD_BROKER      /**< Per-broker thread */
} rd_kafka_thread_type_t;


/**
 * @brief Wait for all rd_kafka_t objects to be destroyed.
 *
 * Returns 0 if all kafka objects are now destroyed, or -1 if the
 * timeout was reached.
 *
 * @remark This function is deprecated.
 */
RD_EXPORT
int rd_kafka_wait_destroyed(int timeout_ms);


/**
 * @brief Run librdkafka's built-in unit-tests.
 *
 * @returns the number of failures, or 0 if all tests passed.
 */
RD_EXPORT
int rd_kafka_unittest(void);


/**@}*/



/**
 * @name Experimental APIs
 * @{
 */

/**
 * @brief Redirect the main (rd_kafka_poll()) queue to the KafkaConsumer's
 *        queue (rd_kafka_consumer_poll()).
 *
 * @warning It is not permitted to call rd_kafka_poll() after directing the
 *          main queue with rd_kafka_poll_set_consumer().
 */
RD_EXPORT
rd_kafka_resp_err_t rd_kafka_poll_set_consumer(rd_kafka_t *rk);


/**@}*/

/**
 * @name Event interface
 *
 * @brief The event API provides an alternative pollable non-callback interface
 *        to librdkafka's message and event queues.
 *
 * @{
 */


/**
 * @brief Event types
 */
typedef int rd_kafka_event_type_t;
#define RD_KAFKA_EVENT_NONE                0x0 /**< Unset value */
#define RD_KAFKA_EVENT_DR                  0x1 /**< Producer Delivery report batch */
#define RD_KAFKA_EVENT_FETCH               0x2 /**< Fetched message (consumer) */
#define RD_KAFKA_EVENT_LOG                 0x4 /**< Log message */
#define RD_KAFKA_EVENT_ERROR               0x8 /**< Error */
#define RD_KAFKA_EVENT_REBALANCE           0x10 /**< Group rebalance (consumer) */
#define RD_KAFKA_EVENT_OFFSET_COMMIT       0x20 /**< Offset commit result */
#define RD_KAFKA_EVENT_STATS               0x40 /**< Stats */
#define RD_KAFKA_EVENT_CREATETOPICS_RESULT 100  /**< CreateTopics_result_t */
#define RD_KAFKA_EVENT_DELETETOPICS_RESULT 101  /**< DeleteTopics_result_t */
#define RD_KAFKA_EVENT_CREATEPARTITIONS_RESULT                                 \
        102                                    /**< CreatePartitions_result_t */
#define RD_KAFKA_EVENT_ALTERCONFIGS_RESULT 103 /**< AlterConfigs_result_t */
#define RD_KAFKA_EVENT_DESCRIBECONFIGS_RESULT                                  \
        104                                     /**< DescribeConfigs_result_t */
#define RD_KAFKA_EVENT_DELETERECORDS_RESULT 105 /**< DeleteRecords_result_t */
#define RD_KAFKA_EVENT_DELETEGROUPS_RESULT  106 /**< DeleteGroups_result_t */
/** DeleteConsumerGroupOffsets_result_t */
#define RD_KAFKA_EVENT_DELETECONSUMERGROUPOFFSETS_RESULT 107
/** SASL/OAUTHBEARER token needs to be refreshed */
#define RD_KAFKA_EVENT_OAUTHBEARER_TOKEN_REFRESH 0x100
#define RD_KAFKA_EVENT_BACKGROUND                0x200 /**< Enable background thread. */
#define RD_KAFKA_EVENT_CREATEACLS_RESULT         0x400 /**< CreateAcls_result_t */
#define RD_KAFKA_EVENT_DESCRIBEACLS_RESULT       0x800 /**< DescribeAcls_result_t */
#define RD_KAFKA_EVENT_DELETEACLS_RESULT         0x1000 /**< DeleteAcls_result_t */
/** ListConsumerGroupsResult_t */
#define RD_KAFKA_EVENT_LISTCONSUMERGROUPS_RESULT 0x2000
/** DescribeConsumerGroups_result_t */
#define RD_KAFKA_EVENT_DESCRIBECONSUMERGROUPS_RESULT 0x4000
/** ListConsumerGroupOffsets_result_t */
#define RD_KAFKA_EVENT_LISTCONSUMERGROUPOFFSETS_RESULT 0x8000
/** AlterConsumerGroupOffsets_result_t */
#define RD_KAFKA_EVENT_ALTERCONSUMERGROUPOFFSETS_RESULT 0x10000
<<<<<<< HEAD
/** DescribeTopics_result_t */
#define RD_KAFKA_EVENT_DESCRIBETOPICS_RESULT 0x100000
/** DescribeCluster_result_t */
#define RD_KAFKA_EVENT_DESCRIBECLUSTER_RESULT 0x200000

=======
/** IncrementalAlterConfigs_result_t */
#define RD_KAFKA_EVENT_INCREMENTALALTERCONFIGS_RESULT 0x20000
/** DescribeUserScramCredentials_result_t */
#define RD_KAFKA_EVENT_DESCRIBEUSERSCRAMCREDENTIALS_RESULT 0x40000
/** AlterUserScramCredentials_result_t */
#define RD_KAFKA_EVENT_ALTERUSERSCRAMCREDENTIALS_RESULT 0x80000
>>>>>>> c07a3351

/**
 * @returns the event type for the given event.
 *
 * @remark As a convenience it is okay to pass \p rkev as NULL in which case
 *         RD_KAFKA_EVENT_NONE is returned.
 */
RD_EXPORT
rd_kafka_event_type_t rd_kafka_event_type(const rd_kafka_event_t *rkev);

/**
 * @returns the event type's name for the given event.
 *
 * @remark As a convenience it is okay to pass \p rkev as NULL in which case
 *         the name for RD_KAFKA_EVENT_NONE is returned.
 */
RD_EXPORT
const char *rd_kafka_event_name(const rd_kafka_event_t *rkev);


/**
 * @brief Destroy an event.
 *
 * @remark Any references to this event, such as extracted messages,
 *         will not be usable after this call.
 *
 * @remark As a convenience it is okay to pass \p rkev as NULL in which case
 *         no action is performed.
 */
RD_EXPORT
void rd_kafka_event_destroy(rd_kafka_event_t *rkev);


/**
 * @returns the next message from an event.
 *
 * Call repeatedly until it returns NULL.
 *
 * Event types:
 *  - RD_KAFKA_EVENT_FETCH  (1 message)
 *  - RD_KAFKA_EVENT_DR     (>=1 message(s))
 *
 * @remark The returned message(s) MUST NOT be
 *         freed with rd_kafka_message_destroy().
 *
 * @remark on_consume() interceptor may be called
 *         from this function prior to passing message to application.
 */
RD_EXPORT
const rd_kafka_message_t *rd_kafka_event_message_next(rd_kafka_event_t *rkev);


/**
 * @brief Extacts \p size message(s) from the event into the
 *        pre-allocated array \p rkmessages.
 *
 * Event types:
 *  - RD_KAFKA_EVENT_FETCH  (1 message)
 *  - RD_KAFKA_EVENT_DR     (>=1 message(s))
 *
 * @returns the number of messages extracted.
 *
 * @remark on_consume() interceptor may be called
 *         from this function prior to passing message to application.
 */
RD_EXPORT
size_t rd_kafka_event_message_array(rd_kafka_event_t *rkev,
                                    const rd_kafka_message_t **rkmessages,
                                    size_t size);


/**
 * @returns the number of remaining messages in the event.
 *
 * Event types:
 *  - RD_KAFKA_EVENT_FETCH  (1 message)
 *  - RD_KAFKA_EVENT_DR     (>=1 message(s))
 */
RD_EXPORT
size_t rd_kafka_event_message_count(rd_kafka_event_t *rkev);


/**
 * @returns the associated configuration string for the event, or NULL
 *          if the configuration property is not set or if
 *          not applicable for the given event type.
 *
 * The returned memory is read-only and its lifetime is the same as the
 * event object.
 *
 * Event types:
 *  - RD_KAFKA_EVENT_OAUTHBEARER_TOKEN_REFRESH: value of sasl.oauthbearer.config
 */
RD_EXPORT
const char *rd_kafka_event_config_string(rd_kafka_event_t *rkev);


/**
 * @returns the error code for the event.
 *
 * Use rd_kafka_event_error_is_fatal() to detect if this is a fatal error.
 *
 * Event types:
 *  - all
 */
RD_EXPORT
rd_kafka_resp_err_t rd_kafka_event_error(rd_kafka_event_t *rkev);


/**
 * @returns the error string (if any).
 *          An application should check that rd_kafka_event_error() returns
 *          non-zero before calling this function.
 *
 * Event types:
 *  - all
 */
RD_EXPORT
const char *rd_kafka_event_error_string(rd_kafka_event_t *rkev);


/**
 * @returns 1 if the error is a fatal error, else 0.
 *
 * Event types:
 *  - RD_KAFKA_EVENT_ERROR
 *
 * @sa rd_kafka_fatal_error()
 */
RD_EXPORT
int rd_kafka_event_error_is_fatal(rd_kafka_event_t *rkev);


/**
 * @returns the event opaque (if any) as passed to rd_kafka_commit() (et.al) or
 *          rd_kafka_AdminOptions_set_opaque(), depending on event type.
 *
 * Event types:
 *  - RD_KAFKA_EVENT_OFFSET_COMMIT
 *  - RD_KAFKA_EVENT_CREATETOPICS_RESULT
 *  - RD_KAFKA_EVENT_DELETETOPICS_RESULT
 *  - RD_KAFKA_EVENT_CREATEPARTITIONS_RESULT
 *  - RD_KAFKA_EVENT_CREATEACLS_RESULT
 *  - RD_KAFKA_EVENT_DESCRIBEACLS_RESULT
 *  - RD_KAFKA_EVENT_DELETEACLS_RESULT
 *  - RD_KAFKA_EVENT_ALTERCONFIGS_RESULT
 *  - RD_KAFKA_EVENT_INCREMENTAL_ALTERCONFIGS_RESULT
 *  - RD_KAFKA_EVENT_DESCRIBECONFIGS_RESULT
 *  - RD_KAFKA_EVENT_DELETEGROUPS_RESULT
 *  - RD_KAFKA_EVENT_DELETECONSUMERGROUPOFFSETS_RESULT
 *  - RD_KAFKA_EVENT_DELETERECORDS_RESULT
 *  - RD_KAFKA_EVENT_LISTCONSUMERGROUPS_RESULT
 *  - RD_KAFKA_EVENT_DESCRIBECONSUMERGROUPS_RESULT
 *  - RD_KAFKA_EVENT_LISTCONSUMERGROUPOFFSETS_RESULT
 *  - RD_KAFKA_EVENT_ALTERCONSUMERGROUPOFFSETS_RESULT
 *  - RD_KAFKA_EVENT_DESCRIBETOPICS_RESULT
 *  - RD_KAFKA_EVENT_DESCRIBECLUSTER_RESULT
 */
RD_EXPORT
void *rd_kafka_event_opaque(rd_kafka_event_t *rkev);


/**
 * @brief Extract log message from the event.
 *
 * Event types:
 *  - RD_KAFKA_EVENT_LOG
 *
 * @returns 0 on success or -1 if unsupported event type.
 */
RD_EXPORT
int rd_kafka_event_log(rd_kafka_event_t *rkev,
                       const char **fac,
                       const char **str,
                       int *level);


/**
 * @brief Extract log debug context from event.
 *
 * Event types:
 *  - RD_KAFKA_EVENT_LOG
 *
 *  @param rkev the event to extract data from.
 *  @param dst destination string for comma separated list.
 *  @param dstsize size of provided dst buffer.
 *  @returns 0 on success or -1 if unsupported event type.
 */
RD_EXPORT
int rd_kafka_event_debug_contexts(rd_kafka_event_t *rkev,
                                  char *dst,
                                  size_t dstsize);


/**
 * @brief Extract stats from the event.
 *
 * Event types:
 *  - RD_KAFKA_EVENT_STATS
 *
 * @returns stats json string.
 *
 * @remark the returned string will be freed automatically along with the event
 * object
 *
 */
RD_EXPORT
const char *rd_kafka_event_stats(rd_kafka_event_t *rkev);


/**
 * @returns the topic partition list from the event.
 *
 * @remark The list MUST NOT be freed with
 * rd_kafka_topic_partition_list_destroy()
 *
 * Event types:
 *  - RD_KAFKA_EVENT_REBALANCE
 *  - RD_KAFKA_EVENT_OFFSET_COMMIT
 */
RD_EXPORT rd_kafka_topic_partition_list_t *
rd_kafka_event_topic_partition_list(rd_kafka_event_t *rkev);


/**
 * @returns a newly allocated topic_partition container, if applicable for the
 * event type, else NULL.
 *
 * @remark The returned pointer MUST be freed with
 * rd_kafka_topic_partition_destroy().
 *
 * Event types:
 *   RD_KAFKA_EVENT_ERROR  (for partition level errors)
 */
RD_EXPORT rd_kafka_topic_partition_t *
rd_kafka_event_topic_partition(rd_kafka_event_t *rkev);


/*! CreateTopics result type */
typedef rd_kafka_event_t rd_kafka_CreateTopics_result_t;
/*! DeleteTopics result type */
typedef rd_kafka_event_t rd_kafka_DeleteTopics_result_t;
/*! CreateAcls result type */
typedef rd_kafka_event_t rd_kafka_CreateAcls_result_t;
/*! DescribeAcls result type */
typedef rd_kafka_event_t rd_kafka_DescribeAcls_result_t;
/*! DeleteAcls result type */
typedef rd_kafka_event_t rd_kafka_DeleteAcls_result_t;
/*! CreatePartitions result type */
typedef rd_kafka_event_t rd_kafka_CreatePartitions_result_t;
/*! AlterConfigs result type */
typedef rd_kafka_event_t rd_kafka_AlterConfigs_result_t;
/*! IncrementalAlterConfigs result type */
typedef rd_kafka_event_t rd_kafka_IncrementalAlterConfigs_result_t;
/*! CreateTopics result type */
typedef rd_kafka_event_t rd_kafka_DescribeConfigs_result_t;
/*! DeleteRecords result type */
typedef rd_kafka_event_t rd_kafka_DeleteRecords_result_t;
/*! ListConsumerGroups result type */
typedef rd_kafka_event_t rd_kafka_ListConsumerGroups_result_t;
/*! DescribeConsumerGroups result type */
typedef rd_kafka_event_t rd_kafka_DescribeConsumerGroups_result_t;
/*! DeleteGroups result type */
typedef rd_kafka_event_t rd_kafka_DeleteGroups_result_t;
/*! DeleteConsumerGroupOffsets result type */
typedef rd_kafka_event_t rd_kafka_DeleteConsumerGroupOffsets_result_t;
/*! AlterConsumerGroupOffsets result type */
typedef rd_kafka_event_t rd_kafka_AlterConsumerGroupOffsets_result_t;
/*! ListConsumerGroupOffsets result type */
typedef rd_kafka_event_t rd_kafka_ListConsumerGroupOffsets_result_t;
<<<<<<< HEAD
/*! DescribeTopics result type */
typedef rd_kafka_event_t rd_kafka_DescribeTopics_result_t;
/*! DescribeCluster result type */
typedef rd_kafka_event_t rd_kafka_DescribeCluster_result_t;
=======
/*! DescribeUserScramCredentials result type */
typedef rd_kafka_event_t rd_kafka_DescribeUserScramCredentials_result_t;
/*! AlterUserScramCredentials result type */
typedef rd_kafka_event_t rd_kafka_AlterUserScramCredentials_result_t;
>>>>>>> c07a3351

/**
 * @brief Get CreateTopics result.
 *
 * @returns the result of a CreateTopics request, or NULL if event is of
 *          different type.
 *
 * Event types:
 *   RD_KAFKA_EVENT_CREATETOPICS_RESULT
 */
RD_EXPORT const rd_kafka_CreateTopics_result_t *
rd_kafka_event_CreateTopics_result(rd_kafka_event_t *rkev);

/**
 * @brief Get DeleteTopics result.
 *
 * @returns the result of a DeleteTopics request, or NULL if event is of
 *          different type.
 *
 * Event types:
 *   RD_KAFKA_EVENT_DELETETOPICS_RESULT
 */
RD_EXPORT const rd_kafka_DeleteTopics_result_t *
rd_kafka_event_DeleteTopics_result(rd_kafka_event_t *rkev);

/**
 * @brief Get CreatePartitions result.
 *
 * @returns the result of a CreatePartitions request, or NULL if event is of
 *          different type.
 *
 * Event types:
 *   RD_KAFKA_EVENT_CREATEPARTITIONS_RESULT
 */
RD_EXPORT const rd_kafka_CreatePartitions_result_t *
rd_kafka_event_CreatePartitions_result(rd_kafka_event_t *rkev);

/**
 * @brief Get AlterConfigs result.
 *
 * @returns the result of a AlterConfigs request, or NULL if event is of
 *          different type.
 *
 * Event types:
 *   RD_KAFKA_EVENT_ALTERCONFIGS_RESULT
 */
RD_EXPORT const rd_kafka_AlterConfigs_result_t *
rd_kafka_event_AlterConfigs_result(rd_kafka_event_t *rkev);

/**
 * @brief Get IncrementalAlterConfigs result.
 *
 * @returns the result of a IncrementalAlterConfigs request, or NULL if event is
 * of different type.
 *
 * Event types:
 *   RD_KAFKA_EVENT_INCREMENTALALTERCONFIGS_RESULT
 */
RD_EXPORT const rd_kafka_IncrementalAlterConfigs_result_t *
rd_kafka_event_IncrementalAlterConfigs_result(rd_kafka_event_t *rkev);

/**
 * @brief Get DescribeConfigs result.
 *
 * @returns the result of a DescribeConfigs request, or NULL if event is of
 *          different type.
 *
 * Event types:
 *   RD_KAFKA_EVENT_DESCRIBECONFIGS_RESULT
 */
RD_EXPORT const rd_kafka_DescribeConfigs_result_t *
rd_kafka_event_DescribeConfigs_result(rd_kafka_event_t *rkev);

/**
 * @returns the result of a DeleteRecords request, or NULL if event is of
 *          different type.
 *
 * Event types:
 *   RD_KAFKA_EVENT_DELETERECORDS_RESULT
 */
RD_EXPORT const rd_kafka_DeleteRecords_result_t *
rd_kafka_event_DeleteRecords_result(rd_kafka_event_t *rkev);

/**
 * @brief Get ListConsumerGroups result.
 *
 * @returns the result of a ListConsumerGroups request, or NULL if event is of
 *          different type.
 *
 * @remark The lifetime of the returned memory is the same
 *         as the lifetime of the \p rkev object.
 *
 * Event types:
 *   RD_KAFKA_EVENT_LISTCONSUMERGROUPS_RESULT
 */
RD_EXPORT const rd_kafka_ListConsumerGroups_result_t *
rd_kafka_event_ListConsumerGroups_result(rd_kafka_event_t *rkev);

/**
 * @brief Get DescribeConsumerGroups result.
 *
 * @returns the result of a DescribeConsumerGroups request, or NULL if event is
 * of different type.
 *
 * @remark The lifetime of the returned memory is the same
 *         as the lifetime of the \p rkev object.
 *
 * Event types:
 *   RD_KAFKA_EVENT_DESCRIBECONSUMERGROUPS_RESULT
 */
RD_EXPORT const rd_kafka_DescribeConsumerGroups_result_t *
rd_kafka_event_DescribeConsumerGroups_result(rd_kafka_event_t *rkev);

/**
 * @brief Get DescribeTopics result.
 *
 * @returns the result of a DescribeTopics request, or NULL if event is
 * of different type.
 *
 * @remark The lifetime of the returned memory is the same
 *         as the lifetime of the \p rkev object.
 *
 * Event types:
 *   RD_KAFKA_EVENT_DESCRIBETOPICS_RESULT
 */
RD_EXPORT const rd_kafka_DescribeTopics_result_t *
rd_kafka_event_DescribeTopics_result(rd_kafka_event_t *rkev);

/**
 * @brief Get DescribeCluster result.
 *
 * @returns the result of a DescribeCluster request, or NULL if event is
 * of different type.
 *
 * @remark The lifetime of the returned memory is the same
 *         as the lifetime of the \p rkev object.
 *
 * Event types:
 *   RD_KAFKA_EVENT_DESCRIBECLUSTER_RESULT
 */
RD_EXPORT const rd_kafka_DescribeCluster_result_t *
rd_kafka_event_DescribeCluster_result(rd_kafka_event_t *rkev);
/**
 * @brief Get DeleteGroups result.
 *
 * @returns the result of a DeleteGroups request, or NULL if event is of
 *          different type.
 *
 * Event types:
 *   RD_KAFKA_EVENT_DELETEGROUPS_RESULT
 */
RD_EXPORT const rd_kafka_DeleteGroups_result_t *
rd_kafka_event_DeleteGroups_result(rd_kafka_event_t *rkev);

/**
 * @brief Get DeleteConsumerGroupOffsets result.
 *
 * @returns the result of a DeleteConsumerGroupOffsets request, or NULL if
 *          event is of different type.
 *
 * Event types:
 *   RD_KAFKA_EVENT_DELETECONSUMERGROUPOFFSETS_RESULT
 */
RD_EXPORT const rd_kafka_DeleteConsumerGroupOffsets_result_t *
rd_kafka_event_DeleteConsumerGroupOffsets_result(rd_kafka_event_t *rkev);

/**
 * @returns the result of a CreateAcls request, or NULL if event is of
 *          different type.
 *
 * Event types:
 *   RD_KAFKA_EVENT_CREATEACLS_RESULT
 */
RD_EXPORT const rd_kafka_CreateAcls_result_t *
rd_kafka_event_CreateAcls_result(rd_kafka_event_t *rkev);

/**
 * @returns the result of a DescribeAcls request, or NULL if event is of
 *          different type.
 *
 * Event types:
 *   RD_KAFKA_EVENT_DESCRIBEACLS_RESULT
 */
RD_EXPORT const rd_kafka_DescribeAcls_result_t *
rd_kafka_event_DescribeAcls_result(rd_kafka_event_t *rkev);

/**
 * @returns the result of a DeleteAcls request, or NULL if event is of
 *          different type.
 *
 * Event types:
 *   RD_KAFKA_EVENT_DELETEACLS_RESULT
 */
RD_EXPORT const rd_kafka_DeleteAcls_result_t *
rd_kafka_event_DeleteAcls_result(rd_kafka_event_t *rkev);

/**
 * @brief Get ListConsumerGroupOffsets result.
 *
 * @returns the result of a ListConsumerGroupOffsets request, or NULL if
 *          event is of different type.
 *
 * @remark The lifetime of the returned memory is the same
 *         as the lifetime of the \p rkev object.
 *
 * Event types:
 *   RD_KAFKA_EVENT_LISTCONSUMERGROUPOFFSETS_RESULT
 */
RD_EXPORT const rd_kafka_ListConsumerGroupOffsets_result_t *
rd_kafka_event_ListConsumerGroupOffsets_result(rd_kafka_event_t *rkev);

/**
 * @brief Get AlterConsumerGroupOffsets result.
 *
 * @returns the result of a AlterConsumerGroupOffsets request, or NULL if
 *          event is of different type.
 *
 * @remark The lifetime of the returned memory is the same
 *         as the lifetime of the \p rkev object.
 *
 * Event types:
 *   RD_KAFKA_EVENT_ALTERCONSUMERGROUPOFFSETS_RESULT
 */
RD_EXPORT const rd_kafka_AlterConsumerGroupOffsets_result_t *
rd_kafka_event_AlterConsumerGroupOffsets_result(rd_kafka_event_t *rkev);

/**
 * @brief Get DescribeUserScramCredentials result.
 *
 * @returns the result of a DescribeUserScramCredentials request, or NULL if
 *          event is of different type.
 *
 * @remark The lifetime of the returned memory is the same
 *         as the lifetime of the \p rkev object.
 *
 * Event types:
 *   RD_KAFKA_EVENT_DESCRIBEUSERSCRAMCREDENTIALS_RESULT
 */
RD_EXPORT const rd_kafka_DescribeUserScramCredentials_result_t *
rd_kafka_event_DescribeUserScramCredentials_result(rd_kafka_event_t *rkev);

/**
 * @brief Get AlterUserScramCredentials result.
 *
 * @returns the result of a AlterUserScramCredentials request, or NULL if
 *          event is of different type.
 *
 * @remark The lifetime of the returned memory is the same
 *         as the lifetime of the \p rkev object.
 *
 * Event types:
 *   RD_KAFKA_EVENT_ALTERUSERSCRAMCREDENTIALS_RESULT
 */
RD_EXPORT const rd_kafka_AlterUserScramCredentials_result_t *
rd_kafka_event_AlterUserScramCredentials_result(rd_kafka_event_t *rkev);

/**
 * @brief Poll a queue for an event for max \p timeout_ms.
 *
 * @returns an event, or NULL.
 *
 * @remark Use rd_kafka_event_destroy() to free the event.
 *
 * @sa rd_kafka_conf_set_background_event_cb()
 */
RD_EXPORT
rd_kafka_event_t *rd_kafka_queue_poll(rd_kafka_queue_t *rkqu, int timeout_ms);

/**
 * @brief Poll a queue for events served through callbacks for max \p
 * timeout_ms.
 *
 * @returns the number of events served.
 *
 * @remark This API must only be used for queues with callbacks registered
 *         for all expected event types. E.g., not a message queue.
 *
 * @remark Also see rd_kafka_conf_set_background_event_cb() for triggering
 *         event callbacks from a librdkafka-managed background thread.
 *
 * @sa rd_kafka_conf_set_background_event_cb()
 */
RD_EXPORT
int rd_kafka_queue_poll_callback(rd_kafka_queue_t *rkqu, int timeout_ms);


/**@}*/


/**
 * @name Plugin interface
 *
 * @brief A plugin interface that allows external runtime-loaded libraries
 *        to integrate with a client instance without modifications to
 *        the application code.
 *
 *        Plugins are loaded when referenced through the `plugin.library.paths`
 *        configuration property and operates on the \c rd_kafka_conf_t
 *        object prior \c rd_kafka_t instance creation.
 *
 * @warning Plugins require the application to link librdkafka dynamically
 *          and not statically. Failure to do so will lead to missing symbols
 *          or finding symbols in another librdkafka library than the
 *          application was linked with.
 * @{
 */


/**
 * @brief Plugin's configuration initializer method called each time the
 *        library is referenced from configuration (even if previously loaded by
 *        another client instance).
 *
 * @remark This method MUST be implemented by plugins and have the symbol name
 *         \c conf_init
 *
 * @param conf Configuration set up to this point.
 * @param plug_opaquep Plugin can set this pointer to a per-configuration
 *                     opaque pointer.
 * @param errstr String buffer of size \p errstr_size where plugin must write
 *               a human readable error string in the case the initializer
 *               fails (returns non-zero).
 * @param errstr_size Maximum space (including \0) in \p errstr.
 *
 * @remark A plugin may add an on_conf_destroy() interceptor to clean up
 *         plugin-specific resources created in the plugin's conf_init() method.
 *
 * @returns RD_KAFKA_RESP_ERR_NO_ERROR on success or an error code on error.
 */
typedef rd_kafka_resp_err_t(rd_kafka_plugin_f_conf_init_t)(
    rd_kafka_conf_t *conf,
    void **plug_opaquep,
    char *errstr,
    size_t errstr_size);

/**@}*/



/**
 * @name Interceptors
 *
 * @{
 *
 * @brief A callback interface that allows message interception for both
 *        producer and consumer data pipelines.
 *
 * Except for the on_new(), on_conf_set(), on_conf_dup() and on_conf_destroy()
 * interceptors, interceptors are added to the
 * newly created rd_kafka_t client instance. These interceptors MUST only
 * be added from on_new() and MUST NOT be added after rd_kafka_new() returns.
 *
 * The on_new(), on_conf_set(), on_conf_dup() and on_conf_destroy() interceptors
 * are added to the configuration object which is later passed to
 * rd_kafka_new() where on_new() is called to allow addition of
 * other interceptors.
 *
 * Each interceptor reference consists of a display name (ic_name),
 * a callback function, and an application-specified opaque value that is
 * passed as-is to the callback.
 * The ic_name must be unique for the interceptor implementation and is used
 * to reject duplicate interceptor methods.
 *
 * Any number of interceptors can be added and they are called in the order
 * they were added, unless otherwise noted.
 * The list of registered interceptor methods are referred to as
 * interceptor chains.
 *
 * @remark Contrary to the Java client the librdkafka interceptor interface
 *         does not support message key and value modification.
 *         Message mutability is discouraged in the Java client and the
 *         combination of serializers and headers cover most use-cases.
 *
 * @remark Interceptors are NOT copied to the new configuration on
 *         rd_kafka_conf_dup() since it would be hard for interceptors to
 *         track usage of the interceptor's opaque value.
 *         An interceptor should rely on the plugin, which will be copied
 *         in rd_kafka_conf_conf_dup(), to set up the initial interceptors.
 *         An interceptor should implement the on_conf_dup() method
 *         to manually set up its internal configuration on the newly created
 *         configuration object that is being copied-to based on the
 *         interceptor-specific configuration properties.
 *         conf_dup() should thus be treated the same as conf_init().
 *
 * @remark Interceptors are keyed by the interceptor type (on_..()), the
 *         interceptor name (ic_name) and the interceptor method function.
 *         Duplicates are not allowed and the .._add_on_..() method will
 *         return RD_KAFKA_RESP_ERR__CONFLICT if attempting to add a duplicate
 *         method.
 *         The only exception is on_conf_destroy() which may be added multiple
 *         times by the same interceptor to allow proper cleanup of
 *         interceptor configuration state.
 */


/**
 * @brief on_conf_set() is called from rd_kafka_*_conf_set() in the order
 *        the interceptors were added.
 *
 * @param conf Configuration object.
 * @param ic_opaque The interceptor's opaque pointer specified in ..add..().
 * @param name The configuration property to set.
 * @param val The configuration value to set, or NULL for reverting to default
 *            in which case the previous value should be freed.
 * @param errstr A human readable error string in case the interceptor fails.
 * @param errstr_size Maximum space (including \0) in \p errstr.
 *
 * @returns RD_KAFKA_CONF_OK if the property was known and successfully
 *          handled by the interceptor, RD_KAFKA_CONF_INVALID if the
 *          property was handled by the interceptor but the value was invalid,
 *          or RD_KAFKA_CONF_UNKNOWN if the interceptor did not handle
 *          this property, in which case the property is passed on on the
 *          interceptor in the chain, finally ending up at the built-in
 *          configuration handler.
 */
typedef rd_kafka_conf_res_t(rd_kafka_interceptor_f_on_conf_set_t)(
    rd_kafka_conf_t *conf,
    const char *name,
    const char *val,
    char *errstr,
    size_t errstr_size,
    void *ic_opaque);


/**
 * @brief on_conf_dup() is called from rd_kafka_conf_dup() in the
 *        order the interceptors were added and is used to let
 *        an interceptor re-register its conf interecptors with a new
 *        opaque value.
 *        The on_conf_dup() method is called prior to the configuration from
 *        \p old_conf being copied to \p new_conf.
 *
 * @param ic_opaque The interceptor's opaque pointer specified in ..add..().
 * @param new_conf New configuration object.
 * @param old_conf Old configuration object to copy properties from.
 * @param filter_cnt Number of property names to filter in \p filter.
 * @param filter Property names to filter out (ignore) when setting up
 *               \p new_conf.
 *
 * @returns RD_KAFKA_RESP_ERR_NO_ERROR on success or an error code
 *          on failure (which is logged but otherwise ignored).
 *
 * @remark No on_conf_* interceptors are copied to the new configuration
 *         object on rd_kafka_conf_dup().
 */
typedef rd_kafka_resp_err_t(rd_kafka_interceptor_f_on_conf_dup_t)(
    rd_kafka_conf_t *new_conf,
    const rd_kafka_conf_t *old_conf,
    size_t filter_cnt,
    const char **filter,
    void *ic_opaque);


/**
 * @brief on_conf_destroy() is called from rd_kafka_*_conf_destroy() in the
 *        order the interceptors were added.
 *
 * @param ic_opaque The interceptor's opaque pointer specified in ..add..().
 */
typedef rd_kafka_resp_err_t(rd_kafka_interceptor_f_on_conf_destroy_t)(
    void *ic_opaque);


/**
 * @brief on_new() is called from rd_kafka_new() prior toreturning
 *        the newly created client instance to the application.
 *
 * @param rk The client instance.
 * @param conf The client instance's final configuration.
 * @param ic_opaque The interceptor's opaque pointer specified in ..add..().
 * @param errstr A human readable error string in case the interceptor fails.
 * @param errstr_size Maximum space (including \0) in \p errstr.
 *
 * @returns an error code on failure, the error is logged but otherwise ignored.
 *
 * @warning The \p rk client instance will not be fully set up when this
 *          interceptor is called and the interceptor MUST NOT call any
 *          other rk-specific APIs than rd_kafka_interceptor_add..().
 *
 */
typedef rd_kafka_resp_err_t(rd_kafka_interceptor_f_on_new_t)(
    rd_kafka_t *rk,
    const rd_kafka_conf_t *conf,
    void *ic_opaque,
    char *errstr,
    size_t errstr_size);


/**
 * @brief on_destroy() is called from rd_kafka_destroy() or (rd_kafka_new()
 *        if rd_kafka_new() fails during initialization).
 *
 * @param rk The client instance.
 * @param ic_opaque The interceptor's opaque pointer specified in ..add..().
 */
typedef rd_kafka_resp_err_t(
    rd_kafka_interceptor_f_on_destroy_t)(rd_kafka_t *rk, void *ic_opaque);



/**
 * @brief on_send() is called from rd_kafka_produce*() (et.al) prior to
 *        the partitioner being called.
 *
 * @param rk The client instance.
 * @param rkmessage The message being produced. Immutable.
 * @param ic_opaque The interceptor's opaque pointer specified in ..add..().
 *
 * @remark This interceptor is only used by producer instances.
 *
 * @remark The \p rkmessage object is NOT mutable and MUST NOT be modified
 *         by the interceptor.
 *
 * @remark If the partitioner fails or an unknown partition was specified,
 *         the on_acknowledgement() interceptor chain will be called from
 *         within the rd_kafka_produce*() call to maintain send-acknowledgement
 *         symmetry.
 *
 * @returns an error code on failure, the error is logged but otherwise ignored.
 */
typedef rd_kafka_resp_err_t(rd_kafka_interceptor_f_on_send_t)(
    rd_kafka_t *rk,
    rd_kafka_message_t *rkmessage,
    void *ic_opaque);

/**
 * @brief on_acknowledgement() is called to inform interceptors that a message
 *        was succesfully delivered or permanently failed delivery.
 *        The interceptor chain is called from internal librdkafka background
 *        threads, or rd_kafka_produce*() if the partitioner failed.
 *
 * @param rk The client instance.
 * @param rkmessage The message being produced. Immutable.
 * @param ic_opaque The interceptor's opaque pointer specified in ..add..().
 *
 * @remark This interceptor is only used by producer instances.
 *
 * @remark The \p rkmessage object is NOT mutable and MUST NOT be modified
 *         by the interceptor.
 *
 * @warning The on_acknowledgement() method may be called from internal
 *         librdkafka threads. An on_acknowledgement() interceptor MUST NOT
 *         call any librdkafka API's associated with the \p rk, or perform
 *         any blocking or prolonged work.
 *
 * @returns an error code on failure, the error is logged but otherwise ignored.
 */
typedef rd_kafka_resp_err_t(rd_kafka_interceptor_f_on_acknowledgement_t)(
    rd_kafka_t *rk,
    rd_kafka_message_t *rkmessage,
    void *ic_opaque);


/**
 * @brief on_consume() is called just prior to passing the message to the
 *        application in rd_kafka_consumer_poll(), rd_kafka_consume*(),
 *        the event interface, etc.
 *
 * @param rk The client instance.
 * @param rkmessage The message being consumed. Immutable.
 * @param ic_opaque The interceptor's opaque pointer specified in ..add..().
 *
 * @remark This interceptor is only used by consumer instances.
 *
 * @remark The \p rkmessage object is NOT mutable and MUST NOT be modified
 *         by the interceptor.
 *
 * @returns an error code on failure, the error is logged but otherwise ignored.
 */
typedef rd_kafka_resp_err_t(rd_kafka_interceptor_f_on_consume_t)(
    rd_kafka_t *rk,
    rd_kafka_message_t *rkmessage,
    void *ic_opaque);

/**
 * @brief on_commit() is called on completed or failed offset commit.
 *        It is called from internal librdkafka threads.
 *
 * @param rk The client instance.
 * @param offsets List of topic+partition+offset+error that were committed.
 *                The error message of each partition should be checked for
 *                error.
 * @param err The commit error, if any.
 * @param ic_opaque The interceptor's opaque pointer specified in ..add..().
 *
 * @remark This interceptor is only used by consumer instances.
 *
 * @warning The on_commit() interceptor is called from internal
 *          librdkafka threads. An on_commit() interceptor MUST NOT
 *          call any librdkafka API's associated with the \p rk, or perform
 *          any blocking or prolonged work.
 *
 *
 * @returns an error code on failure, the error is logged but otherwise ignored.
 */
typedef rd_kafka_resp_err_t(rd_kafka_interceptor_f_on_commit_t)(
    rd_kafka_t *rk,
    const rd_kafka_topic_partition_list_t *offsets,
    rd_kafka_resp_err_t err,
    void *ic_opaque);


/**
 * @brief on_request_sent() is called when a request has been fully written
 *        to a broker TCP connections socket.
 *
 * @param rk The client instance.
 * @param sockfd Socket file descriptor.
 * @param brokername Broker request is being sent to.
 * @param brokerid Broker request is being sent to.
 * @param ApiKey Kafka protocol request type.
 * @param ApiVersion Kafka protocol request type version.
 * @param CorrId Kafka protocol request correlation id.
 * @param size Size of request.
 * @param ic_opaque The interceptor's opaque pointer specified in ..add..().
 *
 * @warning The on_request_sent() interceptor is called from internal
 *          librdkafka broker threads. An on_request_sent() interceptor MUST NOT
 *          call any librdkafka API's associated with the \p rk, or perform
 *          any blocking or prolonged work.
 *
 * @returns an error code on failure, the error is logged but otherwise ignored.
 */
typedef rd_kafka_resp_err_t(rd_kafka_interceptor_f_on_request_sent_t)(
    rd_kafka_t *rk,
    int sockfd,
    const char *brokername,
    int32_t brokerid,
    int16_t ApiKey,
    int16_t ApiVersion,
    int32_t CorrId,
    size_t size,
    void *ic_opaque);


/**
 * @brief on_response_received() is called when a protocol response has been
 *        fully received from a broker TCP connection socket but before the
 *        response payload is parsed.
 *
 * @param rk The client instance.
 * @param sockfd Socket file descriptor (always -1).
 * @param brokername Broker response was received from, possibly empty string
 *                   on error.
 * @param brokerid Broker response was received from.
 * @param ApiKey Kafka protocol request type or -1 on error.
 * @param ApiVersion Kafka protocol request type version or -1 on error.
 * @param CorrId Kafka protocol request correlation id, possibly -1 on error.
 * @param size Size of response, possibly 0 on error.
 * @param rtt Request round-trip-time in microseconds, possibly -1 on error.
 * @param err Receive error.
 * @param ic_opaque The interceptor's opaque pointer specified in ..add..().
 *
 * @warning The on_response_received() interceptor is called from internal
 *          librdkafka broker threads. An on_response_received() interceptor
 *          MUST NOT call any librdkafka API's associated with the \p rk, or
 *          perform any blocking or prolonged work.
 *
 * @returns an error code on failure, the error is logged but otherwise ignored.
 */
typedef rd_kafka_resp_err_t(rd_kafka_interceptor_f_on_response_received_t)(
    rd_kafka_t *rk,
    int sockfd,
    const char *brokername,
    int32_t brokerid,
    int16_t ApiKey,
    int16_t ApiVersion,
    int32_t CorrId,
    size_t size,
    int64_t rtt,
    rd_kafka_resp_err_t err,
    void *ic_opaque);


/**
 * @brief on_thread_start() is called from a newly created librdkafka-managed
 *        thread.

 * @param rk The client instance.
 * @param thread_type Thread type.
 * @param thread_name Human-readable thread name, may not be unique.
 * @param ic_opaque The interceptor's opaque pointer specified in ..add..().
 *
 * @warning The on_thread_start() interceptor is called from internal
 *          librdkafka threads. An on_thread_start() interceptor MUST NOT
 *          call any librdkafka API's associated with the \p rk, or perform
 *          any blocking or prolonged work.
 *
 * @returns an error code on failure, the error is logged but otherwise ignored.
 */
typedef rd_kafka_resp_err_t(rd_kafka_interceptor_f_on_thread_start_t)(
    rd_kafka_t *rk,
    rd_kafka_thread_type_t thread_type,
    const char *thread_name,
    void *ic_opaque);


/**
 * @brief on_thread_exit() is called just prior to a librdkafka-managed
 *        thread exiting from the exiting thread itself.
 *
 * @param rk The client instance.
 * @param thread_type Thread type.n
 * @param thread_name Human-readable thread name, may not be unique.
 * @param ic_opaque The interceptor's opaque pointer specified in ..add..().
 *
 * @remark Depending on the thread type, librdkafka may execute additional
 *         code on the thread after on_thread_exit() returns.
 *
 * @warning The on_thread_exit() interceptor is called from internal
 *          librdkafka threads. An on_thread_exit() interceptor MUST NOT
 *          call any librdkafka API's associated with the \p rk, or perform
 *          any blocking or prolonged work.
 *
 * @returns an error code on failure, the error is logged but otherwise ignored.
 */
typedef rd_kafka_resp_err_t(rd_kafka_interceptor_f_on_thread_exit_t)(
    rd_kafka_t *rk,
    rd_kafka_thread_type_t thread_type,
    const char *thread_name,
    void *ic_opaque);


/**
 * @brief on_broker_state_change() is called just after a broker
 *        has been created or its state has been changed.
 *
 * @param rk The client instance.
 * @param broker_id The broker id (-1 is used for bootstrap brokers).
 * @param secproto The security protocol.
 * @param name The original name of the broker.
 * @param port The port of the broker.
 * @param state Broker state name.
 * @param ic_opaque The interceptor's opaque pointer specified in ..add..().
 *
 * @returns an error code on failure, the error is logged but otherwise ignored.
 */
typedef rd_kafka_resp_err_t(rd_kafka_interceptor_f_on_broker_state_change_t)(
    rd_kafka_t *rk,
    int32_t broker_id,
    const char *secproto,
    const char *name,
    int port,
    const char *state,
    void *ic_opaque);


/**
 * @brief Append an on_conf_set() interceptor.
 *
 * @param conf Configuration object.
 * @param ic_name Interceptor name, used in logging.
 * @param on_conf_set Function pointer.
 * @param ic_opaque Opaque value that will be passed to the function.
 *
 * @returns RD_KAFKA_RESP_ERR_NO_ERROR on success or RD_KAFKA_RESP_ERR__CONFLICT
 *          if an existing interceptor with the same \p ic_name and function
 *          has already been added to \p conf.
 */
RD_EXPORT rd_kafka_resp_err_t rd_kafka_conf_interceptor_add_on_conf_set(
    rd_kafka_conf_t *conf,
    const char *ic_name,
    rd_kafka_interceptor_f_on_conf_set_t *on_conf_set,
    void *ic_opaque);


/**
 * @brief Append an on_conf_dup() interceptor.
 *
 * @param conf Configuration object.
 * @param ic_name Interceptor name, used in logging.
 * @param on_conf_dup Function pointer.
 * @param ic_opaque Opaque value that will be passed to the function.
 *
 * @returns RD_KAFKA_RESP_ERR_NO_ERROR on success or RD_KAFKA_RESP_ERR__CONFLICT
 *          if an existing interceptor with the same \p ic_name and function
 *          has already been added to \p conf.
 */
RD_EXPORT rd_kafka_resp_err_t rd_kafka_conf_interceptor_add_on_conf_dup(
    rd_kafka_conf_t *conf,
    const char *ic_name,
    rd_kafka_interceptor_f_on_conf_dup_t *on_conf_dup,
    void *ic_opaque);

/**
 * @brief Append an on_conf_destroy() interceptor.
 *
 * @param conf Configuration object.
 * @param ic_name Interceptor name, used in logging.
 * @param on_conf_destroy Function pointer.
 * @param ic_opaque Opaque value that will be passed to the function.
 *
 * @returns RD_KAFKA_RESP_ERR_NO_ERROR
 *
 * @remark Multiple on_conf_destroy() interceptors are allowed to be added
 *         to the same configuration object.
 */
RD_EXPORT rd_kafka_resp_err_t rd_kafka_conf_interceptor_add_on_conf_destroy(
    rd_kafka_conf_t *conf,
    const char *ic_name,
    rd_kafka_interceptor_f_on_conf_destroy_t *on_conf_destroy,
    void *ic_opaque);


/**
 * @brief Append an on_new() interceptor.
 *
 * @param conf Configuration object.
 * @param ic_name Interceptor name, used in logging.
 * @param on_new Function pointer.
 * @param ic_opaque Opaque value that will be passed to the function.
 *
 * @remark Since the on_new() interceptor is added to the configuration object
 *         it may be copied by rd_kafka_conf_dup().
 *         An interceptor implementation must thus be able to handle
 *         the same interceptor,ic_opaque tuple to be used by multiple
 *         client instances.
 *
 * @remark An interceptor plugin should check the return value to make sure it
 *         has not already been added.
 *
 * @returns RD_KAFKA_RESP_ERR_NO_ERROR on success or RD_KAFKA_RESP_ERR__CONFLICT
 *          if an existing interceptor with the same \p ic_name and function
 *          has already been added to \p conf.
 */
RD_EXPORT rd_kafka_resp_err_t
rd_kafka_conf_interceptor_add_on_new(rd_kafka_conf_t *conf,
                                     const char *ic_name,
                                     rd_kafka_interceptor_f_on_new_t *on_new,
                                     void *ic_opaque);



/**
 * @brief Append an on_destroy() interceptor.
 *
 * @param rk Client instance.
 * @param ic_name Interceptor name, used in logging.
 * @param on_destroy Function pointer.
 * @param ic_opaque Opaque value that will be passed to the function.
 *
 * @returns RD_KAFKA_RESP_ERR_NO_ERROR on success or RD_KAFKA_RESP_ERR__CONFLICT
 *          if an existing interceptor with the same \p ic_name and function
 *          has already been added to \p conf.
 */
RD_EXPORT rd_kafka_resp_err_t rd_kafka_interceptor_add_on_destroy(
    rd_kafka_t *rk,
    const char *ic_name,
    rd_kafka_interceptor_f_on_destroy_t *on_destroy,
    void *ic_opaque);


/**
 * @brief Append an on_send() interceptor.
 *
 * @param rk Client instance.
 * @param ic_name Interceptor name, used in logging.
 * @param on_send Function pointer.
 * @param ic_opaque Opaque value that will be passed to the function.
 *
 * @returns RD_KAFKA_RESP_ERR_NO_ERROR on success or RD_KAFKA_RESP_ERR__CONFLICT
 *          if an existing intercepted with the same \p ic_name and function
 *          has already been added to \p conf.
 */
RD_EXPORT rd_kafka_resp_err_t
rd_kafka_interceptor_add_on_send(rd_kafka_t *rk,
                                 const char *ic_name,
                                 rd_kafka_interceptor_f_on_send_t *on_send,
                                 void *ic_opaque);

/**
 * @brief Append an on_acknowledgement() interceptor.
 *
 * @param rk Client instance.
 * @param ic_name Interceptor name, used in logging.
 * @param on_acknowledgement Function pointer.
 * @param ic_opaque Opaque value that will be passed to the function.
 *
 * @returns RD_KAFKA_RESP_ERR_NO_ERROR on success or RD_KAFKA_RESP_ERR__CONFLICT
 *          if an existing interceptor with the same \p ic_name and function
 *          has already been added to \p conf.
 */
RD_EXPORT rd_kafka_resp_err_t rd_kafka_interceptor_add_on_acknowledgement(
    rd_kafka_t *rk,
    const char *ic_name,
    rd_kafka_interceptor_f_on_acknowledgement_t *on_acknowledgement,
    void *ic_opaque);


/**
 * @brief Append an on_consume() interceptor.
 *
 * @param rk Client instance.
 * @param ic_name Interceptor name, used in logging.
 * @param on_consume Function pointer.
 * @param ic_opaque Opaque value that will be passed to the function.
 *
 * @returns RD_KAFKA_RESP_ERR_NO_ERROR on success or RD_KAFKA_RESP_ERR__CONFLICT
 *          if an existing interceptor with the same \p ic_name and function
 *          has already been added to \p conf.
 */
RD_EXPORT rd_kafka_resp_err_t rd_kafka_interceptor_add_on_consume(
    rd_kafka_t *rk,
    const char *ic_name,
    rd_kafka_interceptor_f_on_consume_t *on_consume,
    void *ic_opaque);


/**
 * @brief Append an on_commit() interceptor.
 *
 * @param rk Client instance.
 * @param ic_name Interceptor name, used in logging.
 * @param on_commit() Function pointer.
 * @param ic_opaque Opaque value that will be passed to the function.
 *
 * @returns RD_KAFKA_RESP_ERR_NO_ERROR on success or RD_KAFKA_RESP_ERR__CONFLICT
 *          if an existing interceptor with the same \p ic_name and function
 *          has already been added to \p conf.
 */
RD_EXPORT rd_kafka_resp_err_t rd_kafka_interceptor_add_on_commit(
    rd_kafka_t *rk,
    const char *ic_name,
    rd_kafka_interceptor_f_on_commit_t *on_commit,
    void *ic_opaque);


/**
 * @brief Append an on_request_sent() interceptor.
 *
 * @param rk Client instance.
 * @param ic_name Interceptor name, used in logging.
 * @param on_request_sent() Function pointer.
 * @param ic_opaque Opaque value that will be passed to the function.
 *
 * @returns RD_KAFKA_RESP_ERR_NO_ERROR on success or RD_KAFKA_RESP_ERR__CONFLICT
 *          if an existing interceptor with the same \p ic_name and function
 *          has already been added to \p conf.
 */
RD_EXPORT rd_kafka_resp_err_t rd_kafka_interceptor_add_on_request_sent(
    rd_kafka_t *rk,
    const char *ic_name,
    rd_kafka_interceptor_f_on_request_sent_t *on_request_sent,
    void *ic_opaque);


/**
 * @brief Append an on_response_received() interceptor.
 *
 * @param rk Client instance.
 * @param ic_name Interceptor name, used in logging.
 * @param on_response_received() Function pointer.
 * @param ic_opaque Opaque value that will be passed to the function.
 *
 * @returns RD_KAFKA_RESP_ERR_NO_ERROR on success or RD_KAFKA_RESP_ERR__CONFLICT
 *          if an existing interceptor with the same \p ic_name and function
 *          has already been added to \p conf.
 */
RD_EXPORT rd_kafka_resp_err_t rd_kafka_interceptor_add_on_response_received(
    rd_kafka_t *rk,
    const char *ic_name,
    rd_kafka_interceptor_f_on_response_received_t *on_response_received,
    void *ic_opaque);


/**
 * @brief Append an on_thread_start() interceptor.
 *
 * @param rk Client instance.
 * @param ic_name Interceptor name, used in logging.
 * @param on_thread_start() Function pointer.
 * @param ic_opaque Opaque value that will be passed to the function.
 *
 * @returns RD_KAFKA_RESP_ERR_NO_ERROR on success or RD_KAFKA_RESP_ERR__CONFLICT
 *          if an existing interceptor with the same \p ic_name and function
 *          has already been added to \p conf.
 */
RD_EXPORT rd_kafka_resp_err_t rd_kafka_interceptor_add_on_thread_start(
    rd_kafka_t *rk,
    const char *ic_name,
    rd_kafka_interceptor_f_on_thread_start_t *on_thread_start,
    void *ic_opaque);


/**
 * @brief Append an on_thread_exit() interceptor.
 *
 * @param rk Client instance.
 * @param ic_name Interceptor name, used in logging.
 * @param on_thread_exit() Function pointer.
 * @param ic_opaque Opaque value that will be passed to the function.
 *
 * @returns RD_KAFKA_RESP_ERR_NO_ERROR on success or RD_KAFKA_RESP_ERR__CONFLICT
 *          if an existing interceptor with the same \p ic_name and function
 *          has already been added to \p conf.
 */
RD_EXPORT rd_kafka_resp_err_t rd_kafka_interceptor_add_on_thread_exit(
    rd_kafka_t *rk,
    const char *ic_name,
    rd_kafka_interceptor_f_on_thread_exit_t *on_thread_exit,
    void *ic_opaque);


/**
 * @brief Append an on_broker_state_change() interceptor.
 *
 * @param rk Client instance.
 * @param ic_name Interceptor name, used in logging.
 * @param on_broker_state_change() Function pointer.
 * @param ic_opaque Opaque value that will be passed to the function.
 *
 * @returns RD_KAFKA_RESP_ERR_NO_ERROR on success or RD_KAFKA_RESP_ERR__CONFLICT
 *          if an existing interceptor with the same \p ic_name and function
 *          has already been added to \p conf.
 */
RD_EXPORT
rd_kafka_resp_err_t rd_kafka_interceptor_add_on_broker_state_change(
    rd_kafka_t *rk,
    const char *ic_name,
    rd_kafka_interceptor_f_on_broker_state_change_t *on_broker_state_change,
    void *ic_opaque);



/**@}*/



/**
 * @name Auxiliary types
 *
 * @{
 */



/**
 * @brief Topic result provides per-topic operation result information.
 *
 */

/**
 * @returns the error code for the given topic result.
 */
RD_EXPORT rd_kafka_resp_err_t
rd_kafka_topic_result_error(const rd_kafka_topic_result_t *topicres);

/**
 * @returns the human readable error string for the given topic result,
 *          or NULL if there was no error.
 *
 * @remark lifetime of the returned string is the same as the \p topicres.
 */
RD_EXPORT const char *
rd_kafka_topic_result_error_string(const rd_kafka_topic_result_t *topicres);

/**
 * @returns the name of the topic for the given topic result.
 * @remark lifetime of the returned string is the same as the \p topicres.
 *
 */
RD_EXPORT const char *
rd_kafka_topic_result_name(const rd_kafka_topic_result_t *topicres);

/**
 * @brief Group result provides per-group operation result information.
 *
 */

/**
 * @returns the error for the given group result, or NULL on success.
 * @remark lifetime of the returned error is the same as the \p groupres.
 */
RD_EXPORT const rd_kafka_error_t *
rd_kafka_group_result_error(const rd_kafka_group_result_t *groupres);

/**
 * @returns the name of the group for the given group result.
 * @remark lifetime of the returned string is the same as the \p groupres.
 *
 */
RD_EXPORT const char *
rd_kafka_group_result_name(const rd_kafka_group_result_t *groupres);

/**
 * @returns the partitions/offsets for the given group result, if applicable
 *          to the request type, else NULL.
 * @remark lifetime of the returned list is the same as the \p groupres.
 */
RD_EXPORT const rd_kafka_topic_partition_list_t *
rd_kafka_group_result_partitions(const rd_kafka_group_result_t *groupres);


/**@}*/


/**
 * @name Admin API
 * @{
 *
 * @brief The Admin API enables applications to perform administrative
 *        Apache Kafka tasks, such as creating and deleting topics,
 *        altering and reading broker configuration, etc.
 *
 * The Admin API is asynchronous and makes use of librdkafka's standard
 * \c rd_kafka_queue_t queues to propagate the result of an admin operation
 * back to the application.
 * The supplied queue may be any queue, such as a temporary single-call queue,
 * a shared queue used for multiple requests, or even the main queue or
 * consumer queues.
 *
 * Use \c rd_kafka_queue_poll() to collect the result of an admin operation
 * from the queue of your choice, then extract the admin API-specific result
 * type by using the corresponding \c rd_kafka_event_CreateTopics_result,
 * \c rd_kafka_event_DescribeConfigs_result, etc, methods.
 * Use the getter methods on the \c .._result_t type to extract response
 * information and finally destroy the result and event by calling
 * \c rd_kafka_event_destroy().
 *
 * Use rd_kafka_event_error() and rd_kafka_event_error_string() to acquire
 * the request-level error/success for an Admin API request.
 * Even if the returned value is \c RD_KAFKA_RESP_ERR_NO_ERROR there
 * may be individual objects (topics, resources, etc) that have failed.
 * Extract per-object error information with the corresponding
 * \c rd_kafka_..._result_topics|resources|..() to check per-object errors.
 *
 * Locally triggered errors:
 *  - \c RD_KAFKA_RESP_ERR__TIMED_OUT - (Controller) broker connection did not
 *    become available in the time allowed by AdminOption_set_request_timeout.
 */


/**
 * @enum rd_kafka_admin_op_t
 *
 * @brief Admin operation enum name for use with rd_kafka_AdminOptions_new()
 *
 * @sa rd_kafka_AdminOptions_new()
 */
typedef enum rd_kafka_admin_op_t {
        RD_KAFKA_ADMIN_OP_ANY = 0,          /**< Default value */
        RD_KAFKA_ADMIN_OP_CREATETOPICS,     /**< CreateTopics */
        RD_KAFKA_ADMIN_OP_DELETETOPICS,     /**< DeleteTopics */
        RD_KAFKA_ADMIN_OP_CREATEPARTITIONS, /**< CreatePartitions */
        RD_KAFKA_ADMIN_OP_ALTERCONFIGS,     /**< AlterConfigs */
        RD_KAFKA_ADMIN_OP_DESCRIBECONFIGS,  /**< DescribeConfigs */
        RD_KAFKA_ADMIN_OP_DELETERECORDS,    /**< DeleteRecords */
        RD_KAFKA_ADMIN_OP_DELETEGROUPS,     /**< DeleteGroups */
        /** DeleteConsumerGroupOffsets */
        RD_KAFKA_ADMIN_OP_DELETECONSUMERGROUPOFFSETS,
        RD_KAFKA_ADMIN_OP_CREATEACLS,             /**< CreateAcls */
        RD_KAFKA_ADMIN_OP_DESCRIBEACLS,           /**< DescribeAcls */
        RD_KAFKA_ADMIN_OP_DELETEACLS,             /**< DeleteAcls */
        RD_KAFKA_ADMIN_OP_LISTCONSUMERGROUPS,     /**< ListConsumerGroups */
        RD_KAFKA_ADMIN_OP_DESCRIBECONSUMERGROUPS, /**< DescribeConsumerGroups */
        /** ListConsumerGroupOffsets */
        RD_KAFKA_ADMIN_OP_LISTCONSUMERGROUPOFFSETS,
        /** AlterConsumerGroupOffsets */
        RD_KAFKA_ADMIN_OP_ALTERCONSUMERGROUPOFFSETS,
<<<<<<< HEAD
        /**< DescribeTopics */
        RD_KAFKA_ADMIN_OP_DESCRIBETOPICS,
        /**< DescribeCluster */
        RD_KAFKA_ADMIN_OP_DESCRIBECLUSTER,
=======
        /** IncrementalAlterConfigs */
        RD_KAFKA_ADMIN_OP_INCREMENTALALTERCONFIGS,
        /** DescribeUserScramCredentials */
        RD_KAFKA_ADMIN_OP_DESCRIBEUSERSCRAMCREDENTIALS,
        /** AlterUserScramCredentials */
        RD_KAFKA_ADMIN_OP_ALTERUSERSCRAMCREDENTIALS,
>>>>>>> c07a3351
        RD_KAFKA_ADMIN_OP__CNT /**< Number of ops defined */
} rd_kafka_admin_op_t;

/**
 * @brief AdminOptions provides a generic mechanism for setting optional
 *        parameters for the Admin API requests.
 *
 * @remark Since AdminOptions is decoupled from the actual request type
 *         there is no enforcement to prevent setting unrelated properties,
 *         e.g. setting validate_only on a DescribeConfigs request is allowed
 *         but is silently ignored by DescribeConfigs.
 *         Future versions may introduce such enforcement.
 */


typedef struct rd_kafka_AdminOptions_s rd_kafka_AdminOptions_t;

/**
 * @brief Create a new AdminOptions object.
 *
 *        The options object is not modified by the Admin API request APIs,
 *        (e.g. CreateTopics) and may be reused for multiple calls.
 *
 * @param rk Client instance.
 * @param for_api Specifies what Admin API this AdminOptions object will be used
 *                for, which will enforce what AdminOptions_set_..() calls may
 *                be used based on the API, causing unsupported set..() calls
 *                to fail.
 *                Specifying RD_KAFKA_ADMIN_OP_ANY disables the enforcement
 *                allowing any option to be set, even if the option
 *                is not used in a future call to an Admin API method.
 *
 * @returns a new AdminOptions object (which must be freed with
 *          rd_kafka_AdminOptions_destroy()), or NULL if \p for_api was set to
 *          an unknown API op type.
 */
RD_EXPORT rd_kafka_AdminOptions_t *
rd_kafka_AdminOptions_new(rd_kafka_t *rk, rd_kafka_admin_op_t for_api);


/**
 * @brief Destroy a AdminOptions object.
 */
RD_EXPORT void rd_kafka_AdminOptions_destroy(rd_kafka_AdminOptions_t *options);


/**
 * @brief Sets the overall request timeout, including broker lookup,
 *        request transmission, operation time on broker, and response.
 *
 * @param options Admin options.
 * @param timeout_ms Timeout in milliseconds. Defaults to `socket.timeout.ms`.
 * @param errstr A human readable error string (nul-terminated) is written to
 *               this location that must be of at least \p errstr_size bytes.
 *               The \p errstr is only written in case of error.
 * @param errstr_size Writable size in \p errstr.
 *
 * @returns RD_KAFKA_RESP_ERR_NO_ERROR on success, or
 *          RD_KAFKA_RESP_ERR__INVALID_ARG if timeout was out of range in which
 *          case an error string will be written \p errstr.
 *
 * @remark This option is valid for all Admin API requests.
 */
RD_EXPORT rd_kafka_resp_err_t
rd_kafka_AdminOptions_set_request_timeout(rd_kafka_AdminOptions_t *options,
                                          int timeout_ms,
                                          char *errstr,
                                          size_t errstr_size);


/**
 * @brief Sets the broker's operation timeout, such as the timeout for
 *        CreateTopics to complete the creation of topics on the controller
 *        before returning a result to the application.
 *
 * CreateTopics: values <= 0 will return immediately after triggering topic
 * creation, while > 0 will wait this long for topic creation to propagate
 * in cluster. Default: 60 seconds.
 *
 * DeleteTopics: same semantics as CreateTopics.
 * CreatePartitions: same semantics as CreateTopics.
 *
 * @param options Admin options.
 * @param timeout_ms Timeout in milliseconds.
 * @param errstr A human readable error string (nul-terminated) is written to
 *               this location that must be of at least \p errstr_size bytes.
 *               The \p errstr is only written in case of error.
 * @param errstr_size Writable size in \p errstr.
 *
 * @returns RD_KAFKA_RESP_ERR_NO_ERROR on success, or
 *          RD_KAFKA_RESP_ERR__INVALID_ARG if timeout was out of range in which
 *          case an error string will be written \p errstr.
 *
 * @remark This option is valid for CreateTopics, DeleteTopics,
 *         CreatePartitions, and DeleteRecords.
 */
RD_EXPORT rd_kafka_resp_err_t
rd_kafka_AdminOptions_set_operation_timeout(rd_kafka_AdminOptions_t *options,
                                            int timeout_ms,
                                            char *errstr,
                                            size_t errstr_size);


/**
 * @brief Tell broker to only validate the request, without performing
 *        the requested operation (create topics, etc).
 *
 * @param options Admin options.
 * @param true_or_false Defaults to false.
 * @param errstr A human readable error string (nul-terminated) is written to
 *               this location that must be of at least \p errstr_size bytes.
 *               The \p errstr is only written in case of error.
 * @param errstr_size Writable size in \p errstr.
 *
 * @returns RD_KAFKA_RESP_ERR_NO_ERROR on success or an
 *          error code on failure in which case an error string will
 *          be written \p errstr.
 *
 * @remark This option is valid for CreateTopics,
 *         CreatePartitions, AlterConfigs.
 */
RD_EXPORT rd_kafka_resp_err_t
rd_kafka_AdminOptions_set_validate_only(rd_kafka_AdminOptions_t *options,
                                        int true_or_false,
                                        char *errstr,
                                        size_t errstr_size);


/**
 * @brief Override what broker the Admin request will be sent to.
 *
 * By default, Admin requests are sent to the controller broker, with
 * the following exceptions:
 *   - AlterConfigs with a BROKER resource are sent to the broker id set
 *     as the resource name.
 *   - IncrementalAlterConfigs with a BROKER resource are sent to the broker id
 *     set as the resource name.
 *   - DescribeConfigs with a BROKER resource are sent to the broker id set
 *     as the resource name.
 *
 * @param options Admin Options.
 * @param broker_id The broker to send the request to.
 * @param errstr A human readable error string (nul-terminated) is written to
 *               this location that must be of at least \p errstr_size bytes.
 *               The \p errstr is only written in case of error.
 * @param errstr_size Writable size in \p errstr.
 *
 * @returns RD_KAFKA_RESP_ERR_NO_ERROR on success or an
 *          error code on failure in which case an error string will
 *          be written \p errstr.
 *
 * @remark This API should typically not be used, but serves as a workaround
 *         if new resource types are to the broker that the client
 *         does not know where to send.
 */
RD_EXPORT rd_kafka_resp_err_t
rd_kafka_AdminOptions_set_broker(rd_kafka_AdminOptions_t *options,
                                 int32_t broker_id,
                                 char *errstr,
                                 size_t errstr_size);


/**
 * @brief Whether broker should return stable offsets
 *        (transaction-committed).
 *
 * @param options Admin options.
 * @param true_or_false Defaults to false.
 *
 * @return NULL on success, a new error instance that must be
 *         released with rd_kafka_error_destroy() in case of error.
 *
 * @remark This option is valid for ListConsumerGroupOffsets.
 */
RD_EXPORT
rd_kafka_error_t *rd_kafka_AdminOptions_set_require_stable_offsets(
    rd_kafka_AdminOptions_t *options,
    int true_or_false);

/**
 * @brief Whether broker should return authorized operations
 *        (DescribeConsumerGroups, DescribeTopics, DescribeCluster).
 *
 * @param options Admin options.
 * @param true_or_false Defaults to false.
 *
 * @return NULL on success, a new error instance that must be
 *         released with rd_kafka_error_destroy() in case of error.
 *
 * @remark This option is valid for DescribeConsumerGroups, DescribeTopics,
 *         DescribeCluster.
 */
RD_EXPORT
rd_kafka_error_t *rd_kafka_AdminOptions_set_include_authorized_operations(
    rd_kafka_AdminOptions_t *options,
    int true_or_false);

/**
 * @brief Set consumer groups states to query for.
 *
 * @param options Admin options.
 * @param consumer_group_states Array of consumer group states.
 * @param consumer_group_states_cnt Size of the \p consumer_group_states array.
 *
 * @return NULL on success, a new error instance that must be
 *         released with rd_kafka_error_destroy() in case of error.
 *
 * @remark This option is valid for ListConsumerGroups.
 */
RD_EXPORT
rd_kafka_error_t *rd_kafka_AdminOptions_set_match_consumer_group_states(
    rd_kafka_AdminOptions_t *options,
    const rd_kafka_consumer_group_state_t *consumer_group_states,
    size_t consumer_group_states_cnt);

/**
 * @brief Set application opaque value that can be extracted from the
 *        result event using rd_kafka_event_opaque()
 */
RD_EXPORT void
rd_kafka_AdminOptions_set_opaque(rd_kafka_AdminOptions_t *options,
                                 void *ev_opaque);



/**
 * @enum rd_kafka_AclOperation_t
 * @brief Apache Kafka ACL operation types. Common type for multiple Admin API
 * functions.
 */
typedef enum rd_kafka_AclOperation_t {
        RD_KAFKA_ACL_OPERATION_UNKNOWN = 0, /**< Unknown */
        RD_KAFKA_ACL_OPERATION_ANY =
            1, /**< In a filter, matches any AclOperation */
        RD_KAFKA_ACL_OPERATION_ALL      = 2, /**< ALL operation */
        RD_KAFKA_ACL_OPERATION_READ     = 3, /**< READ operation */
        RD_KAFKA_ACL_OPERATION_WRITE    = 4, /**< WRITE operation */
        RD_KAFKA_ACL_OPERATION_CREATE   = 5, /**< CREATE operation */
        RD_KAFKA_ACL_OPERATION_DELETE   = 6, /**< DELETE operation */
        RD_KAFKA_ACL_OPERATION_ALTER    = 7, /**< ALTER operation */
        RD_KAFKA_ACL_OPERATION_DESCRIBE = 8, /**< DESCRIBE operation */
        RD_KAFKA_ACL_OPERATION_CLUSTER_ACTION =
            9, /**< CLUSTER_ACTION operation */
        RD_KAFKA_ACL_OPERATION_DESCRIBE_CONFIGS =
            10, /**< DESCRIBE_CONFIGS operation */
        RD_KAFKA_ACL_OPERATION_ALTER_CONFIGS =
            11, /**< ALTER_CONFIGS  operation */
        RD_KAFKA_ACL_OPERATION_IDEMPOTENT_WRITE =
            12, /**< IDEMPOTENT_WRITE operation */
        RD_KAFKA_ACL_OPERATION__CNT
} rd_kafka_AclOperation_t;

/**@}*/


/**
 * @name Admin API - Topics
 * @brief Topic related operations.
 * @{
 *
 */


/*! Defines a new topic to be created. */
typedef struct rd_kafka_NewTopic_s rd_kafka_NewTopic_t;

/**
 * @brief Create a new NewTopic object. This object is later passed to
 *        rd_kafka_CreateTopics().
 *
 * @param topic Topic name to create.
 * @param num_partitions Number of partitions in topic, or -1 to use the
 *                       broker's default partition count (>= 2.4.0).
 * @param replication_factor Default replication factor for the topic's
 *                           partitions, or -1 to use the broker's default
 *                           replication factor (>= 2.4.0) or if
 *                           set_replica_assignment() will be used.
 * @param errstr A human readable error string (nul-terminated) is written to
 *               this location that must be of at least \p errstr_size bytes.
 *               The \p errstr is only written in case of error.
 * @param errstr_size Writable size in \p errstr.
 *
 *
 * @returns a new allocated NewTopic object, or NULL if the input parameters
 *          are invalid.
 *          Use rd_kafka_NewTopic_destroy() to free object when done.
 */
RD_EXPORT rd_kafka_NewTopic_t *rd_kafka_NewTopic_new(const char *topic,
                                                     int num_partitions,
                                                     int replication_factor,
                                                     char *errstr,
                                                     size_t errstr_size);

/**
 * @brief Destroy and free a NewTopic object previously created with
 *        rd_kafka_NewTopic_new()
 */
RD_EXPORT void rd_kafka_NewTopic_destroy(rd_kafka_NewTopic_t *new_topic);


/**
 * @brief Helper function to destroy all NewTopic objects in the \p new_topics
 *        array (of \p new_topic_cnt elements).
 *        The array itself is not freed.
 */
RD_EXPORT void rd_kafka_NewTopic_destroy_array(rd_kafka_NewTopic_t **new_topics,
                                               size_t new_topic_cnt);


/**
 * @brief Set the replica (broker) assignment for \p partition to the
 *        replica set in \p broker_ids (of \p broker_id_cnt elements).
 *
 * @remark When this method is used, rd_kafka_NewTopic_new() must have
 *         been called with a \c replication_factor of -1.
 *
 * @remark An application must either set the replica assignment for
 *         all new partitions, or none.
 *
 * @remark If called, this function must be called consecutively for each
 *         partition, starting at 0.
 *
 * @remark Use rd_kafka_metadata() to retrieve the list of brokers
 *         in the cluster.
 *
 * @returns RD_KAFKA_RESP_ERR_NO_ERROR on success, or an error code
 *          if the arguments were invalid.
 *
 * @sa rd_kafka_AdminOptions_set_validate_only()
 */
RD_EXPORT rd_kafka_resp_err_t
rd_kafka_NewTopic_set_replica_assignment(rd_kafka_NewTopic_t *new_topic,
                                         int32_t partition,
                                         int32_t *broker_ids,
                                         size_t broker_id_cnt,
                                         char *errstr,
                                         size_t errstr_size);

/**
 * @brief Set (broker-side) topic configuration name/value pair.
 *
 * @remark The name and value are not validated by the client, the validation
 *         takes place on the broker.
 *
 * @returns RD_KAFKA_RESP_ERR_NO_ERROR on success, or an error code
 *          if the arguments were invalid.
 *
 * @sa rd_kafka_AdminOptions_set_validate_only()
 * @sa http://kafka.apache.org/documentation.html#topicconfigs
 */
RD_EXPORT rd_kafka_resp_err_t
rd_kafka_NewTopic_set_config(rd_kafka_NewTopic_t *new_topic,
                             const char *name,
                             const char *value);


/**
 * @brief Create topics in cluster as specified by the \p new_topics
 *        array of size \p new_topic_cnt elements.
 *
 * @param rk Client instance.
 * @param new_topics Array of new topics to create.
 * @param new_topic_cnt Number of elements in \p new_topics array.
 * @param options Optional admin options, or NULL for defaults.
 * @param rkqu Queue to emit result on.
 *
 * Supported admin options:
 *  - rd_kafka_AdminOptions_set_validate_only() - default false
 *  - rd_kafka_AdminOptions_set_operation_timeout() - default 60 seconds
 *  - rd_kafka_AdminOptions_set_request_timeout() - default socket.timeout.ms
 *
 * @remark The result event type emitted on the supplied queue is of type
 *         \c RD_KAFKA_EVENT_CREATETOPICS_RESULT
 */
RD_EXPORT void rd_kafka_CreateTopics(rd_kafka_t *rk,
                                     rd_kafka_NewTopic_t **new_topics,
                                     size_t new_topic_cnt,
                                     const rd_kafka_AdminOptions_t *options,
                                     rd_kafka_queue_t *rkqu);


/*
 * CreateTopics result type and methods
 */

/**
 * @brief Get an array of topic results from a CreateTopics result.
 *
 * The returned \p topics life-time is the same as the \p result object.
 *
 * @param result Result to get topics from.
 * @param cntp Updated to the number of elements in the array.
 */
RD_EXPORT const rd_kafka_topic_result_t **rd_kafka_CreateTopics_result_topics(
    const rd_kafka_CreateTopics_result_t *result,
    size_t *cntp);



/*
 * DeleteTopics - delete topics from cluster
 *
 */

/*! Represents a topic to be deleted. */
typedef struct rd_kafka_DeleteTopic_s rd_kafka_DeleteTopic_t;

/**
 * @brief Create a new DeleteTopic object. This object is later passed to
 *        rd_kafka_DeleteTopics().
 *
 * @param topic Topic name to delete.
 *
 * @returns a new allocated DeleteTopic object.
 *          Use rd_kafka_DeleteTopic_destroy() to free object when done.
 */
RD_EXPORT rd_kafka_DeleteTopic_t *rd_kafka_DeleteTopic_new(const char *topic);

/**
 * @brief Destroy and free a DeleteTopic object previously created with
 *        rd_kafka_DeleteTopic_new()
 */
RD_EXPORT void rd_kafka_DeleteTopic_destroy(rd_kafka_DeleteTopic_t *del_topic);

/**
 * @brief Helper function to destroy all DeleteTopic objects in
 *        the \p del_topics array (of \p del_topic_cnt elements).
 *        The array itself is not freed.
 */
RD_EXPORT void
rd_kafka_DeleteTopic_destroy_array(rd_kafka_DeleteTopic_t **del_topics,
                                   size_t del_topic_cnt);

/**
 * @brief Delete topics from cluster as specified by the \p topics
 *        array of size \p topic_cnt elements.
 *
 * @param rk Client instance.
 * @param del_topics Array of topics to delete.
 * @param del_topic_cnt Number of elements in \p topics array.
 * @param options Optional admin options, or NULL for defaults.
 * @param rkqu Queue to emit result on.
 *
 * @remark The result event type emitted on the supplied queue is of type
 *         \c RD_KAFKA_EVENT_DELETETOPICS_RESULT
 */
RD_EXPORT
void rd_kafka_DeleteTopics(rd_kafka_t *rk,
                           rd_kafka_DeleteTopic_t **del_topics,
                           size_t del_topic_cnt,
                           const rd_kafka_AdminOptions_t *options,
                           rd_kafka_queue_t *rkqu);



/*
 * DeleteTopics result type and methods
 */

/**
 * @brief Get an array of topic results from a DeleteTopics result.
 *
 * The returned \p topics life-time is the same as the \p result object.
 *
 * @param result Result to get topic results from.
 * @param cntp is updated to the number of elements in the array.
 */
RD_EXPORT const rd_kafka_topic_result_t **rd_kafka_DeleteTopics_result_topics(
    const rd_kafka_DeleteTopics_result_t *result,
    size_t *cntp);


/**@}*/

/**
 * @name Admin API - Partitions
 * @brief Partition related operations.
 * @{
 *
 */

/*! Defines a new partition to be created. */
typedef struct rd_kafka_NewPartitions_s rd_kafka_NewPartitions_t;

/**
 * @brief Create a new NewPartitions. This object is later passed to
 *        rd_kafka_CreatePartitions() to increase the number of partitions
 *        to \p new_total_cnt for an existing topic.
 *
 * @param topic Topic name to create more partitions for.
 * @param new_total_cnt Increase the topic's partition count to this value.
 * @param errstr A human readable error string (nul-terminated) is written to
 *               this location that must be of at least \p errstr_size bytes.
 *               The \p errstr is only written in case of error.
 * @param errstr_size Writable size in \p errstr.
 *
 * @returns a new allocated NewPartitions object, or NULL if the
 *          input parameters are invalid.
 *          Use rd_kafka_NewPartitions_destroy() to free object when done.
 */
RD_EXPORT rd_kafka_NewPartitions_t *
rd_kafka_NewPartitions_new(const char *topic,
                           size_t new_total_cnt,
                           char *errstr,
                           size_t errstr_size);

/**
 * @brief Destroy and free a NewPartitions object previously created with
 *        rd_kafka_NewPartitions_new()
 */
RD_EXPORT void
rd_kafka_NewPartitions_destroy(rd_kafka_NewPartitions_t *new_parts);

/**
 * @brief Helper function to destroy all NewPartitions objects in the
 *        \p new_parts array (of \p new_parts_cnt elements).
 *        The array itself is not freed.
 */
RD_EXPORT void
rd_kafka_NewPartitions_destroy_array(rd_kafka_NewPartitions_t **new_parts,
                                     size_t new_parts_cnt);

/**
 * @brief Set the replica (broker id) assignment for \p new_partition_idx to the
 *        replica set in \p broker_ids (of \p broker_id_cnt elements).
 *
 * @remark An application must either set the replica assignment for
 *         all new partitions, or none.
 *
 * @remark If called, this function must be called consecutively for each
 *         new partition being created,
 *         where \p new_partition_idx 0 is the first new partition,
 *         1 is the second, and so on.
 *
 * @remark \p broker_id_cnt should match the topic's replication factor.
 *
 * @remark Use rd_kafka_metadata() to retrieve the list of brokers
 *         in the cluster.
 *
 * @returns RD_KAFKA_RESP_ERR_NO_ERROR on success, or an error code
 *          if the arguments were invalid.
 *
 * @sa rd_kafka_AdminOptions_set_validate_only()
 */
RD_EXPORT rd_kafka_resp_err_t rd_kafka_NewPartitions_set_replica_assignment(
    rd_kafka_NewPartitions_t *new_parts,
    int32_t new_partition_idx,
    int32_t *broker_ids,
    size_t broker_id_cnt,
    char *errstr,
    size_t errstr_size);


/**
 * @brief Create additional partitions for the given topics, as specified
 *        by the \p new_parts array of size \p new_parts_cnt elements.
 *
 * @param rk Client instance.
 * @param new_parts Array of topics for which new partitions are to be created.
 * @param new_parts_cnt Number of elements in \p new_parts array.
 * @param options Optional admin options, or NULL for defaults.
 * @param rkqu Queue to emit result on.
 *
 * Supported admin options:
 *  - rd_kafka_AdminOptions_set_validate_only() - default false
 *  - rd_kafka_AdminOptions_set_operation_timeout() - default 60 seconds
 *  - rd_kafka_AdminOptions_set_request_timeout() - default socket.timeout.ms
 *
 * @remark The result event type emitted on the supplied queue is of type
 *         \c RD_KAFKA_EVENT_CREATEPARTITIONS_RESULT
 */
RD_EXPORT void rd_kafka_CreatePartitions(rd_kafka_t *rk,
                                         rd_kafka_NewPartitions_t **new_parts,
                                         size_t new_parts_cnt,
                                         const rd_kafka_AdminOptions_t *options,
                                         rd_kafka_queue_t *rkqu);



/*
 * CreatePartitions result type and methods
 */

/**
 * @brief Get an array of topic results from a CreatePartitions result.
 *
 * The returned \p topics life-time is the same as the \p result object.
 *
 * @param result Result o get topic results from.
 * @param cntp is updated to the number of elements in the array.
 */
RD_EXPORT const rd_kafka_topic_result_t **
rd_kafka_CreatePartitions_result_topics(
    const rd_kafka_CreatePartitions_result_t *result,
    size_t *cntp);

/**@}*/

/**
 * @name Admin API - Configuration
 * @brief Cluster, broker, topic configuration entries, sources, etc.
 * @{
 *
 */

/**
 * @enum rd_kafka_ConfigSource_t
 *
 * @brief Apache Kafka config sources.
 *
 * @remark These entities relate to the cluster, not the local client.
 *
 * @sa rd_kafka_conf_set(), et.al. for local client configuration.
 */
typedef enum rd_kafka_ConfigSource_t {
        /** Source unknown, e.g., in the ConfigEntry used for alter requests
         *  where source is not set */
        RD_KAFKA_CONFIG_SOURCE_UNKNOWN_CONFIG = 0,
        /** Dynamic topic config that is configured for a specific topic */
        RD_KAFKA_CONFIG_SOURCE_DYNAMIC_TOPIC_CONFIG = 1,
        /** Dynamic broker config that is configured for a specific broker */
        RD_KAFKA_CONFIG_SOURCE_DYNAMIC_BROKER_CONFIG = 2,
        /** Dynamic broker config that is configured as default for all
         *  brokers in the cluster */
        RD_KAFKA_CONFIG_SOURCE_DYNAMIC_DEFAULT_BROKER_CONFIG = 3,
        /** Static broker config provided as broker properties at startup
         *  (e.g. from server.properties file) */
        RD_KAFKA_CONFIG_SOURCE_STATIC_BROKER_CONFIG = 4,
        /** Built-in default configuration for configs that have a
         *  default value */
        RD_KAFKA_CONFIG_SOURCE_DEFAULT_CONFIG = 5,

        /** Number of source types defined */
        RD_KAFKA_CONFIG_SOURCE__CNT,
} rd_kafka_ConfigSource_t;


/**
 * @returns a string representation of the \p confsource.
 */
RD_EXPORT const char *
rd_kafka_ConfigSource_name(rd_kafka_ConfigSource_t confsource);


/*! Apache Kafka configuration entry. */
typedef struct rd_kafka_ConfigEntry_s rd_kafka_ConfigEntry_t;

/**
 * @returns the configuration property name
 */
RD_EXPORT const char *
rd_kafka_ConfigEntry_name(const rd_kafka_ConfigEntry_t *entry);

/**
 * @returns the configuration value, may be NULL for sensitive or unset
 *          properties.
 */
RD_EXPORT const char *
rd_kafka_ConfigEntry_value(const rd_kafka_ConfigEntry_t *entry);

/**
 * @returns the config source.
 */
RD_EXPORT rd_kafka_ConfigSource_t
rd_kafka_ConfigEntry_source(const rd_kafka_ConfigEntry_t *entry);

/**
 * @returns 1 if the config property is read-only on the broker, else 0.
 * @remark Shall only be used on a DescribeConfigs result, otherwise returns -1.
 */
RD_EXPORT int
rd_kafka_ConfigEntry_is_read_only(const rd_kafka_ConfigEntry_t *entry);

/**
 * @returns 1 if the config property is set to its default value on the broker,
 *          else 0.
 * @remark Shall only be used on a DescribeConfigs result, otherwise returns -1.
 */
RD_EXPORT int
rd_kafka_ConfigEntry_is_default(const rd_kafka_ConfigEntry_t *entry);

/**
 * @returns 1 if the config property contains sensitive information (such as
 *          security configuration), else 0.
 * @remark An application should take care not to include the value of
 *         sensitive configuration entries in its output.
 * @remark Shall only be used on a DescribeConfigs result, otherwise returns -1.
 */
RD_EXPORT int
rd_kafka_ConfigEntry_is_sensitive(const rd_kafka_ConfigEntry_t *entry);

/**
 * @returns 1 if this entry is a synonym, else 0.
 */
RD_EXPORT int
rd_kafka_ConfigEntry_is_synonym(const rd_kafka_ConfigEntry_t *entry);


/**
 * @returns the synonym config entry array.
 *
 * @param entry Entry to get synonyms for.
 * @param cntp is updated to the number of elements in the array.
 *
 * @remark The lifetime of the returned entry is the same as \p conf .
 * @remark Shall only be used on a DescribeConfigs result,
 *         otherwise returns NULL.
 */
RD_EXPORT const rd_kafka_ConfigEntry_t **
rd_kafka_ConfigEntry_synonyms(const rd_kafka_ConfigEntry_t *entry,
                              size_t *cntp);



/**
 * @enum rd_kafka_ResourceType_t
 * @brief Apache Kafka resource types
 */
typedef enum rd_kafka_ResourceType_t {
        RD_KAFKA_RESOURCE_UNKNOWN = 0, /**< Unknown */
        RD_KAFKA_RESOURCE_ANY     = 1, /**< Any (used for lookups) */
        RD_KAFKA_RESOURCE_TOPIC   = 2, /**< Topic */
        RD_KAFKA_RESOURCE_GROUP   = 3, /**< Group */
        RD_KAFKA_RESOURCE_BROKER  = 4, /**< Broker */
        RD_KAFKA_RESOURCE__CNT,        /**< Number of resource types defined */
} rd_kafka_ResourceType_t;

/**
 * @enum rd_kafka_ResourcePatternType_t
 * @brief Apache Kafka pattern types
 */
typedef enum rd_kafka_ResourcePatternType_t {
        /** Unknown */
        RD_KAFKA_RESOURCE_PATTERN_UNKNOWN = 0,
        /** Any (used for lookups) */
        RD_KAFKA_RESOURCE_PATTERN_ANY = 1,
        /** Match: will perform pattern matching */
        RD_KAFKA_RESOURCE_PATTERN_MATCH = 2,
        /** Literal: A literal resource name */
        RD_KAFKA_RESOURCE_PATTERN_LITERAL = 3,
        /** Prefixed: A prefixed resource name */
        RD_KAFKA_RESOURCE_PATTERN_PREFIXED = 4,
        RD_KAFKA_RESOURCE_PATTERN_TYPE__CNT,
} rd_kafka_ResourcePatternType_t;

/**
 * @enum rd_kafka_AlterConfigOpType_t
 * @brief Incremental alter configs operations.
 */
typedef enum rd_kafka_AlterConfigOpType_t {
        RD_KAFKA_ALTER_CONFIG_OP_TYPE_SET      = 0,
        RD_KAFKA_ALTER_CONFIG_OP_TYPE_DELETE   = 1,
        RD_KAFKA_ALTER_CONFIG_OP_TYPE_APPEND   = 2,
        RD_KAFKA_ALTER_CONFIG_OP_TYPE_SUBTRACT = 3,
        RD_KAFKA_ALTER_CONFIG_OP_TYPE__CNT,
} rd_kafka_AlterConfigOpType_t;

/**
 * @returns a string representation of the \p resource_pattern_type
 */
RD_EXPORT const char *rd_kafka_ResourcePatternType_name(
    rd_kafka_ResourcePatternType_t resource_pattern_type);

/**
 * @returns a string representation of the \p restype
 */
RD_EXPORT const char *
rd_kafka_ResourceType_name(rd_kafka_ResourceType_t restype);

/*! Apache Kafka configuration resource. */
typedef struct rd_kafka_ConfigResource_s rd_kafka_ConfigResource_t;


/**
 * @brief Create new ConfigResource object.
 *
 * @param restype The resource type (e.g., RD_KAFKA_RESOURCE_TOPIC)
 * @param resname The resource name (e.g., the topic name)
 *
 * @returns a newly allocated object
 */
RD_EXPORT rd_kafka_ConfigResource_t *
rd_kafka_ConfigResource_new(rd_kafka_ResourceType_t restype,
                            const char *resname);

/**
 * @brief Destroy and free a ConfigResource object previously created with
 *        rd_kafka_ConfigResource_new()
 */
RD_EXPORT void
rd_kafka_ConfigResource_destroy(rd_kafka_ConfigResource_t *config);


/**
 * @brief Helper function to destroy all ConfigResource objects in
 *        the \p configs array (of \p config_cnt elements).
 *        The array itself is not freed.
 */
RD_EXPORT void
rd_kafka_ConfigResource_destroy_array(rd_kafka_ConfigResource_t **config,
                                      size_t config_cnt);


/**
 * @brief Set configuration name value pair.
 *
 * @param config ConfigResource to set config property on.
 * @param name Configuration name, depends on resource type.
 * @param value Configuration value, depends on resource type and \p name.
 *              Set to \c NULL to revert configuration value to default.
 *
 * This will overwrite the current value.
 *
 * @returns RD_KAFKA_RESP_ERR_NO_ERROR if config was added to resource,
 *          or RD_KAFKA_RESP_ERR__INVALID_ARG on invalid input.
 */
RD_EXPORT rd_kafka_resp_err_t
rd_kafka_ConfigResource_set_config(rd_kafka_ConfigResource_t *config,
                                   const char *name,
                                   const char *value);


/**
 * @brief Add the value of the configuration entry for a subsequent
 *        incremental alter config operation. APPEND and SUBTRACT are
 *        possible for list-type configuration entries only.
 *
 * @param config ConfigResource to add config property to.
 * @param name Configuration name, depends on resource type.
 * @param op_type Operation type, one of rd_kafka_AlterConfigOpType_t.
 * @param value Configuration value, depends on resource type and \p name.
 *              Set to \c NULL, only with with op_type set to DELETE,
 *              to revert configuration value to default.
 *
 * @returns NULL on success, or an rd_kafka_error_t *
 *          with the corresponding error code and string.
 *          Error ownership belongs to the caller.
 *          Possible error codes:
 *          - RD_KAFKA_RESP_ERR__INVALID_ARG on invalid input.
 */
RD_EXPORT rd_kafka_error_t *rd_kafka_ConfigResource_add_incremental_config(
    rd_kafka_ConfigResource_t *config,
    const char *name,
    rd_kafka_AlterConfigOpType_t op_type,
    const char *value);


/**
 * @brief Get an array of config entries from a ConfigResource object.
 *
 * The returned object life-times are the same as the \p config object.
 *
 * @param config ConfigResource to get configs from.
 * @param cntp is updated to the number of elements in the array.
 */
RD_EXPORT const rd_kafka_ConfigEntry_t **
rd_kafka_ConfigResource_configs(const rd_kafka_ConfigResource_t *config,
                                size_t *cntp);



/**
 * @returns the ResourceType for \p config
 */
RD_EXPORT rd_kafka_ResourceType_t
rd_kafka_ConfigResource_type(const rd_kafka_ConfigResource_t *config);

/**
 * @returns the name for \p config
 */
RD_EXPORT const char *
rd_kafka_ConfigResource_name(const rd_kafka_ConfigResource_t *config);

/**
 * @returns the error for this resource from an AlterConfigs request
 */
RD_EXPORT rd_kafka_resp_err_t
rd_kafka_ConfigResource_error(const rd_kafka_ConfigResource_t *config);

/**
 * @returns the error string for this resource from an AlterConfigs
 *          request, or NULL if no error.
 */
RD_EXPORT const char *
rd_kafka_ConfigResource_error_string(const rd_kafka_ConfigResource_t *config);


/*
 * AlterConfigs - alter cluster configuration.
 *
 */


/**
 * @brief Update the configuration for the specified resources.
 *        Updates are not transactional so they may succeed for a subset
 *        of the provided resources while the others fail.
 *        The configuration for a particular resource is updated atomically,
 *        replacing values using the provided ConfigEntrys and reverting
 *        unspecified ConfigEntrys to their default values.
 *
 * @remark Requires broker version >=0.11.0.0
 *
 * @warning AlterConfigs will replace all existing configuration for
 *          the provided resources with the new configuration given,
 *          reverting all other configuration to their default values.
 *
 * @remark Multiple resources and resource types may be set, but at most one
 *         resource of type \c RD_KAFKA_RESOURCE_BROKER is allowed per call
 *         since these resource requests must be sent to the broker specified
 *         in the resource.
 *
 * @deprecated Use rd_kafka_IncrementalAlterConfigs().
 *
 */
RD_EXPORT
void rd_kafka_AlterConfigs(rd_kafka_t *rk,
                           rd_kafka_ConfigResource_t **configs,
                           size_t config_cnt,
                           const rd_kafka_AdminOptions_t *options,
                           rd_kafka_queue_t *rkqu);


/*
 * AlterConfigs result type and methods
 */

/**
 * @brief Get an array of resource results from a AlterConfigs result.
 *
 * Use \c rd_kafka_ConfigResource_error() and
 * \c rd_kafka_ConfigResource_error_string() to extract per-resource error
 * results on the returned array elements.
 *
 * The returned object life-times are the same as the \p result object.
 *
 * @param result Result object to get resource results from.
 * @param cntp is updated to the number of elements in the array.
 *
 * @returns an array of ConfigResource elements, or NULL if not available.
 */
RD_EXPORT const rd_kafka_ConfigResource_t **
rd_kafka_AlterConfigs_result_resources(
    const rd_kafka_AlterConfigs_result_t *result,
    size_t *cntp);



/*
 * IncrementalAlterConfigs - alter cluster configuration incrementally.
 *
 */


/**
 * @brief Incrementally update the configuration for the specified resources.
 *        Updates are not transactional so they may succeed for some resources
 *        while fail for others. The configs for a particular resource are
 *        updated atomically, executing the corresponding incremental operations
 *        on the provided configurations.
 *
 * @remark Requires broker version >=2.3.0
 *
 * @remark Multiple resources and resource types may be set, but at most one
 *         resource of type \c RD_KAFKA_RESOURCE_BROKER is allowed per call
 *         since these resource requests must be sent to the broker specified
 *         in the resource. Broker option will be ignored in this case.
 *
 * @param rk Client instance.
 * @param configs Array of config entries to alter.
 * @param config_cnt Number of elements in \p configs array.
 * @param options Optional admin options, or NULL for defaults.
 * @param rkqu Queue to emit result on.
 */
RD_EXPORT
void rd_kafka_IncrementalAlterConfigs(rd_kafka_t *rk,
                                      rd_kafka_ConfigResource_t **configs,
                                      size_t config_cnt,
                                      const rd_kafka_AdminOptions_t *options,
                                      rd_kafka_queue_t *rkqu);


/*
 * IncrementalAlterConfigs result type and methods
 */

/**
 * @brief Get an array of resource results from a IncrementalAlterConfigs
 * result.
 *
 * Use \c rd_kafka_ConfigResource_error() and
 * \c rd_kafka_ConfigResource_error_string() to extract per-resource error
 * results on the returned array elements.
 *
 * The returned object life-times are the same as the \p result object.
 *
 * @param result Result object to get resource results from.
 * @param cntp is updated to the number of elements in the array.
 *
 * @returns an array of ConfigResource elements, or NULL if not available.
 */
RD_EXPORT const rd_kafka_ConfigResource_t **
rd_kafka_IncrementalAlterConfigs_result_resources(
    const rd_kafka_IncrementalAlterConfigs_result_t *result,
    size_t *cntp);



/*
 * DescribeConfigs - retrieve cluster configuration.
 *
 */


/**
 * @brief Get configuration for the specified resources in \p configs.
 *
 * The returned configuration includes default values and the
 * rd_kafka_ConfigEntry_is_default() or rd_kafka_ConfigEntry_source()
 * methods may be used to distinguish them from user supplied values.
 *
 * The value of config entries where rd_kafka_ConfigEntry_is_sensitive()
 * is true will always be NULL to avoid disclosing sensitive
 * information, such as security settings.
 *
 * Configuration entries where rd_kafka_ConfigEntry_is_read_only()
 * is true can't be updated (with rd_kafka_AlterConfigs()).
 *
 * Synonym configuration entries are returned if the broker supports
 * it (broker version >= 1.1.0). See rd_kafka_ConfigEntry_synonyms().
 *
 * @remark Requires broker version >=0.11.0.0
 *
 * @remark Multiple resources and resource types may be requested, but at most
 *         one resource of type \c RD_KAFKA_RESOURCE_BROKER is allowed per call
 *         since these resource requests must be sent to the broker specified
 *         in the resource.
 */
RD_EXPORT
void rd_kafka_DescribeConfigs(rd_kafka_t *rk,
                              rd_kafka_ConfigResource_t **configs,
                              size_t config_cnt,
                              const rd_kafka_AdminOptions_t *options,
                              rd_kafka_queue_t *rkqu);



/*
 * DescribeConfigs result type and methods
 */

/**
 * @brief Get an array of resource results from a DescribeConfigs result.
 *
 * The returned \p resources life-time is the same as the \p result object.
 *
 * @param result Result object to get resource results from.
 * @param cntp is updated to the number of elements in the array.
 */
RD_EXPORT const rd_kafka_ConfigResource_t **
rd_kafka_DescribeConfigs_result_resources(
    const rd_kafka_DescribeConfigs_result_t *result,
    size_t *cntp);


/**@}*/

/**
 * @name Admin API - DeleteRecords
 * @brief delete records (messages) from partitions.
 * @{
 *
 */

/**! Represents records to be deleted */
typedef struct rd_kafka_DeleteRecords_s rd_kafka_DeleteRecords_t;

/**
 * @brief Create a new DeleteRecords object. This object is later passed to
 *        rd_kafka_DeleteRecords().
 *
 * \p before_offsets must contain \c topic, \c partition, and
 * \c offset is the offset before which the messages will
 * be deleted (exclusive).
 * Set \c offset to RD_KAFKA_OFFSET_END (high-watermark) in order to
 * delete all data in the partition.
 *
 * @param before_offsets For each partition delete all messages up to but not
 *                       including the specified offset.
 *
 * @returns a new allocated DeleteRecords object.
 *          Use rd_kafka_DeleteRecords_destroy() to free object when done.
 */
RD_EXPORT rd_kafka_DeleteRecords_t *rd_kafka_DeleteRecords_new(
    const rd_kafka_topic_partition_list_t *before_offsets);

/**
 * @brief Destroy and free a DeleteRecords object previously created with
 *        rd_kafka_DeleteRecords_new()
 */
RD_EXPORT void
rd_kafka_DeleteRecords_destroy(rd_kafka_DeleteRecords_t *del_records);

/**
 * @brief Helper function to destroy all DeleteRecords objects in
 *        the \p del_groups array (of \p del_group_cnt elements).
 *        The array itself is not freed.
 */
RD_EXPORT void
rd_kafka_DeleteRecords_destroy_array(rd_kafka_DeleteRecords_t **del_records,
                                     size_t del_record_cnt);

/**
 * @brief Delete records (messages) in topic partitions older than the
 *        offsets provided.
 *
 * @param rk Client instance.
 * @param del_records The offsets to delete (up to).
 *                    Currently only one DeleteRecords_t (but containing
 *                    multiple offsets) is supported.
 * @param del_record_cnt The number of elements in del_records, must be 1.
 * @param options Optional admin options, or NULL for defaults.
 * @param rkqu Queue to emit result on.
 *
 * Supported admin options:
 *  - rd_kafka_AdminOptions_set_operation_timeout() - default 60 seconds.
 *    Controls how long the brokers will wait for records to be deleted.
 *  - rd_kafka_AdminOptions_set_request_timeout() - default socket.timeout.ms.
 *    Controls how long \c rdkafka will wait for the request to complete.
 *
 * @remark The result event type emitted on the supplied queue is of type
 *         \c RD_KAFKA_EVENT_DELETERECORDS_RESULT
 */
RD_EXPORT void rd_kafka_DeleteRecords(rd_kafka_t *rk,
                                      rd_kafka_DeleteRecords_t **del_records,
                                      size_t del_record_cnt,
                                      const rd_kafka_AdminOptions_t *options,
                                      rd_kafka_queue_t *rkqu);


/*
 * DeleteRecords result type and methods
 */

/**
 * @brief Get a list of topic and partition results from a DeleteRecords result.
 *        The returned objects will contain \c topic, \c partition, \c offset
 *        and \c err. \c offset will be set to the post-deletion low-watermark
 *        (smallest available offset of all live replicas). \c err will be set
 *        per-partition if deletion failed.
 *
 * The returned object's life-time is the same as the \p result object.
 */
RD_EXPORT const rd_kafka_topic_partition_list_t *
rd_kafka_DeleteRecords_result_offsets(
    const rd_kafka_DeleteRecords_result_t *result);

/**@}*/

/**
 * @name Admin API - DescribeTopics
 * @{
 */

/**
 * @brief DescribeTopics result type.
 *
 */
typedef struct rd_kafka_TopicDescription_s rd_kafka_TopicDescription_t;

/**
 * @brief Describe topics as specified by the \p topics
 *        array of size \p topics_cnt elements.
 *
 * @param rk Client instance.
 * @param topics Array of topics to describe.
 * @param topics_cnt Number of elements in \p topics array.
 * @param options Optional admin options, or NULL for defaults.
 * @param rkqu Queue to emit result on.
 *
 * @remark The result event type emitted on the supplied queue is of type
 *         \c RD_KAFKA_EVENT_DESCRIBETOPICS_RESULT
 */
RD_EXPORT
void rd_kafka_DescribeTopics(rd_kafka_t *rk,
                             const char **topics,
                             size_t topics_cnt,
                             const rd_kafka_AdminOptions_t *options,
                             rd_kafka_queue_t *rkqu);

/**
 * @brief Get an array of topic results from a DescribeTopics result.
 *
 * @param result Result to get topics results from.
 * @param cntp is updated to the number of elements in the array.
 *
 * @remark The lifetime of the returned memory is the same
 *         as the lifetime of the \p result object.
 */
RD_EXPORT
const rd_kafka_TopicDescription_t **rd_kafka_DescribeTopics_result_topics(
    const rd_kafka_DescribeTopics_result_t *result,
    size_t *cntp);

/**
 * @brief Gets the topic partition count for the \p topicdesc topic.
 *
 * @param topicdesc The topic description.
 *
 * @return The topic partition count.
 */
RD_EXPORT
const int rd_kafka_TopicDescription_topic_partition_count(
    const rd_kafka_TopicDescription_t *topicdesc);


/**
 * @brief Gets the partition id for partition at index position for the
 * \p topicdesc topic.
 *
 * @param topicdesc The topic description.
 * @param idx Index for the partitions.
 *
 * @return The partition id.
 */
RD_EXPORT
const int rd_kafka_TopicDescription_partition_id(
    const rd_kafka_TopicDescription_t *topicdesc,
    int idx);

/**
 * @brief Gets the partition leader for partition at index position for the
 * \p topicdesc topic.
 *
 * @param topicdesc The topic description.
 * @param idx Index for the partitions.
 *
 * @return The partition leader.
 */
RD_EXPORT
const int rd_kafka_TopicDescription_partition_leader(
    const rd_kafka_TopicDescription_t *topicdesc,
    int idx);

/**
 * @brief Gets the partition in-sync replica count for partition at index
 * position for the \p topicdesc topic.
 *
 * @param topicdesc The topic description.
 * @param idx Index for the partitions.
 *
 * @return The partition replica count.
 */
RD_EXPORT
const int rd_kafka_TopicDescription_partition_isr_count(
    const rd_kafka_TopicDescription_t *topicdesc,
    int idx);

/**
 * @brief Gets the partition in-sync replica at \p isr_idx
 * for partition \p partition_idx for the \p topicdesc topic.
 *
 * @param topicdesc The topic description.
 * @param partition_idx Index for the partitions.
 * @param isr_idx Index for the in-sync replica.
 *
 * @return The partition in-sync replica.
 */
RD_EXPORT
const int rd_kafka_TopicDescription_partition_isr(
    const rd_kafka_TopicDescription_t *topicdesc,
    int partition_idx,
    int isr_idx);

/**
 * @brief Gets the partition replica count for partition at index position for
 * the \p topicdesc topic.
 *
 * @param topicdesc The topic description.
 * @param idx Index for the partitions.
 *
 * @return The partition replica count.
 */
RD_EXPORT
const int rd_kafka_TopicDescription_partition_replica_count(
    const rd_kafka_TopicDescription_t *topicdesc,
    int idx);


/**
 * @brief Gets the partition replica at replica index
 * for partition \p partition_idx for the \p topicdesc topic.
 *
 * @param topicdesc The topic description.
 * @param partition_idx Index for the partitions.
 * @param replica_idx Index for the in-sync replica.
 *
 * @return The partition replica.
 */
RD_EXPORT
const int rd_kafka_TopicDescription_partition_replica(
    const rd_kafka_TopicDescription_t *topicdesc,
    int partition_idx,
    int replica_idx);

/**
 * @brief Gets the partition error for partition at index position for the \p
 * topicdesc topic.
 *
 * @param topicdesc The topic description.
 * @param idx Index for the partitions.
 *
 * @return The partition error.
 */
RD_EXPORT
const rd_kafka_resp_err_t rd_kafka_TopicDescription_partition_error(
    const rd_kafka_TopicDescription_t *topicdesc,
    int idx);

/**
 * @brief Gets the topic authorized acl operations count for the \p topicdesc
 * topic.
 *
 * @param topicdesc The topic description.
 *
 * @return The topic authorized operations count.
 *
 */
RD_EXPORT
const int rd_kafka_TopicDescription_topic_authorized_operation_count(
    const rd_kafka_TopicDescription_t *topicdesc);

/**
 * @brief Gets operation at idx index of topic authorized operations for the
 * \p topicdesc topic.
 *
 * @param topicdesc The topic description.
 * @param idx The index for which element is needed.
 *
 * @return Authorized operation at given index.
 */
RD_EXPORT
const rd_kafka_AclOperation_t rd_kafka_TopicDescription_authorized_operation(
    const rd_kafka_TopicDescription_t *topicdesc,
    size_t idx);

/**
 * @brief Gets the topic name for the \p topicdesc topic.
 *
 * @param topicdesc The topic description.
 *
 * @return The topic name.
 *
 * @remark The lifetime of the returned memory is the same
 *         as the lifetime of the \p topicdesc object.
 */
RD_EXPORT
const char *rd_kafka_TopicDescription_topic_name(
    const rd_kafka_TopicDescription_t *topicdesc);

/**
 * @brief Gets the error for the \p topicdesc topic.
 *
 * @param topicdesc The topic description.
 *
 * @return The topic description error.
 *
 * @remark The lifetime of the returned memory is the same
 *         as the lifetime of the \p topicdesc object.
 */
RD_EXPORT
const rd_kafka_error_t *
rd_kafka_TopicDescription_error(const rd_kafka_TopicDescription_t *topicdesc);


/**@}*/

/**
 * @name Admin API - DescribeCluster
 * @{
 */


/**
 * @brief DescribeCluster result type.
 */
typedef struct rd_kafka_ClusterDescription_s rd_kafka_ClusterDescription_t;

/**
 * @brief Describes the cluster.
 *
 * @param rk Client instance.
 * @param options Optional admin options, or NULL for defaults.
 * @param rkqu Queue to emit result on.
 *
 * @remark The result event type emitted on the supplied queue is of type
 *         \c RD_KAFKA_EVENT_DESCRIBECLUSTER_RESULT
 */
RD_EXPORT
void rd_kafka_DescribeCluster(rd_kafka_t *rk,
                              const rd_kafka_AdminOptions_t *options,
                              rd_kafka_queue_t *rkqu);

/**
 * @brief Get the DescribeCluster result.
 *
 * @param result Result to get cluster result from.
 *
 * @remark The lifetime of the returned memory is the same
 *         as the lifetime of the \p result object.
 */
RD_EXPORT
const rd_kafka_ClusterDescription_t *
rd_kafka_DescribeCluster_result_description(
    const rd_kafka_DescribeCluster_result_t *result);


/**
 * @brief Gets the node count for the \p clusterdesc cluster.
 *
 * @param clusterdesc The cluster description.
 *
 * @return The node count.
 */
RD_EXPORT
const int rd_kafka_ClusterDescription_node_count(
    const rd_kafka_ClusterDescription_t *clusterdesc);

/**
 * @brief Gets the node for the \p clusterdesc cluster at \p idx position.
 *
 * @param clusterdesc The cluster description.
 * @param idx the index at which to return the node.
 *
 * @return The node at idx position.
 *
 * @remark The lifetime of the returned memory is the same
 *         as the lifetime of the \p clusterdesc object.
 */
RD_EXPORT
const rd_kafka_Node_t *rd_kafka_ClusterDescription_node(
    const rd_kafka_ClusterDescription_t *clusterdesc,
    int idx);

/**
 * @brief Gets the cluster authorized acl operations for the \p clusterdesc
 * cluster.
 *
 * @param clusterdesc The cluster description.
 *
 * @return The cluster authorized operations.
 */
RD_EXPORT
const int rd_kafka_ClusterDescription_cluster_authorized_operation_count(
    const rd_kafka_ClusterDescription_t *clusterdesc);

/**
 * @brief Gets operation at index \p idx of cluster authorized operations for
 * the \p clusterdesc cluster.
 *
 * @param clusterdesc The cluster description.
 * @param idx The index for which element is needed.
 *
 * @return Authorized operation at given index.
 */
RD_EXPORT
const rd_kafka_AclOperation_t rd_kafka_ClusterDescription_authorized_operation(
    const rd_kafka_ClusterDescription_t *clusterdesc,
    size_t idx);

/**
 * @brief Gets the cluster current controller id for the \p clusterdesc cluster.
 *
 * @param clusterdesc The cluster description.
 *
 * @return The cluster current controller id.
 */
RD_EXPORT
const int rd_kafka_ClusterDescription_controller_id(
    const rd_kafka_ClusterDescription_t *clusterdesc);

/**
 * @brief Gets the cluster current cluster id for the \p clusterdesc cluster.
 *
 * @param clusterdesc The cluster description.
 *
 * @return The cluster current cluster id (char*).
 *
 * @remark The lifetime of the returned memory is the same
 *         as the lifetime of the \p clusterdesc object.
 */
RD_EXPORT
const char *rd_kafka_ClusterDescription_cluster_id(
    const rd_kafka_ClusterDescription_t *clusterdesc);

/**@}*/


/**
 * @name Admin API - ListConsumerGroups
 * @{
 */


/**
 * @brief ListConsumerGroups result for a single group
 */

/**! ListConsumerGroups result for a single group */
typedef struct rd_kafka_ConsumerGroupListing_s rd_kafka_ConsumerGroupListing_t;

/**! ListConsumerGroups results and errors */
typedef struct rd_kafka_ListConsumerGroupsResult_s
    rd_kafka_ListConsumerGroupsResult_t;

/**
 * @brief List the consumer groups available in the cluster.
 *
 * @param rk Client instance.
 * @param options Optional admin options, or NULL for defaults.
 * @param rkqu Queue to emit result on.
 *
 * @remark The result event type emitted on the supplied queue is of type
 *         \c RD_KAFKA_EVENT_LISTCONSUMERGROUPS_RESULT
 */
RD_EXPORT
void rd_kafka_ListConsumerGroups(rd_kafka_t *rk,
                                 const rd_kafka_AdminOptions_t *options,
                                 rd_kafka_queue_t *rkqu);

/**
 * @brief Gets the group id for the \p grplist group.
 *
 * @param grplist The group listing.
 *
 * @return The group id.
 *
 * @remark The lifetime of the returned memory is the same
 *         as the lifetime of the \p grplist object.
 */
RD_EXPORT
const char *rd_kafka_ConsumerGroupListing_group_id(
    const rd_kafka_ConsumerGroupListing_t *grplist);

/**
 * @brief Is the \p grplist group a simple consumer group.
 *
 * @param grplist The group listing.
 *
 * @return 1 if the group is a simple consumer group,
 *         else 0.
 */
RD_EXPORT
int rd_kafka_ConsumerGroupListing_is_simple_consumer_group(
    const rd_kafka_ConsumerGroupListing_t *grplist);

/**
 * @brief Gets state for the \p grplist group.
 *
 * @param grplist The group listing.
 *
 * @return A group state.
 */
RD_EXPORT
rd_kafka_consumer_group_state_t rd_kafka_ConsumerGroupListing_state(
    const rd_kafka_ConsumerGroupListing_t *grplist);

/**
 * @brief Get an array of valid list groups from a ListConsumerGroups result.
 *
 * The returned groups life-time is the same as the \p result object.
 *
 * @param result Result to get group results from.
 * @param cntp is updated to the number of elements in the array.
 *
 * @remark The lifetime of the returned memory is the same
 *         as the lifetime of the \p result object.
 */
RD_EXPORT
const rd_kafka_ConsumerGroupListing_t **
rd_kafka_ListConsumerGroups_result_valid(
    const rd_kafka_ListConsumerGroups_result_t *result,
    size_t *cntp);

/**
 * @brief Get an array of errors from a ListConsumerGroups call result.
 *
 * The returned errors life-time is the same as the \p result object.
 *
 * @param result ListConsumerGroups result.
 * @param cntp Is updated to the number of elements in the array.
 *
 * @return Array of errors in \p result.
 *
 * @remark The lifetime of the returned memory is the same
 *         as the lifetime of the \p result object.
 */
RD_EXPORT
const rd_kafka_error_t **rd_kafka_ListConsumerGroups_result_errors(
    const rd_kafka_ListConsumerGroups_result_t *result,
    size_t *cntp);

/**@}*/

/**
 * @name Admin API - DescribeConsumerGroups
 * @{
 */

/**
 * @brief DescribeConsumerGroups result type.
 *
 */
typedef struct rd_kafka_ConsumerGroupDescription_s
    rd_kafka_ConsumerGroupDescription_t;

/**
 * @brief Member description included in ConsumerGroupDescription.
 *
 */
typedef struct rd_kafka_MemberDescription_s rd_kafka_MemberDescription_t;

/**
 * @brief Member assignment included in MemberDescription.
 *
 */
typedef struct rd_kafka_MemberAssignment_s rd_kafka_MemberAssignment_t;

/**
 * @brief Describe groups from cluster as specified by the \p groups
 *        array of size \p groups_cnt elements.
 *
 * @param rk Client instance.
 * @param groups Array of groups to describe.
 * @param groups_cnt Number of elements in \p groups array.
 * @param options Optional admin options, or NULL for defaults.
 * @param rkqu Queue to emit result on.
 *
 * @remark The result event type emitted on the supplied queue is of type
 *         \c RD_KAFKA_EVENT_DESCRIBECONSUMERGROUPS_RESULT
 */
RD_EXPORT
void rd_kafka_DescribeConsumerGroups(rd_kafka_t *rk,
                                     const char **groups,
                                     size_t groups_cnt,
                                     const rd_kafka_AdminOptions_t *options,
                                     rd_kafka_queue_t *rkqu);

/**
 * @brief Get an array of group results from a DescribeConsumerGroups result.
 *
 * The returned groups life-time is the same as the \p result object.
 *
 * @param result Result to get group results from.
 * @param cntp is updated to the number of elements in the array.
 *
 * @remark The lifetime of the returned memory is the same
 *         as the lifetime of the \p result object.
 */
RD_EXPORT
const rd_kafka_ConsumerGroupDescription_t **
rd_kafka_DescribeConsumerGroups_result_groups(
    const rd_kafka_DescribeConsumerGroups_result_t *result,
    size_t *cntp);


/**
 * @brief Gets the group id for the \p grpdesc group.
 *
 * @param grpdesc The group description.
 *
 * @return The group id.
 *
 * @remark The lifetime of the returned memory is the same
 *         as the lifetime of the \p grpdesc object.
 */
RD_EXPORT
const char *rd_kafka_ConsumerGroupDescription_group_id(
    const rd_kafka_ConsumerGroupDescription_t *grpdesc);

/**
 * @brief Gets the error for the \p grpdesc group.
 *
 * @param grpdesc The group description.
 *
 * @return The group description error.
 *
 * @remark The lifetime of the returned memory is the same
 *         as the lifetime of the \p grpdesc object.
 */
RD_EXPORT
const rd_kafka_error_t *rd_kafka_ConsumerGroupDescription_error(
    const rd_kafka_ConsumerGroupDescription_t *grpdesc);

/**
 * @brief Is the \p grpdesc group a simple consumer group.
 *
 * @param grpdesc The group description.
 * @return 1 if the group is a simple consumer group,
 *         else 0.
 */
RD_EXPORT
int rd_kafka_ConsumerGroupDescription_is_simple_consumer_group(
    const rd_kafka_ConsumerGroupDescription_t *grpdesc);


/**
 * @brief Gets the partition assignor for the \p grpdesc group.
 *
 * @param grpdesc The group description.
 *
 * @return The partition assignor.
 *
 * @remark The lifetime of the returned memory is the same
 *         as the lifetime of the \p grpdesc object.
 */
RD_EXPORT
const char *rd_kafka_ConsumerGroupDescription_partition_assignor(
    const rd_kafka_ConsumerGroupDescription_t *grpdesc);

/**
 * @brief Gets count of authorized operations for the \p grpdesc group.
 *
 * @param grpdesc The group description.
 *
 * @return count of Authorized operations allowed, 0 if authorized operations
 * list is NULL or empty.
 */
RD_EXPORT
size_t rd_kafka_ConsumerGroupDescription_authorized_operation_count(
    const rd_kafka_ConsumerGroupDescription_t *grpdesc);

/**
 * @brief Gets operation at index \p idx of authorized operations for the
 * \p grpdesc group.
 *
 * @param grpdesc The group description.
 * @param idx The index for which element is needed.
 *
 * @return Authorized operation at given index.
 */
RD_EXPORT
rd_kafka_AclOperation_t rd_kafka_ConsumerGroupDescription_authorized_operation(
    const rd_kafka_ConsumerGroupDescription_t *grpdesc,
    size_t idx);

/**
 * @brief Gets state for the \p grpdesc group.
 *
 * @param grpdesc The group description.
 *
 * @return A group state.
 */
RD_EXPORT
rd_kafka_consumer_group_state_t rd_kafka_ConsumerGroupDescription_state(
    const rd_kafka_ConsumerGroupDescription_t *grpdesc);

/**
 * @brief Gets the coordinator for the \p grpdesc group.
 *
 * @param grpdesc The group description.
 *
 * @return The group coordinator.
 *
 * @remark The lifetime of the returned memory is the same
 *         as the lifetime of the \p grpdesc object.
 */
RD_EXPORT
const rd_kafka_Node_t *rd_kafka_ConsumerGroupDescription_coordinator(
    const rd_kafka_ConsumerGroupDescription_t *grpdesc);

/**
 * @brief Gets the members count of \p grpdesc group.
 *
 * @param grpdesc The group description.
 *
 * @return The member count.
 */
RD_EXPORT
size_t rd_kafka_ConsumerGroupDescription_member_count(
    const rd_kafka_ConsumerGroupDescription_t *grpdesc);

/**
 * @brief Gets a member of \p grpdesc group.
 *
 * @param grpdesc The group description.
 * @param idx The member idx.
 *
 * @return A member at index \p idx, or NULL if
 *         \p idx is out of range.
 *
 * @remark The lifetime of the returned memory is the same
 *         as the lifetime of the \p grpdesc object.
 */
RD_EXPORT
const rd_kafka_MemberDescription_t *rd_kafka_ConsumerGroupDescription_member(
    const rd_kafka_ConsumerGroupDescription_t *grpdesc,
    size_t idx);

/**
 * @brief Gets client id of \p member.
 *
 * @param member The group member.
 *
 * @return The client id.
 *
 * @remark The lifetime of the returned memory is the same
 *         as the lifetime of the \p member object.
 */
RD_EXPORT
const char *rd_kafka_MemberDescription_client_id(
    const rd_kafka_MemberDescription_t *member);

/**
 * @brief Gets group instance id of \p member.
 *
 * @param member The group member.
 *
 * @return The group instance id, or NULL if not available.
 *
 * @remark The lifetime of the returned memory is the same
 *         as the lifetime of the \p member object.
 */
RD_EXPORT
const char *rd_kafka_MemberDescription_group_instance_id(
    const rd_kafka_MemberDescription_t *member);

/**
 * @brief Gets consumer id of \p member.
 *
 * @param member The group member.
 *
 * @return The consumer id.
 *
 * @remark The lifetime of the returned memory is the same
 *         as the lifetime of the \p member object.
 */
RD_EXPORT
const char *rd_kafka_MemberDescription_consumer_id(
    const rd_kafka_MemberDescription_t *member);

/**
 * @brief Gets host of \p member.
 *
 * @param member The group member.
 *
 * @return The host.
 *
 * @remark The lifetime of the returned memory is the same
 *         as the lifetime of the \p member object.
 */
RD_EXPORT
const char *
rd_kafka_MemberDescription_host(const rd_kafka_MemberDescription_t *member);

/**
 * @brief Gets assignment of \p member.
 *
 * @param member The group member.
 *
 * @return The member assignment.
 *
 * @remark The lifetime of the returned memory is the same
 *         as the lifetime of the \p member object.
 */
RD_EXPORT
const rd_kafka_MemberAssignment_t *rd_kafka_MemberDescription_assignment(
    const rd_kafka_MemberDescription_t *member);

/**
 * @brief Gets assigned partitions of a member \p assignment.
 *
 * @param assignment The group member assignment.
 *
 * @return The assigned partitions.
 *
 * @remark The lifetime of the returned memory is the same
 *         as the lifetime of the \p assignment object.
 */
RD_EXPORT
const rd_kafka_topic_partition_list_t *rd_kafka_MemberAssignment_partitions(
    const rd_kafka_MemberAssignment_t *assignment);

/**@}*/

/**
 * @name Admin API - DeleteGroups
 * @brief Delete groups from cluster
 * @{
 *
 *
 */

/*! Represents a group to be deleted. */
typedef struct rd_kafka_DeleteGroup_s rd_kafka_DeleteGroup_t;

/**
 * @brief Create a new DeleteGroup object. This object is later passed to
 *        rd_kafka_DeleteGroups().
 *
 * @param group Name of group to delete.
 *
 * @returns a new allocated DeleteGroup object.
 *          Use rd_kafka_DeleteGroup_destroy() to free object when done.
 */
RD_EXPORT
rd_kafka_DeleteGroup_t *rd_kafka_DeleteGroup_new(const char *group);

/**
 * @brief Destroy and free a DeleteGroup object previously created with
 *        rd_kafka_DeleteGroup_new()
 */
RD_EXPORT
void rd_kafka_DeleteGroup_destroy(rd_kafka_DeleteGroup_t *del_group);

/**
 * @brief Helper function to destroy all DeleteGroup objects in
 *        the \p del_groups array (of \p del_group_cnt elements).
 *        The array itself is not freed.
 */
RD_EXPORT void
rd_kafka_DeleteGroup_destroy_array(rd_kafka_DeleteGroup_t **del_groups,
                                   size_t del_group_cnt);

/**
 * @brief Delete groups from cluster as specified by the \p del_groups
 *        array of size \p del_group_cnt elements.
 *
 * @param rk Client instance.
 * @param del_groups Array of groups to delete.
 * @param del_group_cnt Number of elements in \p del_groups array.
 * @param options Optional admin options, or NULL for defaults.
 * @param rkqu Queue to emit result on.
 *
 * @remark The result event type emitted on the supplied queue is of type
 *         \c RD_KAFKA_EVENT_DELETEGROUPS_RESULT
 *
 * @remark This function in called deleteConsumerGroups in the Java client.
 */
RD_EXPORT
void rd_kafka_DeleteGroups(rd_kafka_t *rk,
                           rd_kafka_DeleteGroup_t **del_groups,
                           size_t del_group_cnt,
                           const rd_kafka_AdminOptions_t *options,
                           rd_kafka_queue_t *rkqu);



/*
 * DeleteGroups result type and methods
 */

/**
 * @brief Get an array of group results from a DeleteGroups result.
 *
 * The returned groups life-time is the same as the \p result object.
 *
 * @param result Result to get group results from.
 * @param cntp is updated to the number of elements in the array.
 */
RD_EXPORT const rd_kafka_group_result_t **rd_kafka_DeleteGroups_result_groups(
    const rd_kafka_DeleteGroups_result_t *result,
    size_t *cntp);

/**@}*/

/**
 * @name Admin API - ListConsumerGroupOffsets
 * @{
 *
 *
 */

/*! Represents consumer group committed offsets to be listed. */
typedef struct rd_kafka_ListConsumerGroupOffsets_s
    rd_kafka_ListConsumerGroupOffsets_t;

/**
 * @brief Create a new ListConsumerGroupOffsets object.
 *        This object is later passed to rd_kafka_ListConsumerGroupOffsets().
 *
 * @param group_id Consumer group id.
 * @param partitions Partitions to list committed offsets for.
 *                   Only the topic and partition fields are used.
 *
 * @returns a new allocated ListConsumerGroupOffsets object.
 *          Use rd_kafka_ListConsumerGroupOffsets_destroy() to free
 *          object when done.
 */
RD_EXPORT rd_kafka_ListConsumerGroupOffsets_t *
rd_kafka_ListConsumerGroupOffsets_new(
    const char *group_id,
    const rd_kafka_topic_partition_list_t *partitions);

/**
 * @brief Destroy and free a ListConsumerGroupOffsets object previously
 *        created with rd_kafka_ListConsumerGroupOffsets_new()
 */
RD_EXPORT void rd_kafka_ListConsumerGroupOffsets_destroy(
    rd_kafka_ListConsumerGroupOffsets_t *list_grpoffsets);

/**
 * @brief Helper function to destroy all ListConsumerGroupOffsets objects in
 *        the \p list_grpoffsets array (of \p list_grpoffsets_cnt elements).
 *        The array itself is not freed.
 */
RD_EXPORT void rd_kafka_ListConsumerGroupOffsets_destroy_array(
    rd_kafka_ListConsumerGroupOffsets_t **list_grpoffsets,
    size_t list_grpoffset_cnt);

/**
 * @brief List committed offsets for a set of partitions in a consumer
 *        group.
 *
 * @param rk Client instance.
 * @param list_grpoffsets Array of group committed offsets to list.
 *                       MUST only be one single element.
 * @param list_grpoffsets_cnt Number of elements in \p list_grpoffsets array.
 *                           MUST always be 1.
 * @param options Optional admin options, or NULL for defaults.
 * @param rkqu Queue to emit result on.
 *
 * @remark The result event type emitted on the supplied queue is of type
 *         \c RD_KAFKA_EVENT_LISTCONSUMERGROUPOFFSETS_RESULT
 *
 * @remark The current implementation only supports one group per invocation.
 */
RD_EXPORT
void rd_kafka_ListConsumerGroupOffsets(
    rd_kafka_t *rk,
    rd_kafka_ListConsumerGroupOffsets_t **list_grpoffsets,
    size_t list_grpoffsets_cnt,
    const rd_kafka_AdminOptions_t *options,
    rd_kafka_queue_t *rkqu);



/*
 * ListConsumerGroupOffsets result type and methods
 */

/**
 * @brief Get an array of results from a ListConsumerGroupOffsets result.
 *
 * The returned groups life-time is the same as the \p result object.
 *
 * @param result Result to get group results from.
 * @param cntp is updated to the number of elements in the array.
 *
 * @remark The lifetime of the returned memory is the same
 *         as the lifetime of the \p result object.
 */
RD_EXPORT const rd_kafka_group_result_t **
rd_kafka_ListConsumerGroupOffsets_result_groups(
    const rd_kafka_ListConsumerGroupOffsets_result_t *result,
    size_t *cntp);



/**@}*/

/**
 * @name Admin API - AlterConsumerGroupOffsets
 * @{
 *
 *
 */

/*! Represents consumer group committed offsets to be altered. */
typedef struct rd_kafka_AlterConsumerGroupOffsets_s
    rd_kafka_AlterConsumerGroupOffsets_t;

/**
 * @brief Create a new AlterConsumerGroupOffsets object.
 *        This object is later passed to rd_kafka_AlterConsumerGroupOffsets().
 *
 * @param group_id Consumer group id.
 * @param partitions Partitions to alter committed offsets for.
 *                   Only the topic and partition fields are used.
 *
 * @returns a new allocated AlterConsumerGroupOffsets object.
 *          Use rd_kafka_AlterConsumerGroupOffsets_destroy() to free
 *          object when done.
 */
RD_EXPORT rd_kafka_AlterConsumerGroupOffsets_t *
rd_kafka_AlterConsumerGroupOffsets_new(
    const char *group_id,
    const rd_kafka_topic_partition_list_t *partitions);

/**
 * @brief Destroy and free a AlterConsumerGroupOffsets object previously
 *        created with rd_kafka_AlterConsumerGroupOffsets_new()
 */
RD_EXPORT void rd_kafka_AlterConsumerGroupOffsets_destroy(
    rd_kafka_AlterConsumerGroupOffsets_t *alter_grpoffsets);

/**
 * @brief Helper function to destroy all AlterConsumerGroupOffsets objects in
 *        the \p alter_grpoffsets array (of \p alter_grpoffsets_cnt elements).
 *        The array itself is not freed.
 */
RD_EXPORT void rd_kafka_AlterConsumerGroupOffsets_destroy_array(
    rd_kafka_AlterConsumerGroupOffsets_t **alter_grpoffsets,
    size_t alter_grpoffset_cnt);

/**
 * @brief Alter committed offsets for a set of partitions in a consumer
 *        group. This will succeed at the partition level only if the group
 *        is not actively subscribed to the corresponding topic.
 *
 * @param rk Client instance.
 * @param alter_grpoffsets Array of group committed offsets to alter.
 *                       MUST only be one single element.
 * @param alter_grpoffsets_cnt Number of elements in \p alter_grpoffsets array.
 *                           MUST always be 1.
 * @param options Optional admin options, or NULL for defaults.
 * @param rkqu Queue to emit result on.
 *
 * @remark The result event type emitted on the supplied queue is of type
 *         \c RD_KAFKA_EVENT_ALTERCONSUMERGROUPOFFSETS_RESULT
 *
 * @remark The current implementation only supports one group per invocation.
 */
RD_EXPORT
void rd_kafka_AlterConsumerGroupOffsets(
    rd_kafka_t *rk,
    rd_kafka_AlterConsumerGroupOffsets_t **alter_grpoffsets,
    size_t alter_grpoffsets_cnt,
    const rd_kafka_AdminOptions_t *options,
    rd_kafka_queue_t *rkqu);



/*
 * AlterConsumerGroupOffsets result type and methods
 */

/**
 * @brief Get an array of results from a AlterConsumerGroupOffsets result.
 *
 * The returned groups life-time is the same as the \p result object.
 *
 * @param result Result to get group results from.
 * @param cntp is updated to the number of elements in the array.
 *
 * @remark The lifetime of the returned memory is the same
 *         as the lifetime of the \p result object.
 */
RD_EXPORT const rd_kafka_group_result_t **
rd_kafka_AlterConsumerGroupOffsets_result_groups(
    const rd_kafka_AlterConsumerGroupOffsets_result_t *result,
    size_t *cntp);



/**@}*/

/**
 * @name Admin API - DeleteConsumerGroupOffsets
 * @{
 *
 *
 */

/*! Represents consumer group committed offsets to be deleted. */
typedef struct rd_kafka_DeleteConsumerGroupOffsets_s
    rd_kafka_DeleteConsumerGroupOffsets_t;

/**
 * @brief Create a new DeleteConsumerGroupOffsets object.
 *        This object is later passed to rd_kafka_DeleteConsumerGroupOffsets().
 *
 * @param group Consumer group id.
 * @param partitions Partitions to delete committed offsets for.
 *                   Only the topic and partition fields are used.
 *
 * @returns a new allocated DeleteConsumerGroupOffsets object.
 *          Use rd_kafka_DeleteConsumerGroupOffsets_destroy() to free
 *          object when done.
 */
RD_EXPORT rd_kafka_DeleteConsumerGroupOffsets_t *
rd_kafka_DeleteConsumerGroupOffsets_new(
    const char *group,
    const rd_kafka_topic_partition_list_t *partitions);

/**
 * @brief Destroy and free a DeleteConsumerGroupOffsets object previously
 *        created with rd_kafka_DeleteConsumerGroupOffsets_new()
 */
RD_EXPORT void rd_kafka_DeleteConsumerGroupOffsets_destroy(
    rd_kafka_DeleteConsumerGroupOffsets_t *del_grpoffsets);

/**
 * @brief Helper function to destroy all DeleteConsumerGroupOffsets objects in
 *        the \p del_grpoffsets array (of \p del_grpoffsets_cnt elements).
 *        The array itself is not freed.
 */
RD_EXPORT void rd_kafka_DeleteConsumerGroupOffsets_destroy_array(
    rd_kafka_DeleteConsumerGroupOffsets_t **del_grpoffsets,
    size_t del_grpoffset_cnt);

/**
 * @brief Delete committed offsets for a set of partitions in a consumer
 *        group. This will succeed at the partition level only if the group
 *        is not actively subscribed to the corresponding topic.
 *
 * @param rk Client instance.
 * @param del_grpoffsets Array of group committed offsets to delete.
 *                       MUST only be one single element.
 * @param del_grpoffsets_cnt Number of elements in \p del_grpoffsets array.
 *                           MUST always be 1.
 * @param options Optional admin options, or NULL for defaults.
 * @param rkqu Queue to emit result on.
 *
 * @remark The result event type emitted on the supplied queue is of type
 *         \c RD_KAFKA_EVENT_DELETECONSUMERGROUPOFFSETS_RESULT
 *
 * @remark The current implementation only supports one group per invocation.
 */
RD_EXPORT
void rd_kafka_DeleteConsumerGroupOffsets(
    rd_kafka_t *rk,
    rd_kafka_DeleteConsumerGroupOffsets_t **del_grpoffsets,
    size_t del_grpoffsets_cnt,
    const rd_kafka_AdminOptions_t *options,
    rd_kafka_queue_t *rkqu);



/*
 * DeleteConsumerGroupOffsets result type and methods
 */

/**
 * @brief Get an array of results from a DeleteConsumerGroupOffsets result.
 *
 * The returned groups life-time is the same as the \p result object.
 *
 * @param result Result to get group results from.
 * @param cntp is updated to the number of elements in the array.
 */
RD_EXPORT const rd_kafka_group_result_t **
rd_kafka_DeleteConsumerGroupOffsets_result_groups(
    const rd_kafka_DeleteConsumerGroupOffsets_result_t *result,
    size_t *cntp);

/**@}*/


/**
 * @name Admin API - User SCRAM credentials
 * @{
 */

/**
 * @enum rd_kafka_ScramMechanism_t
 * @brief Apache Kafka ScramMechanism values.
 */
typedef enum rd_kafka_ScramMechanism_t {
        RD_KAFKA_SCRAM_MECHANISM_UNKNOWN = 0,
        RD_KAFKA_SCRAM_MECHANISM_SHA_256 = 1,
        RD_KAFKA_SCRAM_MECHANISM_SHA_512 = 2,
        RD_KAFKA_SCRAM_MECHANISM__CNT
} rd_kafka_ScramMechanism_t;

/**
 * @brief Scram credential info.
 *        Mechanism and iterations for a SASL/SCRAM
 *        credential associated with a user.
 */
typedef struct rd_kafka_ScramCredentialInfo_s rd_kafka_ScramCredentialInfo_t;

/**
 * @brief Returns the mechanism of a given ScramCredentialInfo.
 */
RD_EXPORT
rd_kafka_ScramMechanism_t rd_kafka_ScramCredentialInfo_mechanism(
    const rd_kafka_ScramCredentialInfo_t *scram_credential_info);

/**
 * @brief Returns the iterations of a given ScramCredentialInfo.
 */
RD_EXPORT
int32_t rd_kafka_ScramCredentialInfo_iterations(
    const rd_kafka_ScramCredentialInfo_t *scram_credential_info);

/**
 * @brief Representation of all SASL/SCRAM credentials associated
 *        with a user that can be retrieved,
 *        or an error indicating why credentials
 *        could not be retrieved.
 */
typedef struct rd_kafka_UserScramCredentialsDescription_s
    rd_kafka_UserScramCredentialsDescription_t;

/**
 * @brief Returns the username of a UserScramCredentialsDescription.
 */
RD_EXPORT
const char *rd_kafka_UserScramCredentialsDescription_user(
    const rd_kafka_UserScramCredentialsDescription_t *description);

/**
 * @brief Returns the error associated with a UserScramCredentialsDescription.
 */
RD_EXPORT
const rd_kafka_error_t *rd_kafka_UserScramCredentialsDescription_error(
    const rd_kafka_UserScramCredentialsDescription_t *description);

/**
 * @brief Returns the count of ScramCredentialInfos of a
 * UserScramCredentialsDescription.
 */
RD_EXPORT
size_t rd_kafka_UserScramCredentialsDescription_scramcredentialinfo_count(
    const rd_kafka_UserScramCredentialsDescription_t *description);

/**
 * @brief Returns the ScramCredentialInfo at index idx of
 * UserScramCredentialsDescription.
 */
RD_EXPORT
const rd_kafka_ScramCredentialInfo_t *
rd_kafka_UserScramCredentialsDescription_scramcredentialinfo(
    const rd_kafka_UserScramCredentialsDescription_t *description,
    size_t idx);

/**
 * @brief Get an array of descriptions from a DescribeUserScramCredentials
 * result.
 *
 * The returned value life-time is the same as the \p result object.
 *
 * @param result Result to get descriptions from.
 * @param cntp is updated to the number of elements in the array.
 */
RD_EXPORT
const rd_kafka_UserScramCredentialsDescription_t **
rd_kafka_DescribeUserScramCredentials_result_descriptions(
    const rd_kafka_DescribeUserScramCredentials_result_t *result,
    size_t *cntp);

/**
 * @brief Describe SASL/SCRAM credentials.
 *        This operation is supported by brokers with version 2.7.0 or higher.
 *
 * @param rk Client instance.
 * @param users The users for which credentials are to be described.
 *              All users' credentials are described if NULL.
 * @param user_cnt Number of elements in \p users array.
 * @param options Optional admin options, or NULL for defaults.
 * @param rkqu Queue to emit result on.
 */
RD_EXPORT
void rd_kafka_DescribeUserScramCredentials(
    rd_kafka_t *rk,
    const char **users,
    size_t user_cnt,
    const rd_kafka_AdminOptions_t *options,
    rd_kafka_queue_t *rkqu);

/**
 * @brief A request to alter a user's SASL/SCRAM credentials.
 */
typedef struct rd_kafka_UserScramCredentialAlteration_s
    rd_kafka_UserScramCredentialAlteration_t;

/**
 * @brief Allocates a new UserScramCredentialUpsertion given its fields.
 *        If salt isn't given a 64 B salt is generated using OpenSSL
 *        RAND_priv_bytes, if available.
 *
 * @param username The username (not empty).
 * @param mechanism SASL/SCRAM mechanism.
 * @param iterations SASL/SCRAM iterations.
 * @param password Password bytes (not empty).
 * @param password_size Size of \p password (greater than 0).
 * @param salt Salt bytes (optional).
 * @param salt_size Size of \p salt (optional).
 *
 * @remark A random salt is generated, when NULL, only if OpenSSL >= 1.1.1.
 *         Otherwise it's a required param.
 *
 * @return A newly created instance of rd_kafka_UserScramCredentialAlteration_t.
 *         Ownership belongs to the caller, use
 *         rd_kafka_UserScramCredentialAlteration_destroy to destroy.
 */
RD_EXPORT
rd_kafka_UserScramCredentialAlteration_t *
rd_kafka_UserScramCredentialUpsertion_new(const char *username,
                                          rd_kafka_ScramMechanism_t mechanism,
                                          int32_t iterations,
                                          const unsigned char *password,
                                          size_t password_size,
                                          const unsigned char *salt,
                                          size_t salt_size);

/**
 * @brief Allocates a new UserScramCredentialDeletion given its fields.
 *
 * @param username The username (not empty).
 * @param mechanism SASL/SCRAM mechanism.
 * @return A newly created instance of rd_kafka_UserScramCredentialAlteration_t.
 *         Ownership belongs to the caller, use
 *         rd_kafka_UserScramCredentialAlteration_destroy to destroy.
 */
RD_EXPORT
rd_kafka_UserScramCredentialAlteration_t *
rd_kafka_UserScramCredentialDeletion_new(const char *username,
                                         rd_kafka_ScramMechanism_t mechanism);


/**
 * @brief Destroys a UserScramCredentialAlteration given its pointer
 */
RD_EXPORT
void rd_kafka_UserScramCredentialAlteration_destroy(
    rd_kafka_UserScramCredentialAlteration_t *alteration);

/**
 * @brief Destroys an array of UserScramCredentialAlteration
 */
RD_EXPORT
void rd_kafka_UserScramCredentialAlteration_destroy_array(
    rd_kafka_UserScramCredentialAlteration_t **alterations,
    size_t alteration_cnt);

/**
 * @brief Result of a single user SCRAM alteration.
 */
typedef struct rd_kafka_AlterUserScramCredentials_result_response_s
    rd_kafka_AlterUserScramCredentials_result_response_t;

/**
 * @brief Returns the username for a
 * rd_kafka_AlterUserScramCredentials_result_response.
 */
RD_EXPORT
const char *rd_kafka_AlterUserScramCredentials_result_response_user(
    const rd_kafka_AlterUserScramCredentials_result_response_t *response);

/**
 * @brief Returns the error of a
 * rd_kafka_AlterUserScramCredentials_result_response.
 */
RD_EXPORT
const rd_kafka_error_t *
rd_kafka_AlterUserScramCredentials_result_response_error(
    const rd_kafka_AlterUserScramCredentials_result_response_t *response);

/**
 * @brief Get an array of responses from a AlterUserScramCredentials result.
 *
 * The returned value life-time is the same as the \p result object.
 *
 * @param result Result to get responses from.
 * @param cntp is updated to the number of elements in the array.
 */
RD_EXPORT
const rd_kafka_AlterUserScramCredentials_result_response_t **
rd_kafka_AlterUserScramCredentials_result_responses(
    const rd_kafka_AlterUserScramCredentials_result_t *result,
    size_t *cntp);

/**
 * @brief Alter SASL/SCRAM credentials.
 *        This operation is supported by brokers with version 2.7.0 or higher.
 *
 * @remark For upsertions to be processed, librdkfka must be build with
 *         OpenSSL support. It's needed to calculate the HMAC.
 *
 * @param rk Client instance.
 * @param alterations The alterations to be applied.
 * @param alteration_cnt Number of elements in \p alterations array.
 * @param options Optional admin options, or NULL for defaults.
 * @param rkqu Queue to emit result on.
 */
RD_EXPORT
void rd_kafka_AlterUserScramCredentials(
    rd_kafka_t *rk,
    rd_kafka_UserScramCredentialAlteration_t **alterations,
    size_t alteration_cnt,
    const rd_kafka_AdminOptions_t *options,
    rd_kafka_queue_t *rkqu);

/**@}*/

/**
 * @name Admin API - ACL operations
 * @{
 */

/**
 * @brief ACL Binding is used to create access control lists.
 *
 *
 */
typedef struct rd_kafka_AclBinding_s rd_kafka_AclBinding_t;

/**
 * @brief ACL Binding filter is used to filter access control lists.
 *
 */
typedef rd_kafka_AclBinding_t rd_kafka_AclBindingFilter_t;

/**
 * @returns the error object for the given acl result, or NULL on success.
 */
RD_EXPORT const rd_kafka_error_t *
rd_kafka_acl_result_error(const rd_kafka_acl_result_t *aclres);


/**
 * @returns a string representation of the \p acl_operation
 */
RD_EXPORT const char *
rd_kafka_AclOperation_name(rd_kafka_AclOperation_t acl_operation);

/**
 * @enum rd_kafka_AclPermissionType_t
 * @brief Apache Kafka ACL permission types.
 */
typedef enum rd_kafka_AclPermissionType_t {
        RD_KAFKA_ACL_PERMISSION_TYPE_UNKNOWN = 0, /**< Unknown */
        RD_KAFKA_ACL_PERMISSION_TYPE_ANY =
            1, /**< In a filter, matches any AclPermissionType */
        RD_KAFKA_ACL_PERMISSION_TYPE_DENY  = 2, /**< Disallows access */
        RD_KAFKA_ACL_PERMISSION_TYPE_ALLOW = 3, /**< Grants access. */
        RD_KAFKA_ACL_PERMISSION_TYPE__CNT
} rd_kafka_AclPermissionType_t;

/**
 * @returns a string representation of the \p acl_permission_type
 */
RD_EXPORT const char *rd_kafka_AclPermissionType_name(
    rd_kafka_AclPermissionType_t acl_permission_type);

/**
 * @brief Create a new AclBinding object. This object is later passed to
 *        rd_kafka_CreateAcls().
 *
 * @param restype The ResourceType.
 * @param name The resource name.
 * @param resource_pattern_type The pattern type.
 * @param principal A principal, following the kafka specification.
 * @param host An hostname or ip.
 * @param operation A Kafka operation.
 * @param permission_type A Kafka permission type.
 * @param errstr An error string for returning errors or NULL to not use it.
 * @param errstr_size The \p errstr size or 0 to not use it.
 *
 * @returns a new allocated AclBinding object, or NULL if the input parameters
 *          are invalid.
 *          Use rd_kafka_AclBinding_destroy() to free object when done.
 */
RD_EXPORT rd_kafka_AclBinding_t *
rd_kafka_AclBinding_new(rd_kafka_ResourceType_t restype,
                        const char *name,
                        rd_kafka_ResourcePatternType_t resource_pattern_type,
                        const char *principal,
                        const char *host,
                        rd_kafka_AclOperation_t operation,
                        rd_kafka_AclPermissionType_t permission_type,
                        char *errstr,
                        size_t errstr_size);

/**
 * @brief Create a new AclBindingFilter object. This object is later passed to
 *        rd_kafka_DescribeAcls() or
 *        rd_kafka_DeletesAcls() in order to filter
 *        the acls to retrieve or to delete.
 *        Use the same rd_kafka_AclBinding functions to query or destroy it.
 *
 * @param restype The ResourceType or \c RD_KAFKA_RESOURCE_ANY if
 *                not filtering by this field.
 * @param name The resource name or NULL if not filtering by this field.
 * @param resource_pattern_type The pattern type or \c
 * RD_KAFKA_RESOURCE_PATTERN_ANY if not filtering by this field.
 * @param principal A principal or NULL if not filtering by this field.
 * @param host An hostname or ip or NULL if not filtering by this field.
 * @param operation A Kafka operation or \c RD_KAFKA_ACL_OPERATION_ANY if not
 * filtering by this field.
 * @param permission_type A Kafka permission type or \c
 * RD_KAFKA_ACL_PERMISSION_TYPE_ANY if not filtering by this field.
 * @param errstr An error string for returning errors or NULL to not use it.
 * @param errstr_size The \p errstr size or 0 to not use it.
 *
 * @returns a new allocated AclBindingFilter object, or NULL if the input
 * parameters are invalid. Use rd_kafka_AclBinding_destroy() to free object when
 * done.
 */
RD_EXPORT rd_kafka_AclBindingFilter_t *rd_kafka_AclBindingFilter_new(
    rd_kafka_ResourceType_t restype,
    const char *name,
    rd_kafka_ResourcePatternType_t resource_pattern_type,
    const char *principal,
    const char *host,
    rd_kafka_AclOperation_t operation,
    rd_kafka_AclPermissionType_t permission_type,
    char *errstr,
    size_t errstr_size);

/**
 * @returns the resource type for the given acl binding.
 */
RD_EXPORT rd_kafka_ResourceType_t
rd_kafka_AclBinding_restype(const rd_kafka_AclBinding_t *acl);

/**
 * @returns the resource name for the given acl binding.
 *
 * @remark lifetime of the returned string is the same as the \p acl.
 */
RD_EXPORT const char *
rd_kafka_AclBinding_name(const rd_kafka_AclBinding_t *acl);

/**
 * @returns the principal for the given acl binding.
 *
 * @remark lifetime of the returned string is the same as the \p acl.
 */
RD_EXPORT const char *
rd_kafka_AclBinding_principal(const rd_kafka_AclBinding_t *acl);

/**
 * @returns the host for the given acl binding.
 *
 * @remark lifetime of the returned string is the same as the \p acl.
 */
RD_EXPORT const char *
rd_kafka_AclBinding_host(const rd_kafka_AclBinding_t *acl);

/**
 * @returns the acl operation for the given acl binding.
 */
RD_EXPORT rd_kafka_AclOperation_t
rd_kafka_AclBinding_operation(const rd_kafka_AclBinding_t *acl);

/**
 * @returns the permission type for the given acl binding.
 */
RD_EXPORT rd_kafka_AclPermissionType_t
rd_kafka_AclBinding_permission_type(const rd_kafka_AclBinding_t *acl);

/**
 * @returns the resource pattern type for the given acl binding.
 */
RD_EXPORT rd_kafka_ResourcePatternType_t
rd_kafka_AclBinding_resource_pattern_type(const rd_kafka_AclBinding_t *acl);

/**
 * @returns the error object for the given acl binding, or NULL on success.
 */
RD_EXPORT const rd_kafka_error_t *
rd_kafka_AclBinding_error(const rd_kafka_AclBinding_t *acl);


/**
 * @brief Destroy and free an AclBinding object previously created with
 *        rd_kafka_AclBinding_new()
 */
RD_EXPORT void rd_kafka_AclBinding_destroy(rd_kafka_AclBinding_t *acl_binding);


/**
 * @brief Helper function to destroy all AclBinding objects in
 *        the \p acl_bindings array (of \p acl_bindings_cnt elements).
 *        The array itself is not freed.
 */
RD_EXPORT void
rd_kafka_AclBinding_destroy_array(rd_kafka_AclBinding_t **acl_bindings,
                                  size_t acl_bindings_cnt);

/**
 * @brief Get an array of acl results from a CreateAcls result.
 *
 * The returned \p acl result life-time is the same as the \p result object.
 * @param result CreateAcls result to get acl results from.
 * @param cntp is updated to the number of elements in the array.
 */
RD_EXPORT const rd_kafka_acl_result_t **
rd_kafka_CreateAcls_result_acls(const rd_kafka_CreateAcls_result_t *result,
                                size_t *cntp);

/**
 * @brief Create acls as specified by the \p new_acls
 *        array of size \p new_topic_cnt elements.
 *
 * @param rk Client instance.
 * @param new_acls Array of new acls to create.
 * @param new_acls_cnt Number of elements in \p new_acls array.
 * @param options Optional admin options, or NULL for defaults.
 * @param rkqu Queue to emit result on.
 *
 * Supported admin options:
 *  - rd_kafka_AdminOptions_set_request_timeout() - default socket.timeout.ms
 *
 * @remark The result event type emitted on the supplied queue is of type
 *         \c RD_KAFKA_EVENT_CREATEACLS_RESULT
 */
RD_EXPORT void rd_kafka_CreateAcls(rd_kafka_t *rk,
                                   rd_kafka_AclBinding_t **new_acls,
                                   size_t new_acls_cnt,
                                   const rd_kafka_AdminOptions_t *options,
                                   rd_kafka_queue_t *rkqu);

/**
 * DescribeAcls - describe access control lists.
 *
 *
 */

/**
 * @brief Get an array of resource results from a DescribeAcls result.
 *
 * The returned \p resources life-time is the same as the \p result object.
 * @param result DescribeAcls result to get acls from.
 * @param cntp is updated to the number of elements in the array.
 */
RD_EXPORT const rd_kafka_AclBinding_t **
rd_kafka_DescribeAcls_result_acls(const rd_kafka_DescribeAcls_result_t *result,
                                  size_t *cntp);

/**
 * @brief Describe acls matching the filter provided in \p acl_filter
 *
 * @param rk Client instance.
 * @param acl_filter Filter for the returned acls.
 * @param options Optional admin options, or NULL for defaults.
 * @param rkqu Queue to emit result on.
 *
 * Supported admin options:
 *  - rd_kafka_AdminOptions_set_operation_timeout() - default 0
 *
 * @remark The result event type emitted on the supplied queue is of type
 *         \c RD_KAFKA_EVENT_DESCRIBEACLS_RESULT
 */
RD_EXPORT void rd_kafka_DescribeAcls(rd_kafka_t *rk,
                                     rd_kafka_AclBindingFilter_t *acl_filter,
                                     const rd_kafka_AdminOptions_t *options,
                                     rd_kafka_queue_t *rkqu);

/**
 * DeleteAcls - delete access control lists.
 *
 *
 */

typedef struct rd_kafka_DeleteAcls_result_response_s
    rd_kafka_DeleteAcls_result_response_t;

/**
 * @brief Get an array of DeleteAcls result responses from a DeleteAcls result.
 *
 * The returned \p responses life-time is the same as the \p result object.
 * @param result DeleteAcls result to get responses from.
 * @param cntp is updated to the number of elements in the array.
 */
RD_EXPORT const rd_kafka_DeleteAcls_result_response_t **
rd_kafka_DeleteAcls_result_responses(const rd_kafka_DeleteAcls_result_t *result,
                                     size_t *cntp);

/**
 * @returns the error object for the given DeleteAcls result response,
 *          or NULL on success.
 */
RD_EXPORT const rd_kafka_error_t *rd_kafka_DeleteAcls_result_response_error(
    const rd_kafka_DeleteAcls_result_response_t *result_response);


/**
 * @returns the matching acls array for the given DeleteAcls result response.
 *
 * @remark lifetime of the returned acl bindings is the same as the \p
 * result_response.
 */
RD_EXPORT const rd_kafka_AclBinding_t **
rd_kafka_DeleteAcls_result_response_matching_acls(
    const rd_kafka_DeleteAcls_result_response_t *result_response,
    size_t *matching_acls_cntp);

/**
 * @brief Delete acls matching the filteres provided in \p del_acls
 * array of size \p del_acls_cnt.
 *
 * @param rk Client instance.
 * @param del_acls Filters for the acls to delete.
 * @param del_acls_cnt Number of elements in \p del_acls array.
 * @param options Optional admin options, or NULL for defaults.
 * @param rkqu Queue to emit result on.
 *
 * Supported admin options:
 *  - rd_kafka_AdminOptions_set_operation_timeout() - default 0
 *
 * @remark The result event type emitted on the supplied queue is of type
 *         \c RD_KAFKA_EVENT_DELETEACLS_RESULT
 */
RD_EXPORT void rd_kafka_DeleteAcls(rd_kafka_t *rk,
                                   rd_kafka_AclBindingFilter_t **del_acls,
                                   size_t del_acls_cnt,
                                   const rd_kafka_AdminOptions_t *options,
                                   rd_kafka_queue_t *rkqu);

/**@}*/

/**
 * @name Security APIs
 * @{
 *
 */

/**
 * @brief Set SASL/OAUTHBEARER token and metadata
 *
 * @param rk Client instance.
 * @param token_value the mandatory token value to set, often (but not
 *  necessarily) a JWS compact serialization as per
 *  https://tools.ietf.org/html/rfc7515#section-3.1.
 * @param md_lifetime_ms when the token expires, in terms of the number of
 *  milliseconds since the epoch.
 * @param md_principal_name the mandatory Kafka principal name associated
 *  with the token.
 * @param extensions optional SASL extensions key-value array with
 *  \p extensions_size elements (number of keys * 2), where [i] is the key and
 *  [i+1] is the key's value, to be communicated to the broker
 *  as additional key-value pairs during the initial client response as per
 *  https://tools.ietf.org/html/rfc7628#section-3.1. The key-value pairs are
 *  copied.
 * @param extension_size the number of SASL extension keys plus values,
 *  which must be a non-negative multiple of 2.
 * @param errstr A human readable error string (nul-terminated) is written to
 *               this location that must be of at least \p errstr_size bytes.
 *               The \p errstr is only written in case of error.
 * @param errstr_size Writable size in \p errstr.
 *
 * The SASL/OAUTHBEARER token refresh callback or event handler should invoke
 * this method upon success. The extension keys must not include the reserved
 * key "`auth`", and all extension keys and values must conform to the required
 * format as per https://tools.ietf.org/html/rfc7628#section-3.1:
 *
 *     key            = 1*(ALPHA)
 *     value          = *(VCHAR / SP / HTAB / CR / LF )
 *
 * @returns \c RD_KAFKA_RESP_ERR_NO_ERROR on success, otherwise \p errstr set
 *              and:<br>
 *          \c RD_KAFKA_RESP_ERR__INVALID_ARG if any of the arguments are
 *              invalid;<br>
 *          \c RD_KAFKA_RESP_ERR__NOT_IMPLEMENTED if SASL/OAUTHBEARER is not
 *              supported by this build;<br>
 *          \c RD_KAFKA_RESP_ERR__STATE if SASL/OAUTHBEARER is supported but is
 *              not configured as the client's authentication mechanism.<br>
 *
 * @sa rd_kafka_oauthbearer_set_token_failure
 * @sa rd_kafka_conf_set_oauthbearer_token_refresh_cb
 */
RD_EXPORT
rd_kafka_resp_err_t
rd_kafka_oauthbearer_set_token(rd_kafka_t *rk,
                               const char *token_value,
                               int64_t md_lifetime_ms,
                               const char *md_principal_name,
                               const char **extensions,
                               size_t extension_size,
                               char *errstr,
                               size_t errstr_size);

/**
 * @brief SASL/OAUTHBEARER token refresh failure indicator.
 *
 * @param rk Client instance.
 * @param errstr mandatory human readable error reason for failing to acquire
 *  a token.
 *
 * The SASL/OAUTHBEARER token refresh callback or event handler should invoke
 * this method upon failure.
 *
 * @returns \c RD_KAFKA_RESP_ERR_NO_ERROR on success, otherwise:<br>
 *          \c RD_KAFKA_RESP_ERR__NOT_IMPLEMENTED if SASL/OAUTHBEARER is not
 *              supported by this build;<br>
 *          \c RD_KAFKA_RESP_ERR__STATE if SASL/OAUTHBEARER is supported but is
 *              not configured as the client's authentication mechanism,<br>
 *          \c RD_KAFKA_RESP_ERR__INVALID_ARG if no error string is supplied.
 *
 * @sa rd_kafka_oauthbearer_set_token
 * @sa rd_kafka_conf_set_oauthbearer_token_refresh_cb
 */
RD_EXPORT
rd_kafka_resp_err_t rd_kafka_oauthbearer_set_token_failure(rd_kafka_t *rk,
                                                           const char *errstr);

/**@}*/


/**
 * @name Transactional producer API
 *
 * The transactional producer operates on top of the idempotent producer,
 * and provides full exactly-once semantics (EOS) for Apache Kafka when used
 * with the transaction aware consumer (\c isolation.level=read_committed).
 *
 * A producer instance is configured for transactions by setting the
 * \c transactional.id to an identifier unique for the application. This
 * id will be used to fence stale transactions from previous instances of
 * the application, typically following an outage or crash.
 *
 * After creating the transactional producer instance using rd_kafka_new()
 * the transactional state must be initialized by calling
 * rd_kafka_init_transactions(). This is a blocking call that will
 * acquire a runtime producer id from the transaction coordinator broker
 * as well as abort any stale transactions and fence any still running producer
 * instances with the same \c transactional.id.
 *
 * Once transactions are initialized the application may begin a new
 * transaction by calling rd_kafka_begin_transaction().
 * A producer instance may only have one single on-going transaction.
 *
 * Any messages produced after the transaction has been started will
 * belong to the ongoing transaction and will be committed or aborted
 * atomically.
 * It is not permitted to produce messages outside a transaction
 * boundary, e.g., before rd_kafka_begin_transaction() or after
 * rd_kafka_commit_transaction(), rd_kafka_abort_transaction(), or after
 * the current transaction has failed.
 *
 * If consumed messages are used as input to the transaction, the consumer
 * instance must be configured with \c enable.auto.commit set to \c false.
 * To commit the consumed offsets along with the transaction pass the
 * list of consumed partitions and the last offset processed + 1 to
 * rd_kafka_send_offsets_to_transaction() prior to committing the transaction.
 * This allows an aborted transaction to be restarted using the previously
 * committed offsets.
 *
 * To commit the produced messages, and any consumed offsets, to the
 * current transaction, call rd_kafka_commit_transaction().
 * This call will block until the transaction has been fully committed or
 * failed (typically due to fencing by a newer producer instance).
 *
 * Alternatively, if processing fails, or an abortable transaction error is
 * raised, the transaction needs to be aborted by calling
 * rd_kafka_abort_transaction() which marks any produced messages and
 * offset commits as aborted.
 *
 * After the current transaction has been committed or aborted a new
 * transaction may be started by calling rd_kafka_begin_transaction() again.
 *
 * @par Retriable errors
 * Some error cases allow the attempted operation to be retried, this is
 * indicated by the error object having the retriable flag set which can
 * be detected by calling rd_kafka_error_is_retriable().
 * When this flag is set the application may retry the operation immediately
 * or preferably after a shorter grace period (to avoid busy-looping).
 * Retriable errors include timeouts, broker transport failures, etc.
 *
 * @par Abortable errors
 * An ongoing transaction may fail permanently due to various errors,
 * such as transaction coordinator becoming unavailable, write failures to the
 * Apache Kafka log, under-replicated partitions, etc.
 * At this point the producer application must abort the current transaction
 * using rd_kafka_abort_transaction() and optionally start a new transaction
 * by calling rd_kafka_begin_transaction().
 * Whether an error is abortable or not is detected by calling
 * rd_kafka_error_txn_requires_abort() on the returned error object.
 *
 * @par Fatal errors
 * While the underlying idempotent producer will typically only raise
 * fatal errors for unrecoverable cluster errors where the idempotency
 * guarantees can't be maintained, most of these are treated as abortable by
 * the transactional producer since transactions may be aborted and retried
 * in their entirety;
 * The transactional producer on the other hand introduces a set of additional
 * fatal errors which the application needs to handle by shutting down the
 * producer and terminate. There is no way for a producer instance to recover
 * from fatal errors.
 * Whether an error is fatal or not is detected by calling
 * rd_kafka_error_is_fatal() on the returned error object or by checking
 * the global rd_kafka_fatal_error() code.
 * Fatal errors are raised by triggering the \c error_cb (see the
 * Fatal error chapter in INTRODUCTION.md for more information), and any
 * subsequent transactional API calls will return RD_KAFKA_RESP_ERR__FATAL
 * or have the fatal flag set (see rd_kafka_error_is_fatal()).
 * The originating fatal error code can be retrieved by calling
 * rd_kafka_fatal_error().
 *
 * @par Handling of other errors
 * For errors that have neither retriable, abortable or the fatal flag set
 * it is not always obvious how to handle them. While some of these errors
 * may be indicative of bugs in the application code, such as when
 * an invalid parameter is passed to a method, other errors might originate
 * from the broker and be passed thru as-is to the application.
 * The general recommendation is to treat these errors, that have
 * neither the retriable or abortable flags set, as fatal.
 *
 * @par Error handling example
 * @code
 *     retry:
 *        rd_kafka_error_t *error;
 *
 *        error = rd_kafka_commit_transaction(producer, 10*1000);
 *        if (!error)
 *            return success;
 *        else if (rd_kafka_error_txn_requires_abort(error)) {
 *            do_abort_transaction_and_reset_inputs();
 *        } else if (rd_kafka_error_is_retriable(error)) {
 *            rd_kafka_error_destroy(error);
 *            goto retry;
 *        } else { // treat all other errors as fatal errors
 *            fatal_error(rd_kafka_error_string(error));
 *        }
 *        rd_kafka_error_destroy(error);
 * @endcode
 *
 *
 * @{
 */


/**
 * @brief Initialize transactions for the producer instance.
 *
 * This function ensures any transactions initiated by previous instances
 * of the producer with the same \c transactional.id are completed.
 * If the previous instance failed with a transaction in progress the
 * previous transaction will be aborted.
 * This function needs to be called before any other transactional or
 * produce functions are called when the \c transactional.id is configured.
 *
 * If the last transaction had begun completion (following transaction commit)
 * but not yet finished, this function will await the previous transaction's
 * completion.
 *
 * When any previous transactions have been fenced this function
 * will acquire the internal producer id and epoch, used in all future
 * transactional messages issued by this producer instance.
 *
 * @param rk Producer instance.
 * @param timeout_ms The maximum time to block. On timeout the operation
 *                   may continue in the background, depending on state,
 *                   and it is okay to call init_transactions() again.
 *                   If an infinite timeout (-1) is passed, the timeout will
 *                   be adjusted to 2 * \c transaction.timeout.ms.
 *
 * @remark This function may block up to \p timeout_ms milliseconds.
 *
 * @remark This call is resumable when a retriable timeout error is returned.
 *         Calling the function again will resume the operation that is
 *         progressing in the background.
 *
 * @returns NULL on success or an error object on failure.
 *          Check whether the returned error object permits retrying
 *          by calling rd_kafka_error_is_retriable(), or whether a fatal
 *          error has been raised by calling rd_kafka_error_is_fatal().
 *          Error codes:
 *          RD_KAFKA_RESP_ERR__TIMED_OUT if the transaction coordinator
 *          could be not be contacted within \p timeout_ms (retriable),
 *          RD_KAFKA_RESP_ERR_COORDINATOR_NOT_AVAILABLE if the transaction
 *          coordinator is not available (retriable),
 *          RD_KAFKA_RESP_ERR_CONCURRENT_TRANSACTIONS if a previous transaction
 *          would not complete within \p timeout_ms (retriable),
 *          RD_KAFKA_RESP_ERR__STATE if transactions have already been started
 *          or upon fatal error,
 *          RD_KAFKA_RESP_ERR__UNSUPPORTED_FEATURE if the broker(s) do not
 *          support transactions (<Apache Kafka 0.11), this also raises a
 *          fatal error,
 *          RD_KAFKA_RESP_ERR_INVALID_TRANSACTION_TIMEOUT if the configured
 *          \c transaction.timeout.ms is outside the broker-configured range,
 *          this also raises a fatal error,
 *          RD_KAFKA_RESP_ERR__NOT_CONFIGURED if transactions have not been
 *          configured for the producer instance,
 *          RD_KAFKA_RESP_ERR__INVALID_ARG if \p rk is not a producer instance,
 *          or \p timeout_ms is out of range.
 *          Other error codes not listed here may be returned, depending on
 *          broker version.
 *
 * @remark The returned error object (if not NULL) must be destroyed with
 *         rd_kafka_error_destroy().
 */
RD_EXPORT
rd_kafka_error_t *rd_kafka_init_transactions(rd_kafka_t *rk, int timeout_ms);



/**
 * @brief Begin a new transaction.
 *
 * rd_kafka_init_transactions() must have been called successfully (once)
 * before this function is called.
 *
 * Upon successful return from this function the application has to perform at
 * least one of the following operations within \c transaction.timeout.ms to
 * avoid timing out the transaction on the broker:
 *   * rd_kafka_produce() (et.al)
 *   * rd_kafka_send_offsets_to_transaction()
 *   * rd_kafka_commit_transaction()
 *   * rd_kafka_abort_transaction()
 *
 * Any messages produced, offsets sent (rd_kafka_send_offsets_to_transaction()),
 * etc, after the successful return of this function will be part of
 * the transaction and committed or aborted atomatically.
 *
 * Finish the transaction by calling rd_kafka_commit_transaction() or
 * abort the transaction by calling rd_kafka_abort_transaction().
 *
 * @param rk Producer instance.
 *
 * @returns NULL on success or an error object on failure.
 *          Check whether a fatal error has been raised by
 *          calling rd_kafka_error_is_fatal().
 *          Error codes:
 *          RD_KAFKA_RESP_ERR__STATE if a transaction is already in progress
 *          or upon fatal error,
 *          RD_KAFKA_RESP_ERR__NOT_CONFIGURED if transactions have not been
 *          configured for the producer instance,
 *          RD_KAFKA_RESP_ERR__INVALID_ARG if \p rk is not a producer instance.
 *          Other error codes not listed here may be returned, depending on
 *          broker version.
 *
 * @remark With the transactional producer, rd_kafka_produce(),
 *         rd_kafka_producev(), et.al, are only allowed during an on-going
 *         transaction, as started with this function.
 *         Any produce call outside an on-going transaction, or for a failed
 *         transaction, will fail.
 *
 * @remark The returned error object (if not NULL) must be destroyed with
 *         rd_kafka_error_destroy().
 */
RD_EXPORT
rd_kafka_error_t *rd_kafka_begin_transaction(rd_kafka_t *rk);


/**
 * @brief Sends a list of topic partition offsets to the consumer group
 *        coordinator for \p cgmetadata, and marks the offsets as part
 *        part of the current transaction.
 *        These offsets will be considered committed only if the transaction is
 *        committed successfully.
 *
 *        The offsets should be the next message your application will consume,
 *        i.e., the last processed message's offset + 1 for each partition.
 *        Either track the offsets manually during processing or use
 *        rd_kafka_position() (on the consumer) to get the current offsets for
 *        the partitions assigned to the consumer.
 *
 *        Use this method at the end of a consume-transform-produce loop prior
 *        to committing the transaction with rd_kafka_commit_transaction().
 *
 * @param rk Producer instance.
 * @param offsets List of offsets to commit to the consumer group upon
 *                successful commit of the transaction. Offsets should be
 *                the next message to consume, e.g., last processed message + 1.
 * @param cgmetadata The current consumer group metadata as returned by
 *                   rd_kafka_consumer_group_metadata() on the consumer
 *                   instance the provided offsets were consumed from.
 * @param timeout_ms Maximum time allowed to register the offsets on the broker.
 *
 * @remark This function must be called on the transactional producer instance,
 *         not the consumer.
 *
 * @remark The consumer must disable auto commits
 *         (set \c enable.auto.commit to false on the consumer).
 *
 * @remark Logical and invalid offsets (such as RD_KAFKA_OFFSET_INVALID) in
 *         \p offsets will be ignored, if there are no valid offsets in
 *         \p offsets the function will return NULL and no action will be taken.
 *
 * @remark This call is retriable but not resumable, which means a new request
 *         with a new set of provided offsets and group metadata will be
 *         sent to the transaction coordinator if the call is retried.
 *
 * @remark It is highly recommended to retry the call (upon retriable error)
 *         with identical \p offsets and \p cgmetadata parameters.
 *         Failure to do so risks inconsistent state between what is actually
 *         included in the transaction and what the application thinks is
 *         included in the transaction.
 *
 * @returns NULL on success or an error object on failure.
 *          Check whether the returned error object permits retrying
 *          by calling rd_kafka_error_is_retriable(), or whether an abortable
 *          or fatal error has been raised by calling
 *          rd_kafka_error_txn_requires_abort() or rd_kafka_error_is_fatal()
 *          respectively.
 *          Error codes:
 *          RD_KAFKA_RESP_ERR__STATE if not currently in a transaction,
 *          RD_KAFKA_RESP_ERR_INVALID_PRODUCER_EPOCH if the current producer
 *          transaction has been fenced by a newer producer instance,
 *          RD_KAFKA_RESP_ERR_TRANSACTIONAL_ID_AUTHORIZATION_FAILED if the
 *          producer is no longer authorized to perform transactional
 *          operations,
 *          RD_KAFKA_RESP_ERR_GROUP_AUTHORIZATION_FAILED if the producer is
 *          not authorized to write the consumer offsets to the group
 *          coordinator,
 *          RD_KAFKA_RESP_ERR__NOT_CONFIGURED if transactions have not been
 *          configured for the producer instance,
 *          RD_KAFKA_RESP_ERR__INVALID_ARG if \p rk is not a producer instance,
 *          or if the \p consumer_group_id or \p offsets are empty.
 *          Other error codes not listed here may be returned, depending on
 *          broker version.
 *
 * @remark The returned error object (if not NULL) must be destroyed with
 *         rd_kafka_error_destroy().
 */
RD_EXPORT
rd_kafka_error_t *rd_kafka_send_offsets_to_transaction(
    rd_kafka_t *rk,
    const rd_kafka_topic_partition_list_t *offsets,
    const rd_kafka_consumer_group_metadata_t *cgmetadata,
    int timeout_ms);


/**
 * @brief Commit the current transaction (as started with
 *        rd_kafka_begin_transaction()).
 *
 *        Any outstanding messages will be flushed (delivered) before actually
 *        committing the transaction.
 *
 *        If any of the outstanding messages fail permanently the current
 *        transaction will enter the abortable error state and this
 *        function will return an abortable error, in this case the application
 *        must call rd_kafka_abort_transaction() before attempting a new
 *        transaction with rd_kafka_begin_transaction().
 *
 * @param rk Producer instance.
 * @param timeout_ms The maximum time to block. On timeout the operation
 *                   may continue in the background, depending on state,
 *                   and it is okay to call this function again.
 *                   Pass -1 to use the remaining transaction timeout,
 *                   this is the recommended use.
 *
 * @remark It is strongly recommended to always pass -1 (remaining transaction
 *         time) as the \p timeout_ms. Using other values risk internal
 *         state desynchronization in case any of the underlying protocol
 *         requests fail.
 *
 * @remark This function will block until all outstanding messages are
 *         delivered and the transaction commit request has been successfully
 *         handled by the transaction coordinator, or until \p timeout_ms
 *         expires, which ever comes first. On timeout the application may
 *         call the function again.
 *
 * @remark Will automatically call rd_kafka_flush() to ensure all queued
 *         messages are delivered before attempting to commit the
 *         transaction.
 *         If the application has enabled RD_KAFKA_EVENT_DR it must
 *         serve the event queue in a separate thread since rd_kafka_flush()
 *         will not serve delivery reports in this mode.
 *
 * @remark This call is resumable when a retriable timeout error is returned.
 *         Calling the function again will resume the operation that is
 *         progressing in the background.
 *
 * @returns NULL on success or an error object on failure.
 *          Check whether the returned error object permits retrying
 *          by calling rd_kafka_error_is_retriable(), or whether an abortable
 *          or fatal error has been raised by calling
 *          rd_kafka_error_txn_requires_abort() or rd_kafka_error_is_fatal()
 *          respectively.
 *          Error codes:
 *          RD_KAFKA_RESP_ERR__STATE if not currently in a transaction,
 *          RD_KAFKA_RESP_ERR__TIMED_OUT if the transaction could not be
 *          complete commmitted within \p timeout_ms, this is a retriable
 *          error as the commit continues in the background,
 *          RD_KAFKA_RESP_ERR_INVALID_PRODUCER_EPOCH if the current producer
 *          transaction has been fenced by a newer producer instance,
 *          RD_KAFKA_RESP_ERR_TRANSACTIONAL_ID_AUTHORIZATION_FAILED if the
 *          producer is no longer authorized to perform transactional
 *          operations,
 *          RD_KAFKA_RESP_ERR__NOT_CONFIGURED if transactions have not been
 *          configured for the producer instance,
 *          RD_KAFKA_RESP_ERR__INVALID_ARG if \p rk is not a producer instance,
 *          Other error codes not listed here may be returned, depending on
 *          broker version.
 *
 * @remark The returned error object (if not NULL) must be destroyed with
 *         rd_kafka_error_destroy().
 */
RD_EXPORT
rd_kafka_error_t *rd_kafka_commit_transaction(rd_kafka_t *rk, int timeout_ms);


/**
 * @brief Aborts the ongoing transaction.
 *
 *        This function should also be used to recover from non-fatal abortable
 *        transaction errors.
 *
 *        Any outstanding messages will be purged and fail with
 *        RD_KAFKA_RESP_ERR__PURGE_INFLIGHT or RD_KAFKA_RESP_ERR__PURGE_QUEUE.
 *        See rd_kafka_purge() for details.
 *
 * @param rk Producer instance.
 * @param timeout_ms The maximum time to block. On timeout the operation
 *                   may continue in the background, depending on state,
 *                   and it is okay to call this function again.
 *                   Pass -1 to use the remaining transaction timeout,
 *                   this is the recommended use.
 *
 * @remark It is strongly recommended to always pass -1 (remaining transaction
 *         time) as the \p timeout_ms. Using other values risk internal
 *         state desynchronization in case any of the underlying protocol
 *         requests fail.
 *
 * @remark This function will block until all outstanding messages are purged
 *         and the transaction abort request has been successfully
 *         handled by the transaction coordinator, or until \p timeout_ms
 *         expires, which ever comes first. On timeout the application may
 *         call the function again.
 *         If the application has enabled RD_KAFKA_EVENT_DR it must
 *         serve the event queue in a separate thread since rd_kafka_flush()
 *         will not serve delivery reports in this mode.
 *
 * @remark This call is resumable when a retriable timeout error is returned.
 *         Calling the function again will resume the operation that is
 *         progressing in the background.
 *
 * @returns NULL on success or an error object on failure.
 *          Check whether the returned error object permits retrying
 *          by calling rd_kafka_error_is_retriable(), or whether a fatal error
 *          has been raised by calling rd_kafka_error_is_fatal().
 *          Error codes:
 *          RD_KAFKA_RESP_ERR__STATE if not currently in a transaction,
 *          RD_KAFKA_RESP_ERR__TIMED_OUT if the transaction could not be
 *          complete commmitted within \p timeout_ms, this is a retriable
 *          error as the commit continues in the background,
 *          RD_KAFKA_RESP_ERR_INVALID_PRODUCER_EPOCH if the current producer
 *          transaction has been fenced by a newer producer instance,
 *          RD_KAFKA_RESP_ERR_TRANSACTIONAL_ID_AUTHORIZATION_FAILED if the
 *          producer is no longer authorized to perform transactional
 *          operations,
 *          RD_KAFKA_RESP_ERR__NOT_CONFIGURED if transactions have not been
 *          configured for the producer instance,
 *          RD_KAFKA_RESP_ERR__INVALID_ARG if \p rk is not a producer instance,
 *          Other error codes not listed here may be returned, depending on
 *          broker version.
 *
 * @remark The returned error object (if not NULL) must be destroyed with
 *         rd_kafka_error_destroy().
 */
RD_EXPORT
rd_kafka_error_t *rd_kafka_abort_transaction(rd_kafka_t *rk, int timeout_ms);


/**@}*/

/* @cond NO_DOC */
#ifdef __cplusplus
}
#endif
#endif /* _RDKAFKA_H_ */
/* @endcond NO_DOC */<|MERGE_RESOLUTION|>--- conflicted
+++ resolved
@@ -5364,20 +5364,16 @@
 #define RD_KAFKA_EVENT_LISTCONSUMERGROUPOFFSETS_RESULT 0x8000
 /** AlterConsumerGroupOffsets_result_t */
 #define RD_KAFKA_EVENT_ALTERCONSUMERGROUPOFFSETS_RESULT 0x10000
-<<<<<<< HEAD
-/** DescribeTopics_result_t */
-#define RD_KAFKA_EVENT_DESCRIBETOPICS_RESULT 0x100000
-/** DescribeCluster_result_t */
-#define RD_KAFKA_EVENT_DESCRIBECLUSTER_RESULT 0x200000
-
-=======
 /** IncrementalAlterConfigs_result_t */
 #define RD_KAFKA_EVENT_INCREMENTALALTERCONFIGS_RESULT 0x20000
 /** DescribeUserScramCredentials_result_t */
 #define RD_KAFKA_EVENT_DESCRIBEUSERSCRAMCREDENTIALS_RESULT 0x40000
 /** AlterUserScramCredentials_result_t */
 #define RD_KAFKA_EVENT_ALTERUSERSCRAMCREDENTIALS_RESULT 0x80000
->>>>>>> c07a3351
+/** DescribeTopics_result_t */
+#define RD_KAFKA_EVENT_DESCRIBETOPICS_RESULT 0x100000
+/** DescribeCluster_result_t */
+#define RD_KAFKA_EVENT_DESCRIBECLUSTER_RESULT 0x200000
 
 /**
  * @returns the event type for the given event.
@@ -5648,17 +5644,14 @@
 typedef rd_kafka_event_t rd_kafka_AlterConsumerGroupOffsets_result_t;
 /*! ListConsumerGroupOffsets result type */
 typedef rd_kafka_event_t rd_kafka_ListConsumerGroupOffsets_result_t;
-<<<<<<< HEAD
 /*! DescribeTopics result type */
 typedef rd_kafka_event_t rd_kafka_DescribeTopics_result_t;
 /*! DescribeCluster result type */
 typedef rd_kafka_event_t rd_kafka_DescribeCluster_result_t;
-=======
 /*! DescribeUserScramCredentials result type */
 typedef rd_kafka_event_t rd_kafka_DescribeUserScramCredentials_result_t;
 /*! AlterUserScramCredentials result type */
 typedef rd_kafka_event_t rd_kafka_AlterUserScramCredentials_result_t;
->>>>>>> c07a3351
 
 /**
  * @brief Get CreateTopics result.
@@ -6818,19 +6811,16 @@
         RD_KAFKA_ADMIN_OP_LISTCONSUMERGROUPOFFSETS,
         /** AlterConsumerGroupOffsets */
         RD_KAFKA_ADMIN_OP_ALTERCONSUMERGROUPOFFSETS,
-<<<<<<< HEAD
-        /**< DescribeTopics */
-        RD_KAFKA_ADMIN_OP_DESCRIBETOPICS,
-        /**< DescribeCluster */
-        RD_KAFKA_ADMIN_OP_DESCRIBECLUSTER,
-=======
         /** IncrementalAlterConfigs */
         RD_KAFKA_ADMIN_OP_INCREMENTALALTERCONFIGS,
         /** DescribeUserScramCredentials */
         RD_KAFKA_ADMIN_OP_DESCRIBEUSERSCRAMCREDENTIALS,
         /** AlterUserScramCredentials */
         RD_KAFKA_ADMIN_OP_ALTERUSERSCRAMCREDENTIALS,
->>>>>>> c07a3351
+        /**< DescribeTopics */
+        RD_KAFKA_ADMIN_OP_DESCRIBETOPICS,
+        /**< DescribeCluster */
+        RD_KAFKA_ADMIN_OP_DESCRIBECLUSTER,
         RD_KAFKA_ADMIN_OP__CNT /**< Number of ops defined */
 } rd_kafka_admin_op_t;
 
