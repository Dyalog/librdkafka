--- conflicted
+++ resolved
@@ -45,11 +45,7 @@
 
 
 /** @brief The maxium ProduceRequestion ApiVersion supported by librdkafka */
-<<<<<<< HEAD
 static const int16_t rd_kafka_ProduceRequest_max_version = 10;
-=======
-static const int16_t rd_kafka_ProduceRequest_max_version = 9;
->>>>>>> 6b13a7b8
 
 
 typedef struct rd_kafka_msgset_writer_s {
@@ -271,10 +267,7 @@
          * ProduceRequest header sizes
          */
         switch (msetw->msetw_ApiVersion) {
-<<<<<<< HEAD
         case 10:
-=======
->>>>>>> 6b13a7b8
         case 9:
         case 8:
         case 7:
@@ -1389,18 +1382,11 @@
         rd_kafka_msgset_writer_finalize_MessageSet(msetw);
 
         /* Partition tags */
-<<<<<<< HEAD
-        rd_kafka_buf_write_tags(rkbuf);
-        /* Topics tags */
-        rd_kafka_buf_write_tags(rkbuf);
-        /* Produce request tags */
-        rd_kafka_buf_write_tags(rkbuf);
-
-=======
         rd_kafka_buf_write_tags_empty(rkbuf);
         /* Topics tags */
         rd_kafka_buf_write_tags_empty(rkbuf);
->>>>>>> 6b13a7b8
+        /* Produce request tags */
+        rd_kafka_buf_write_tags_empty(rkbuf);
 
         /* Return final MessageSetSize */
         *MessageSetSizep = msetw->msetw_MessageSetSize;
