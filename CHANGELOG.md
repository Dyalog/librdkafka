# librdkafka v2.2.0

librdkafka v2.2.0 is a feature release:

 * Fix a segmentation fault when subscribing to non-existent topics and
   using the consume batch functions (#4273).
 * Store offset commit metadata in `rd_kafka_offsets_store` (@mathispesch, #4084).
 * Fix a bug that happens when skipping tags, causing buffer underflow in
   MetadataResponse (#4278).
 * Fix a bug where topic leader is not refreshed in the same metadata call even if the leader is
   present.
 * [KIP-881](https://cwiki.apache.org/confluence/display/KAFKA/KIP-881%3A+Rack-aware+Partition+Assignment+for+Kafka+Consumers):
   Add support for rack-aware partition assignment for consumers
   (#4184, #4291, #4252).
 * Fix several bugs with sticky assignor in case of partition ownership
   changing between members of the consumer group (#4252).
 * [KIP-368](https://cwiki.apache.org/confluence/display/KAFKA/KIP-368%3A+Allow+SASL+Connections+to+Periodically+Re-Authenticate):
   Allow SASL Connections to Periodically Re-Authenticate
   (#4301, started by @vctoriawu).
 * Avoid treating an OpenSSL error as a permanent error and treat unclean SSL
   closes as normal ones (#4294).
 * Added `fetch.queue.backoff.ms` to the consumer to control how long
   the consumer backs off next fetch attempt. (@bitemyapp, @edenhill, #2879)
<<<<<<< HEAD
 * [KIP-430](https://cwiki.apache.org/confluence/display/KAFKA/KIP-430+-+Return+Authorized+Operations+in+Describe+Responses):
   Return authorized operations in Describe Responses. This additionally
   includes AdminAPI for DescribeCluster and DescribeTopics.
   (#4240, @jainruchir).
=======
 * [KIP-235](https://cwiki.apache.org/confluence/display/KAFKA/KIP-235%3A+Add+DNS+alias+support+for+secured+connection):
   Add DNS alias support for secured connection (#4292).
 * [KIP-339](https://cwiki.apache.org/confluence/display/KAFKA/KIP-339%3A+Create+a+new+IncrementalAlterConfigs+API):
   IncrementalAlterConfigs API (started by @PrasanthV454, #4110).
 * [KIP-554](https://cwiki.apache.org/confluence/display/KAFKA/KIP-554%3A+Add+Broker-side+SCRAM+Config+API): Add Broker-side SCRAM Config API (#4241).
>>>>>>> c07a3351


## Enhancements

 * Added `fetch.queue.backoff.ms` to the consumer to control how long
   the consumer backs off next fetch attempt. When the pre-fetch queue
   has exceeded its queuing thresholds: `queued.min.messages` and
   `queued.max.messages.kbytes` it backs off for 1 seconds.
   If those parameters have to be set too high to hold 1 s of data,
   this new parameter allows to back off the fetch earlier, reducing memory
   requirements.


## Fixes

### General fixes

 * Fix a bug that happens when skipping tags, causing buffer underflow in
   MetadataResponse. This is triggered since RPC version 9 (v2.1.0),
   when using Confluent Platform, only when racks are set,
   observers are activated and there is more than one partition.
   Fixed by skipping the correct amount of bytes when tags are received.
 * Avoid treating an OpenSSL error as a permanent error and treat unclean SSL
   closes as normal ones. When SSL connections are closed without `close_notify`,
   in OpenSSL 3.x a new type of error is set and it was interpreted as permanent
   in librdkafka. It can cause a different issue depending on the RPC.
   If received when waiting for OffsetForLeaderEpoch response, it triggers
   an offset reset following the configured policy.
   Solved by treating SSL errors as transport errors and
   by setting an OpenSSL flag that allows to treat unclean SSL closes as normal
   ones. These types of errors can happen it the other side doesn't support `close_notify` or if there's a TCP connection reset.


### Consumer fixes

  * In case of multiple owners of a partition with different generations, the
    sticky assignor would pick the earliest (lowest generation) member as the
    current owner, which would lead to stickiness violations. Fixed by
    choosing the latest (highest generation) member.
  * In case where the same partition is owned by two members with the same
    generation, it indicates an issue. The sticky assignor had some code to
    handle this, but it was non-functional, and did not have parity with the
    Java assignor. Fixed by invalidating any such partition from the current
    assignment completely.



# librdkafka v2.1.1

librdkafka v2.1.1 is a maintenance release:

 * Avoid duplicate messages when a fetch response is received
   in the middle of an offset validation request (#4261).
 * Fix segmentation fault when subscribing to a non-existent topic and
   calling `rd_kafka_message_leader_epoch()` on the polled `rkmessage` (#4245).
 * Fix a segmentation fault when fetching from follower and the partition lease
   expires while waiting for the result of a list offsets operation (#4254).
 * Fix documentation for the admin request timeout, incorrectly stating -1 for infinite
   timeout. That timeout can't be infinite.
 * Fix CMake pkg-config cURL require and use
   pkg-config `Requires.private` field (@FantasqueX, @stertingen, #4180).
 * Fixes certain cases where polling would not keep the consumer
   in the group or make it rejoin it (#4256).
 * Fix to the C++ set_leader_epoch method of TopicPartitionImpl,
   that wasn't storing the passed value (@pavel-pimenov, #4267).

## Fixes

### Consumer fixes

 * Duplicate messages can be emitted when a fetch response is received
   in the middle of an offset validation request. Solved by avoiding
   a restart from last application offset when offset validation succeeds.
 * When fetching from follower, if the partition lease expires after 5 minutes,
   and a list offsets operation was requested to retrieve the earliest
   or latest offset, it resulted in segmentation fault. This was fixed by
   allowing threads different from the main one to call
   the `rd_kafka_toppar_set_fetch_state` function, given they hold
   the lock on the `rktp`.
 * In v2.1.0, a bug was fixed which caused polling any queue to reset the
   `max.poll.interval.ms`. Only certain functions were made to reset the timer,
   but it is possible for the user to obtain the queue with messages from
   the broker, skipping these functions. This was fixed by encoding information
   in a queue itself, that, whether polling, resets the timer.



# librdkafka v2.1.0

librdkafka v2.1.0 is a feature release:

* [KIP-320](https://cwiki.apache.org/confluence/display/KAFKA/KIP-320%3A+Allow+fetchers+to+detect+and+handle+log+truncation)
  Allow fetchers to detect and handle log truncation (#4122).
* Fix a reference count issue blocking the consumer from closing (#4187).
* Fix a protocol issue with ListGroups API, where an extra
  field was appended for API Versions greater than or equal to 3 (#4207).
* Fix an issue with `max.poll.interval.ms`, where polling any queue would cause
  the timeout to be reset (#4176).
* Fix seek partition timeout, was one thousand times lower than the passed
  value (#4230).
* Fix multiple inconsistent behaviour in batch APIs during **pause** or **resume** operations (#4208).
  See **Consumer fixes** section below for more information.
* Update lz4.c from upstream. Fixes [CVE-2021-3520](https://github.com/advisories/GHSA-gmc7-pqv9-966m)
  (by @filimonov, #4232).
* Upgrade OpenSSL to v3.0.8 with various security fixes,
  check the [release notes](https://www.openssl.org/news/cl30.txt) (#4215).

## Enhancements

 * Added `rd_kafka_topic_partition_get_leader_epoch()` (and `set..()`).
 * Added partition leader epoch APIs:
   - `rd_kafka_topic_partition_get_leader_epoch()` (and `set..()`)
   - `rd_kafka_message_leader_epoch()`
   - `rd_kafka_*assign()` and `rd_kafka_seek_partitions()` now supports
     partitions with a leader epoch set.
   - `rd_kafka_offsets_for_times()` will return per-partition leader-epochs.
   - `leader_epoch`, `stored_leader_epoch`, and `committed_leader_epoch`
     added to per-partition statistics.


## Fixes

### OpenSSL fixes

 * Fixed OpenSSL static build not able to use external modules like FIPS
   provider module.

### Consumer fixes

 * A reference count issue was blocking the consumer from closing.
   The problem would happen when a partition is lost, because forcibly
   unassigned from the consumer or if the corresponding topic is deleted.
 * When using `rd_kafka_seek_partitions`, the remaining timeout was
   converted from microseconds to milliseconds but the expected unit
   for that parameter is microseconds.
 * Fixed known issues related to Batch Consume APIs mentioned in v2.0.0
   release notes.
 * Fixed `rd_kafka_consume_batch()` and `rd_kafka_consume_batch_queue()`
   intermittently updating `app_offset` and `store_offset` incorrectly when
   **pause** or **resume** was being used for a partition.
 * Fixed `rd_kafka_consume_batch()` and `rd_kafka_consume_batch_queue()`
   intermittently skipping offsets when **pause** or **resume** was being
   used for a partition.


## Known Issues

### Consume Batch API

 * When `rd_kafka_consume_batch()` and `rd_kafka_consume_batch_queue()` APIs are used with
   any of the **seek**, **pause**, **resume** or **rebalancing** operation, `on_consume`
   interceptors might be called incorrectly (maybe multiple times) for not consumed messages.

### Consume API

 * Duplicate messages can be emitted when a fetch response is received
   in the middle of an offset validation request.
 * Segmentation fault when subscribing to a non-existent topic and
   calling `rd_kafka_message_leader_epoch()` on the polled `rkmessage`.



# librdkafka v2.0.2

librdkafka v2.0.2 is a maintenance release:

* Fix OpenSSL version in Win32 nuget package (#4152).



# librdkafka v2.0.1

librdkafka v2.0.1 is a maintenance release:

* Fixed nuget package for Linux ARM64 release (#4150).



# librdkafka v2.0.0

librdkafka v2.0.0 is a feature release:

 * [KIP-88](https://cwiki.apache.org/confluence/display/KAFKA/KIP-88%3A+OffsetFetch+Protocol+Update)
   OffsetFetch Protocol Update (#3995).
 * [KIP-222](https://cwiki.apache.org/confluence/display/KAFKA/KIP-222+-+Add+Consumer+Group+operations+to+Admin+API)
   Add Consumer Group operations to Admin API (started by @lesterfan, #3995).
 * [KIP-518](https://cwiki.apache.org/confluence/display/KAFKA/KIP-518%3A+Allow+listing+consumer+groups+per+state)
   Allow listing consumer groups per state (#3995).
 * [KIP-396](https://cwiki.apache.org/confluence/pages/viewpage.action?pageId=97551484)
   Partially implemented: support for AlterConsumerGroupOffsets
   (started by @lesterfan, #3995).
 * OpenSSL 3.0.x support - the maximum bundled OpenSSL version is now 3.0.7 (previously 1.1.1q).
 * Fixes to the transactional and idempotent producer.


## Upgrade considerations

### OpenSSL 3.0.x

#### OpenSSL default ciphers

The introduction of OpenSSL 3.0.x in the self-contained librdkafka bundles
changes the default set of available ciphers, in particular all obsolete
or insecure ciphers and algorithms as listed in the
OpenSSL [legacy](https://www.openssl.org/docs/man3.0/man7/OSSL_PROVIDER-legacy.html)
manual page are now disabled by default.

**WARNING**: These ciphers are disabled for security reasons and it is
highly recommended NOT to use them.

Should you need to use any of these old ciphers you'll need to explicitly
enable the `legacy` provider by configuring `ssl.providers=default,legacy`
on the librdkafka client.

#### OpenSSL engines and providers

OpenSSL 3.0.x deprecates the use of engines, which is being replaced by
providers. As such librdkafka will emit a deprecation warning if
`ssl.engine.location` is configured.

OpenSSL providers may be configured with the new `ssl.providers`
configuration property.

### Broker TLS certificate hostname verification

The default value for `ssl.endpoint.identification.algorithm` has been
changed from `none` (no hostname verification) to `https`, which enables
broker hostname verification (to counter man-in-the-middle
impersonation attacks) by default.

To restore the previous behaviour, set `ssl.endpoint.identification.algorithm` to `none`.

## Known Issues

### Poor Consumer batch API messaging guarantees

The Consumer Batch APIs `rd_kafka_consume_batch()` and `rd_kafka_consume_batch_queue()`
are not thread safe if `rkmessages_size` is greater than 1 and any of the **seek**,
**pause**, **resume** or **rebalancing** operation is performed in parallel with any of
the above APIs. Some of the messages might be lost, or erroneously returned to the
application, in the above scenario.

It is strongly recommended to use the Consumer Batch APIs and the mentioned
operations in sequential order in order to get consistent result.

For **rebalancing** operation to work in sequencial manner, please set `rebalance_cb`
configuration property (refer [examples/rdkafka_complex_consumer_example.c]
(examples/rdkafka_complex_consumer_example.c) for the help with the usage) for the consumer.

## Enhancements

 * Self-contained static libraries can now be built on Linux arm64 (#4005).
 * Updated to zlib 1.2.13, zstd 1.5.2, and curl 7.86.0 in self-contained
   librdkafka bundles.
 * Added `on_broker_state_change()` interceptor
 * The C++ API no longer returns strings by const value, which enables better move optimization in callers.
 * Added `rd_kafka_sasl_set_credentials()` API to update SASL credentials.
 * Setting `allow.auto.create.topics` will no longer give a warning if used by a producer, since that is an expected use case.
  Improvement in documentation for this property.
 * Added a `resolve_cb` configuration setting that permits using custom DNS resolution logic.
 * Added `rd_kafka_mock_broker_error_stack_cnt()`.
 * The librdkafka.redist NuGet package has been updated to have fewer external
   dependencies for its bundled librdkafka builds, as everything but cyrus-sasl
   is now built-in. There are bundled builds with and without linking to
   cyrus-sasl for maximum compatibility.
 * Admin API DescribeGroups() now provides the group instance id
   for static members [KIP-345](https://cwiki.apache.org/confluence/display/KAFKA/KIP-345%3A+Introduce+static+membership+protocol+to+reduce+consumer+rebalances) (#3995).


## Fixes

### General fixes

 * Windows: couldn't read a PKCS#12 keystore correctly because binary mode
   wasn't explicitly set and Windows defaults to text mode.
 * Fixed memory leak when loading SSL certificates (@Mekk, #3930)
 * Load all CA certificates from `ssl.ca.pem`, not just the first one.
 * Each HTTP request made when using OAUTHBEARER OIDC would leak a small
   amount of memory.

### Transactional producer fixes

 * When a PID epoch bump is requested and the producer is waiting
   to reconnect to the transaction coordinator, a failure in a find coordinator
   request could cause an assert to fail. This is fixed by retrying when the
   coordinator is known (#4020).
 * Transactional APIs (except `send_offsets_for_transaction()`) that
   timeout due to low timeout_ms may now be resumed by calling the same API
   again, as the operation continues in the background.
 * For fatal idempotent producer errors that may be recovered by bumping the
   epoch the current transaction must first be aborted prior to the epoch bump.
   This is now handled correctly, which fixes issues seen with fenced
   transactional producers on fatal idempotency errors.
 * Timeouts for EndTxn requests (transaction commits and aborts) are now
   automatically retried and the error raised to the application is also
   a retriable error.
 * TxnOffsetCommitRequests were retried immediately upon temporary errors in
   `send_offsets_to_transactions()`, causing excessive network requests.
   These retries are now delayed 500ms.
 * If `init_transactions()` is called with an infinite timeout (-1),
   the timeout will be limited to 2 * `transaction.timeout.ms`.
   The application may retry and resume the call if a retriable error is
   returned.


### Consumer fixes

 * Back-off and retry JoinGroup request if coordinator load is in progress.
 * Fix `rd_kafka_consume_batch()` and `rd_kafka_consume_batch_queue()` skipping
   other partitions' offsets intermittently when **seek**, **pause**, **resume**
   or **rebalancing** is used for a partition.
 * Fix `rd_kafka_consume_batch()` and `rd_kafka_consume_batch_queue()`
   intermittently returing incorrect partitions' messages if **rebalancing**
   happens during these operations.

# librdkafka v1.9.2

librdkafka v1.9.2 is a maintenance release:

 * The SASL OAUTHBEAR OIDC POST field was sometimes truncated by one byte (#3192).
 * The bundled version of OpenSSL has been upgraded to version 1.1.1q for non-Windows builds. Windows builds remain on OpenSSL 1.1.1n for the time being.
 * The bundled version of Curl has been upgraded to version 7.84.0.



# librdkafka v1.9.1

librdkafka v1.9.1 is a maintenance release:

 * The librdkafka.redist NuGet package now contains OSX M1/arm64 builds.
 * Self-contained static libraries can now be built on OSX M1 too, thanks to
   disabling curl's configure runtime check.



# librdkafka v1.9.0

librdkafka v1.9.0 is a feature release:

 * Added KIP-768 OUATHBEARER OIDC support (by @jliunyu, #3560)
 * Added KIP-140 Admin API ACL support (by @emasab, #2676)


## Upgrade considerations

 * Consumer:
   `rd_kafka_offsets_store()` (et.al) will now return an error for any
   partition that is not currently assigned (through `rd_kafka_*assign()`).
   This prevents a race condition where an application would store offsets
   after the assigned partitions had been revoked (which resets the stored
   offset), that could cause these old stored offsets to be committed later
   when the same partitions were assigned to this consumer again - effectively
   overwriting any committed offsets by any consumers that were assigned the
   same partitions previously. This would typically result in the offsets
   rewinding and messages to be reprocessed.
   As an extra effort to avoid this situation the stored offset is now
   also reset when partitions are assigned (through `rd_kafka_*assign()`).
   Applications that explicitly call `..offset*_store()` will now need
   to handle the case where `RD_KAFKA_RESP_ERR__STATE` is returned
   in the per-partition `.err` field - meaning the partition is no longer
   assigned to this consumer and the offset could not be stored for commit.


## Enhancements

 * Improved producer queue scheduling. Fixes the performance regression
   introduced in v1.7.0 for some produce patterns. (#3538, #2912)
 * Windows: Added native Win32 IO/Queue scheduling. This removes the
   internal TCP loopback connections that were previously used for timely
   queue wakeups.
 * Added `socket.connection.setup.timeout.ms` (default 30s).
   The maximum time allowed for broker connection setups (TCP connection as
   well as SSL and SASL handshakes) is now limited to this value.
   This fixes the issue with stalled broker connections in the case of network
   or load balancer problems.
   The Java clients has an exponential backoff to this timeout which is
   limited by `socket.connection.setup.timeout.max.ms` - this was not
   implemented in librdkafka due to differences in connection handling and
   `ERR__ALL_BROKERS_DOWN` error reporting. Having a lower initial connection
   setup timeout and then increase the timeout for the next attempt would
   yield possibly false-positive `ERR__ALL_BROKERS_DOWN` too early.
 * SASL OAUTHBEARER refresh callbacks can now be scheduled for execution
   on librdkafka's background thread. This solves the problem where an
   application has a custom SASL OAUTHBEARER refresh callback and thus needs to
   call `rd_kafka_poll()` (et.al.) at least once to trigger the
   refresh callback before being able to connect to brokers.
   With the new `rd_kafka_conf_enable_sasl_queue()` configuration API and
   `rd_kafka_sasl_background_callbacks_enable()` the refresh callbacks
   can now be triggered automatically on the librdkafka background thread.
 * `rd_kafka_queue_get_background()` now creates the background thread
   if not already created.
 * Added `rd_kafka_consumer_close_queue()` and `rd_kafka_consumer_closed()`.
   This allow applications and language bindings to implement asynchronous
   consumer close.
 * Bundled zlib upgraded to version 1.2.12.
 * Bundled OpenSSL upgraded to 1.1.1n.
 * Added `test.mock.broker.rtt` to simulate RTT/latency for mock brokers.


## Fixes

### General fixes

 * Fix various 1 second delays due to internal broker threads blocking on IO
   even though there are events to handle.
   These delays could be seen randomly in any of the non produce/consume
   request APIs, such as `commit_transaction()`, `list_groups()`, etc.
 * Windows: some applications would crash with an error message like
   `no OPENSSL_Applink()` written to the console if `ssl.keystore.location`
   was configured.
   This regression was introduced in v1.8.0 due to use of vcpkgs and how
   keystore file was read. #3554.
 * Windows 32-bit only: 64-bit atomic reads were in fact not atomic and could
   in rare circumstances yield incorrect values.
   One manifestation of this issue was the `max.poll.interval.ms` consumer
   timer expiring even though the application was polling according to profile.
   Fixed by @WhiteWind (#3815).
 * `rd_kafka_clusterid()` would previously fail with timeout if
   called on cluster with no visible topics (#3620).
   The clusterid is now returned as soon as metadata has been retrieved.
 * Fix hang in `rd_kafka_list_groups()` if there are no available brokers
   to connect to (#3705).
 * Millisecond timeouts (`timeout_ms`) in various APIs, such as `rd_kafka_poll()`,
   was limited to roughly 36 hours before wrapping. (#3034)
 * If a metadata request triggered by `rd_kafka_metadata()` or consumer group rebalancing
   encountered a non-retriable error it would not be propagated to the caller and thus
   cause a stall or timeout, this has now been fixed. (@aiquestion, #3625)
 * AdminAPI `DeleteGroups()` and `DeleteConsumerGroupOffsets()`:
   if the given coordinator connection was not up by the time these calls were
   initiated and the first connection attempt failed then no further connection
   attempts were performed, ulimately leading to the calls timing out.
   This is now fixed by keep retrying to connect to the group coordinator
   until the connection is successful or the call times out.
   Additionally, the coordinator will be now re-queried once per second until
   the coordinator comes up or the call times out, to detect change in
   coordinators.
 * Mock cluster `rd_kafka_mock_broker_set_down()` would previously
   accept and then disconnect new connections, it now refuses new connections.


### Consumer fixes

 * `rd_kafka_offsets_store()` (et.al) will now return an error for any
   partition that is not currently assigned (through `rd_kafka_*assign()`).
   See **Upgrade considerations** above for more information.
 * `rd_kafka_*assign()` will now reset/clear the stored offset.
   See **Upgrade considerations** above for more information.
 * `seek()` followed by `pause()` would overwrite the seeked offset when
   later calling `resume()`. This is now fixed. (#3471).
   **Note**: Avoid storing offsets (`offsets_store()`) after calling
   `seek()` as this may later interfere with resuming a paused partition,
   instead store offsets prior to calling seek.
 * A `ERR_MSG_SIZE_TOO_LARGE` consumer error would previously be raised
   if the consumer received a maximum sized FetchResponse only containing
   (transaction) aborted messages with no control messages. The fetching did
   not stop, but some applications would terminate upon receiving this error.
   No error is now raised in this case. (#2993)
   Thanks to @jacobmikesell for providing an application to reproduce the
   issue.
 * The consumer no longer backs off the next fetch request (default 500ms) when
   the parsed fetch response is truncated (which is a valid case).
   This should speed up the message fetch rate in case of maximum sized
   fetch responses.
 * Fix consumer crash (`assert: rkbuf->rkbuf_rkb`) when parsing
   malformed JoinGroupResponse consumer group metadata state.
 * Fix crash (`cant handle op type`) when using `consume_batch_queue()` (et.al)
   and an OAUTHBEARER refresh callback was set.
   The callback is now triggered by the consume call. (#3263)
 * Fix `partition.assignment.strategy` ordering when multiple strategies are configured.
   If there is more than one eligible strategy, preference is determined by the
   configured order of strategies. The partitions are assigned to group members according
   to the strategy order preference now. (#3818)
 * Any form of unassign*() (absolute or incremental) is now allowed during
   consumer close rebalancing and they're all treated as absolute unassigns.
   (@kevinconaway)


### Transactional producer fixes

 * Fix message loss in idempotent/transactional producer.
   A corner case has been identified that may cause idempotent/transactional
   messages to be lost despite being reported as successfully delivered:
   During cluster instability a restarting broker may report existing topics
   as non-existent for some time before it is able to acquire up to date
   cluster and topic metadata.
   If an idempotent/transactional producer updates its topic metadata cache
   from such a broker the producer will consider the topic to be removed from
   the cluster and thus remove its local partition objects for the given topic.
   This also removes the internal message sequence number counter for the given
   partitions.
   If the producer later receives proper topic metadata for the cluster the
   previously "removed" topics will be rediscovered and new partition objects
   will be created in the producer. These new partition objects, with no
   knowledge of previous incarnations, would start counting partition messages
   at zero again.
   If new messages were produced for these partitions by the same producer
   instance, the same message sequence numbers would be sent to the broker.
   If the broker still maintains state for the producer's PID and Epoch it could
   deem that these messages with reused sequence numbers had already been
   written to the log and treat them as legit duplicates.
   This would seem to the producer that these new messages were successfully
   written to the partition log by the broker when they were in fact discarded
   as duplicates, leading to silent message loss.
   The fix included in this release is to save the per-partition idempotency
   state when a partition is removed, and then recover and use that saved
   state if the partition comes back at a later time.
 * The transactional producer would retry (re)initializing its PID if a
   `PRODUCER_FENCED` error was returned from the
   broker (added in Apache Kafka 2.8), which could cause the producer to
   seemingly hang.
   This error code is now correctly handled by raising a fatal error.
 * If the given group coordinator connection was not up by the time
   `send_offsets_to_transactions()` was called, and the first connection
   attempt failed then no further connection attempts were performed, ulimately
   leading to `send_offsets_to_transactions()` timing out, and possibly
   also the transaction timing out on the transaction coordinator.
   This is now fixed by keep retrying to connect to the group coordinator
   until the connection is successful or the call times out.
   Additionally, the coordinator will be now re-queried once per second until
   the coordinator comes up or the call times out, to detect change in
   coordinators.


### Producer fixes

 * Improved producer queue wakeup scheduling. This should significantly
   decrease the number of wakeups and thus syscalls for high message rate
   producers. (#3538, #2912)
 * The logic for enforcing that `message.timeout.ms` is greather than
   an explicitly configured `linger.ms` was incorrect and instead of
   erroring out early the lingering time was automatically adjusted to the
   message timeout, ignoring the configured `linger.ms`.
   This has now been fixed so that an error is returned when instantiating the
   producer. Thanks to @larry-cdn77 for analysis and test-cases. (#3709)


# librdkafka v1.8.2

librdkafka v1.8.2 is a maintenance release.

## Enhancements

 * Added `ssl.ca.pem` to add CA certificate by PEM string. (#2380)
 * Prebuilt binaries for Mac OSX now contain statically linked OpenSSL v1.1.1l.
   Previously the OpenSSL version was either v1.1.1 or v1.0.2 depending on
   build type.

## Fixes

 * The `librdkafka.redist` 1.8.0 package had two flaws:
   - the linux-arm64 .so build was a linux-x64 build.
   - the included Windows MSVC 140 runtimes for x64 were infact x86.
   The release script has been updated to verify the architectures of
   provided artifacts to avoid this happening in the future.
 * Prebuilt binaries for Mac OSX Sierra (10.12) and older are no longer provided.
   This affects [confluent-kafka-go](https://github.com/confluentinc/confluent-kafka-go).
 * Some of the prebuilt binaries for Linux were built on Ubuntu 14.04,
   these builds are now performed on Ubuntu 16.04 instead.
   This may affect users on ancient Linux distributions.
 * It was not possible to configure `ssl.ca.location` on OSX, the property
   would automatically revert back to `probe` (default value).
   This regression was introduced in v1.8.0. (#3566)
 * librdkafka's internal timers would not start if the timeout was set to 0,
   which would result in some timeout operations not being enforced correctly,
   e.g., the transactional producer API timeouts.
   These timers are now started with a timeout of 1 microsecond.

### Transactional producer fixes

 * Upon quick repeated leader changes the transactional producer could receive
   an `OUT_OF_ORDER_SEQUENCE` error from the broker, which triggered an
   Epoch bump on the producer resulting in an InitProducerIdRequest being sent
   to the transaction coordinator in the middle of a transaction.
   This request would start a new transaction on the coordinator, but the
   producer would still think (erroneously) it was in current transaction.
   Any messages produced in the current transaction prior to this event would
   be silently lost when the application committed the transaction, leading
   to message loss.
   This has been fixed by setting the Abortable transaction error state
   in the producer. #3575.
 * The transactional producer could stall during a transaction if the transaction
   coordinator changed while adding offsets to the transaction (send_offsets_to_transaction()).
   This stall lasted until the coordinator connection went down, the
   transaction timed out, transaction was aborted, or messages were produced
   to a new partition, whichever came first. #3571.



*Note: there was no v1.8.1 librdkafka release*


# librdkafka v1.8.0

librdkafka v1.8.0 is a security release:

 * Upgrade bundled zlib version from 1.2.8 to 1.2.11 in the `librdkafka.redist`
   NuGet package. The updated zlib version fixes CVEs:
   CVE-2016-9840, CVE-2016-9841, CVE-2016-9842, CVE-2016-9843
   See https://github.com/confluentinc/librdkafka/issues/2934 for more information.
 * librdkafka now uses [vcpkg](https://vcpkg.io/) for up-to-date Windows
   dependencies in the `librdkafka.redist` NuGet package:
   OpenSSL 1.1.1l, zlib 1.2.11, zstd 1.5.0.
 * The upstream dependency (OpenSSL, zstd, zlib) source archive checksums are
   now verified when building with `./configure --install-deps`.
   These builds are used by the librdkafka builds bundled with
   confluent-kafka-go, confluent-kafka-python and confluent-kafka-dotnet.


## Enhancements

 * Producer `flush()` now overrides the `linger.ms` setting for the duration
   of the `flush()` call, effectively triggering immediate transmission of
   queued messages. (#3489)

## Fixes

### General fixes

 * Correctly detect presence of zlib via compilation check. (Chris Novakovic)
 * `ERR__ALL_BROKERS_DOWN` is no longer emitted when the coordinator
   connection goes down, only when all standard named brokers have been tried.
   This fixes the issue with `ERR__ALL_BROKERS_DOWN` being triggered on
   `consumer_close()`. It is also now only emitted if the connection was fully
   up (past handshake), and not just connected.
 * `rd_kafka_query_watermark_offsets()`, `rd_kafka_offsets_for_times()`,
   `consumer_lag` metric, and `auto.offset.reset` now honour
   `isolation.level` and will return the Last Stable Offset (LSO)
   when `isolation.level` is set to `read_committed` (default), rather than
   the uncommitted high-watermark when it is set to `read_uncommitted`. (#3423)
 * SASL GSSAPI is now usable when `sasl.kerberos.min.time.before.relogin`
   is set to 0 - which disables ticket refreshes (by @mpekalski, #3431).
 * Rename internal crc32c() symbol to rd_crc32c() to avoid conflict with
   other static libraries (#3421).
 * `txidle` and `rxidle` in the statistics object was emitted as 18446744073709551615 when no idle was known. -1 is now emitted instead. (#3519)


### Consumer fixes

 * Automatically retry offset commits on `ERR_REQUEST_TIMED_OUT`,
   `ERR_COORDINATOR_NOT_AVAILABLE`, and `ERR_NOT_COORDINATOR` (#3398).
   Offset commits will be retried twice.
 * Timed auto commits did not work when only using assign() and not subscribe().
   This regression was introduced in v1.7.0.
 * If the topics matching the current subscription changed (or the application
   updated the subscription) while there was an outstanding JoinGroup or
   SyncGroup request, an additional request would sometimes be sent before
   handling the response of the first. This in turn lead to internal state
   issues that could cause a crash or malbehaviour.
   The consumer will now wait for any outstanding JoinGroup or SyncGroup
   responses before re-joining the group.
 * `auto.offset.reset` could previously be triggered by temporary errors,
   such as disconnects and timeouts (after the two retries are exhausted).
   This is now fixed so that the auto offset reset policy is only triggered
   for permanent errors.
 * The error that triggers `auto.offset.reset` is now logged to help the
   application owner identify the reason of the reset.
 * If a rebalance takes longer than a consumer's `session.timeout.ms`, the
   consumer will remain in the group as long as it receives heartbeat responses
   from the broker.


### Admin fixes

 * `DeleteRecords()` could crash if one of the underlying requests
   (for a given partition leader) failed at the transport level (e.g., timeout).
   (#3476).



# librdkafka v1.7.0

librdkafka v1.7.0 is feature release:

 * [KIP-360](https://cwiki.apache.org/confluence/pages/viewpage.action?pageId=89068820) - Improve reliability of transactional producer.
   Requires Apache Kafka 2.5 or later.
 * OpenSSL Engine support (`ssl.engine.location`) by @adinigam and @ajbarb.


## Enhancements

 * Added `connections.max.idle.ms` to automatically close idle broker
   connections.
   This feature is disabled by default unless `bootstrap.servers` contains
   the string `azure` in which case the default is set to <4 minutes to improve
   connection reliability and circumvent limitations with the Azure load
   balancers (see #3109 for more information).
 * Bumped to OpenSSL 1.1.1k in binary librdkafka artifacts.
 * The binary librdkafka artifacts for Alpine are now using Alpine 3.12.
   OpenSSL 1.1.1k.
 * Improved static librdkafka Windows builds using MinGW (@neptoess, #3130).
 * The `librdkafka.redist` NuGet package now has updated zlib, zstd and
   OpenSSL versions (from vcpkg).


## Security considerations

 * The zlib version bundled with the `librdkafka.redist` NuGet package has now been upgraded
   from zlib 1.2.8 to 1.2.11, fixing the following CVEs:
   * CVE-2016-9840: undefined behaviour (compiler dependent) in inflate (decompression) code: this is used by the librdkafka consumer. Risk of successfully exploitation through consumed messages is eastimated very low.
   * CVE-2016-9841: undefined behaviour (compiler dependent) in inflate code: this is used by the librdkafka consumer. Risk of successfully exploitation through consumed messages is eastimated very low.
   * CVE-2016-9842: undefined behaviour in inflateMark(): this API is not used by librdkafka.
   * CVE-2016-9843: issue in crc32_big() which is called from crc32_z(): this API is not used by librdkafka.

## Upgrade considerations

 * The C++ `oauthbearer_token_refresh_cb()` was missing a `Handle *`
   argument that has now been added. This is a breaking change but the original
   function signature is considered a bug.
   This change only affects C++ OAuth developers.
 * [KIP-735](https://cwiki.apache.org/confluence/display/KAFKA/KIP-735%3A+Increase+default+consumer+session+timeout) The consumer `session.timeout.ms`
   default was changed from 10 to 45 seconds to make consumer groups more
   robust and less sensitive to temporary network and cluster issues.
 * Statistics: `consumer_lag` is now using the `committed_offset`,
   while the new `consumer_lag_stored` is using `stored_offset`
   (offset to be committed).
   This is more correct than the previous `consumer_lag` which was using
   either `committed_offset` or `app_offset` (last message passed
   to application).
 * The `librdkafka.redist` NuGet package is now built with MSVC runtime v140
   (VS 2015). Previous versions were built with MSVC runtime v120 (VS 2013).


## Fixes

### General fixes

 * Fix accesses to freed metadata cache mutexes on client termination (#3279)
 * There was a race condition on receiving updated metadata where a broker id
   update (such as bootstrap to proper broker transformation) could finish after
   the topic metadata cache was updated, leading to existing brokers seemingly
   being not available.
   One occurrence of this issue was query_watermark_offsets() that could return
   `ERR__UNKNOWN_PARTITION` for existing partitions shortly after the
   client instance was created.
 * The OpenSSL context is now initialized with `TLS_client_method()`
   (on OpenSSL >= 1.1.0) instead of the deprecated and outdated
   `SSLv23_client_method()`.
 * The initial cluster connection on client instance creation could sometimes
   be delayed up to 1 second if a `group.id` or `transactional.id`
   was configured (#3305).
 * Speed up triggering of new broker connections in certain cases by exiting
   the broker thread io/op poll loop when a wakeup op is received.
 * SASL GSSAPI: The Kerberos kinit refresh command was triggered from
   `rd_kafka_new()` which made this call blocking if the refresh command
   was taking long. The refresh is now performed by the background rdkafka
   main thread.
 * Fix busy-loop (100% CPU on the broker threads) during the handshake phase
   of an SSL connection.
 * Disconnects during SSL handshake are now propagated as transport errors
   rather than SSL errors, since these disconnects are at the transport level
   (e.g., incorrect listener, flaky load balancer, etc) and not due to SSL
   issues.
 * Increment metadata fast refresh interval backoff exponentially (@ajbarb, #3237).
 * Unthrottled requests are no longer counted in the `brokers[].throttle`
   statistics object.
 * Log CONFWARN warning when global topic configuration properties
   are overwritten by explicitly setting a `default_topic_conf`.

### Consumer fixes

 * If a rebalance happened during a `consume_batch..()` call the already
   accumulated messages for revoked partitions were not purged, which would
   pass messages to the application for partitions that were no longer owned
   by the consumer. Fixed by @jliunyu. #3340.
 * Fix balancing and reassignment issues with the cooperative-sticky assignor.
   #3306.
 * Fix incorrect detection of first rebalance in sticky assignor (@hallfox).
 * Aborted transactions with no messages produced to a partition could
   cause further successfully committed messages in the same Fetch response to
   be ignored, resulting in consumer-side message loss.
   A log message along the lines `Abort txn ctrl msg bad order at offset
   7501: expected before or at 7702: messages in aborted transactions may be delivered to the application`
   would be seen.
   This is a rare occurrence where a transactional producer would register with
   the partition but not produce any messages before aborting the transaction.
 * The consumer group deemed cached metadata up to date by checking
   `topic.metadata.refresh.interval.ms`: if this property was set too low
   it would cause cached metadata to be unusable and new metadata to be fetched,
   which could delay the time it took for a rebalance to settle.
   It now correctly uses `metadata.max.age.ms` instead.
 * The consumer group timed auto commit would attempt commits during rebalances,
   which could result in "Illegal generation" errors. This is now fixed, the
   timed auto committer is only employed in the steady state when no rebalances
   are taking places. Offsets are still auto committed when partitions are
   revoked.
 * Retriable FindCoordinatorRequest errors are no longer propagated to
   the application as they are retried automatically.
 * Fix rare crash (assert `rktp_started`) on consumer termination
   (introduced in v1.6.0).
 * Fix unaligned access and possibly corrupted snappy decompression when
   building with MSVC (@azat)
 * A consumer configured with the `cooperative-sticky` assignor did
   not actively Leave the group on unsubscribe(). This delayed the
   rebalance for the remaining group members by up to `session.timeout.ms`.
 * The current subscription list was sometimes leaked when unsubscribing.

### Producer fixes

 * The timeout value of `flush()` was not respected when delivery reports
   were scheduled as events (such as for confluent-kafka-go) rather than
   callbacks.
 * There was a race conditition in `purge()` which could cause newly
   created partition objects, or partitions that were changing leaders, to
   not have their message queues purged. This could cause
   `abort_transaction()` to time out. This issue is now fixed.
 * In certain high-thruput produce rate patterns producing could stall for
   1 second, regardless of `linger.ms`, due to rate-limiting of internal
   queue wakeups. This is now fixed by not rate-limiting queue wakeups but
   instead limiting them to one wakeup per queue reader poll. #2912.

### Transactional Producer fixes

 * KIP-360: Fatal Idempotent producer errors are now recoverable by the
   transactional producer and will raise a `txn_requires_abort()` error.
 * If the cluster went down between `produce()` and `commit_transaction()`
   and before any partitions had been registered with the coordinator, the
   messages would time out but the commit would succeed because nothing
   had been sent to the coordinator. This is now fixed.
 * If the current transaction failed while `commit_transaction()` was
   checking the current transaction state an invalid state transaction could
   occur which in turn would trigger a assertion crash.
   This issue showed up as "Invalid txn state transition: .." crashes, and is
   now fixed by properly synchronizing both checking and transition of state.



# librdkafka v1.6.1

librdkafka v1.6.1 is a maintenance release.

## Upgrade considerations

 * Fatal idempotent producer errors are now also fatal to the transactional
   producer. This is a necessary step to maintain data integrity prior to
   librdkafka supporting KIP-360. Applications should check any transactional
   API errors for the is_fatal flag and decommission the transactional producer
   if the flag is set.
 * The consumer error raised by `auto.offset.reset=error` now has error-code
   set to `ERR__AUTO_OFFSET_RESET` to allow an application to differentiate
   between auto offset resets and other consumer errors.


## Fixes

### General fixes

 * Admin API and transactional `send_offsets_to_transaction()` coordinator
   requests, such as TxnOffsetCommitRequest, could in rare cases be sent
   multiple times which could cause a crash.
 * `ssl.ca.location=probe` is now enabled by default on Mac OSX since the
   librdkafka-bundled OpenSSL might not have the same default CA search paths
   as the system or brew installed OpenSSL. Probing scans all known locations.

### Transactional Producer fixes

 * Fatal idempotent producer errors are now also fatal to the transactional
   producer.
 * The transactional producer could crash if the transaction failed while
   `send_offsets_to_transaction()` was called.
 * Group coordinator requests for transactional
   `send_offsets_to_transaction()` calls would leak memory if the
   underlying request was attempted to be sent after the transaction had
   failed.
 * When gradually producing to multiple partitions (resulting in multiple
   underlying AddPartitionsToTxnRequests) subsequent partitions could get
   stuck in pending state under certain conditions. These pending partitions
   would not send queued messages to the broker and eventually trigger
   message timeouts, failing the current transaction. This is now fixed.
 * Committing an empty transaction (no messages were produced and no
   offsets were sent) would previously raise a fatal error due to invalid state
   on the transaction coordinator. We now allow empty/no-op transactions to
   be committed.

### Consumer fixes

 * The consumer will now retry indefinitely (or until the assignment is changed)
   to retrieve committed offsets. This fixes the issue where only two retries
   were attempted when outstanding transactions were blocking OffsetFetch
   requests with `ERR_UNSTABLE_OFFSET_COMMIT`. #3265





# librdkafka v1.6.0

librdkafka v1.6.0 is feature release:

 * [KIP-429 Incremental rebalancing](https://cwiki.apache.org/confluence/display/KAFKA/KIP-429%3A+Kafka+Consumer+Incremental+Rebalance+Protocol) with sticky
   consumer group partition assignor (KIP-54) (by @mhowlett).
 * [KIP-480 Sticky producer partitioning](https://cwiki.apache.org/confluence/display/KAFKA/KIP-480%3A+Sticky+Partitioner) (`sticky.partitioning.linger.ms`) -
   achieves higher throughput and lower latency through sticky selection
   of random partition (by @abbycriswell).
 * AdminAPI: Add support for `DeleteRecords()`, `DeleteGroups()` and
   `DeleteConsumerGroupOffsets()` (by @gridaphobe)
 * [KIP-447 Producer scalability for exactly once semantics](https://cwiki.apache.org/confluence/display/KAFKA/KIP-447%3A+Producer+scalability+for+exactly+once+semantics) -
   allows a single transactional producer to be used for multiple input
   partitions. Requires Apache Kafka 2.5 or later.
 * Transactional producer fixes and improvements, see **Transactional Producer fixes** below.
 * The [librdkafka.redist](https://www.nuget.org/packages/librdkafka.redist/)
   NuGet package now supports Linux ARM64/Aarch64.


## Upgrade considerations

 * Sticky producer partitioning (`sticky.partitioning.linger.ms`) is
   enabled by default (10 milliseconds) which affects the distribution of
   randomly partitioned messages, where previously these messages would be
   evenly distributed over the available partitions they are now partitioned
   to a single partition for the duration of the sticky time
   (10 milliseconds by default) before a new random sticky partition
   is selected.
 * The new KIP-447 transactional producer scalability guarantees are only
   supported on Apache Kafka 2.5 or later, on earlier releases you will
   need to use one producer per input partition for EOS. This limitation
   is not enforced by the producer or broker.
 * Error handling for the transactional producer has been improved, see
   the **Transactional Producer fixes** below for more information.


## Known issues

 * The Transactional Producer's API timeout handling is inconsistent with the
   underlying protocol requests, it is therefore strongly recommended that
   applications call `rd_kafka_commit_transaction()` and
   `rd_kafka_abort_transaction()` with the `timeout_ms` parameter
   set to `-1`, which will use the remaining transaction timeout.


## Enhancements

 * KIP-107, KIP-204: AdminAPI: Added `DeleteRecords()` (by @gridaphobe).
 * KIP-229: AdminAPI: Added `DeleteGroups()` (by @gridaphobe).
 * KIP-496: AdminAPI: Added `DeleteConsumerGroupOffsets()`.
 * KIP-464: AdminAPI: Added support for broker-side default partition count
   and replication factor for `CreateTopics()`.
 * Windows: Added `ssl.ca.certificate.stores` to specify a list of
   Windows Certificate Stores to read CA certificates from, e.g.,
   `CA,Root`. `Root` remains the default store.
 * Use reentrant `rand_r()` on supporting platforms which decreases lock
   contention (@azat).
 * Added `assignor` debug context for troubleshooting consumer partition
   assignments.
 * Updated to OpenSSL v1.1.1i when building dependencies.
 * Update bundled lz4 (used when `./configure --disable-lz4-ext`) to v1.9.3
   which has vast performance improvements.
 * Added `rd_kafka_conf_get_default_topic_conf()` to retrieve the
   default topic configuration object from a global configuration object.
 * Added `conf` debugging context to `debug` - shows set configuration
   properties on client and topic instantiation. Sensitive properties
   are redacted.
 * Added `rd_kafka_queue_yield()` to cancel a blocking queue call.
 * Will now log a warning when multiple ClusterIds are seen, which is an
   indication that the client might be erroneously configured to connect to
   multiple clusters which is not supported.
 * Added `rd_kafka_seek_partitions()` to seek multiple partitions to
   per-partition specific offsets.


## Fixes

### General fixes

 * Fix a use-after-free crash when certain coordinator requests were retried.
 * The C++ `oauthbearer_set_token()` function would call `free()` on
   a `new`-created pointer, possibly leading to crashes or heap corruption (#3194)

### Consumer fixes

 * The consumer assignment and consumer group implementations have been
   decoupled, simplified and made more strict and robust. This will sort out
   a number of edge cases for the consumer where the behaviour was previously
   undefined.
 * Partition fetch state was not set to STOPPED if OffsetCommit failed.
 * The session timeout is now enforced locally also when the coordinator
   connection is down, which was not previously the case.


### Transactional Producer fixes

 * Transaction commit or abort failures on the broker, such as when the
   producer was fenced by a newer instance, were not propagated to the
   application resulting in failed commits seeming successful.
   This was a critical race condition for applications that had a delay after
   producing messages (or sendings offsets) before committing or
   aborting the transaction. This issue has now been fixed and test coverage
   improved.
 * The transactional producer API would return `RD_KAFKA_RESP_ERR__STATE`
   when API calls were attempted after the transaction had failed, we now
   try to return the error that caused the transaction to fail in the first
   place, such as `RD_KAFKA_RESP_ERR__FENCED` when the producer has
   been fenced, or `RD_KAFKA_RESP_ERR__TIMED_OUT` when the transaction
   has timed out.
 * Transactional producer retry count for transactional control protocol
   requests has been increased from 3 to infinite, retriable errors
   are now automatically retried by the producer until success or the
   transaction timeout is exceeded. This fixes the case where
   `rd_kafka_send_offsets_to_transaction()` would fail the current
   transaction into an abortable state when `CONCURRENT_TRANSACTIONS` was
   returned by the broker (which is a transient error) and the 3 retries
   were exhausted.


### Producer fixes

 * Calling `rd_kafka_topic_new()` with a topic config object with
   `message.timeout.ms` set could sometimes adjust the global `linger.ms`
   property (if not explicitly configured) which was not desired, this is now
   fixed and the auto adjustment is only done based on the
   `default_topic_conf` at producer creation.
 * `rd_kafka_flush()` could previously return `RD_KAFKA_RESP_ERR__TIMED_OUT`
   just as the timeout was reached if the messages had been flushed but
   there were now no more messages. This has been fixed.




# librdkafka v1.5.3

librdkafka v1.5.3 is a maintenance release.

## Upgrade considerations

 * CentOS 6 is now EOL and is no longer included in binary librdkafka packages,
   such as NuGet.

## Fixes

### General fixes

 * Fix a use-after-free crash when certain coordinator requests were retried.
 * Coordinator requests could be left uncollected on instance destroy which
   could lead to hang.
 * Fix rare 1 second stalls by forcing rdkafka main thread wakeup when a new
   next-timer-to-be-fired is scheduled.
 * Fix additional cases where broker-side automatic topic creation might be
   triggered unexpectedly.
 * AdminAPI: The operation_timeout (on-broker timeout) previously defaulted to 0,
   but now defaults to `socket.timeout.ms` (60s).
 * Fix possible crash for Admin API protocol requests that fail at the
   transport layer or prior to sending.


### Consumer fixes

 * Consumer would not filter out messages for aborted transactions
   if the messages were compressed (#3020).
 * Consumer destroy without prior `close()` could hang in certain
   cgrp states (@gridaphobe, #3127).
 * Fix possible null dereference in `Message::errstr()` (#3140).
 * The `roundrobin` partition assignment strategy could get stuck in an
   endless loop or generate uneven assignments in case the group members
   had asymmetric subscriptions (e.g., c1 subscribes to t1,t2 while c2
   subscribes to t2,t3).  (#3159)
 * Mixing committed and logical or absolute offsets in the partitions
   passed to `rd_kafka_assign()` would in previous released ignore the
   logical or absolute offsets and use the committed offsets for all partitions.
   This is now fixed. (#2938)




# librdkafka v1.5.2

librdkafka v1.5.2 is a maintenance release.


## Upgrade considerations

 * The default value for the producer configuration property `retries` has
   been increased from 2 to infinity, effectively limiting Produce retries to
   only `message.timeout.ms`.
   As the reasons for the automatic internal retries vary (various broker error
   codes as well as transport layer issues), it doesn't make much sense to limit
   the number of retries for retriable errors, but instead only limit the
   retries based on the allowed time to produce a message.
 * The default value for the producer configuration property
   `request.timeout.ms` has been increased from 5 to 30 seconds to match
   the Apache Kafka Java producer default.
   This change yields increased robustness for broker-side congestion.


## Enhancements

 * The generated `CONFIGURATION.md` (through `rd_kafka_conf_properties_show())`)
   now include all properties and values, regardless if they were included in
   the build, and setting a disabled property or value through
   `rd_kafka_conf_set()` now returns `RD_KAFKA_CONF_INVALID` and provides
   a more useful error string saying why the property can't be set.
 * Consumer configs on producers and vice versa will now be logged with
   warning messages on client instantiation.

## Fixes

### Security fixes

 * There was an incorrect call to zlib's `inflateGetHeader()` with
   unitialized memory pointers that could lead to the GZIP header of a fetched
   message batch to be copied to arbitrary memory.
   This function call has now been completely removed since the result was
   not used.
   Reported by Ilja van Sprundel.


### General fixes

 * `rd_kafka_topic_opaque()` (used by the C++ API) would cause object
   refcounting issues when used on light-weight (error-only) topic objects
   such as consumer errors (#2693).
 * Handle name resolution failures when formatting IP addresses in error logs,
   and increase printed hostname limit to ~256 bytes (was ~60).
 * Broker sockets would be closed twice (thus leading to potential race
   condition with fd-reuse in other threads) if a custom `socket_cb` would
   return error.

### Consumer fixes

 * The `roundrobin` `partition.assignment.strategy` could crash (assert)
   for certain combinations of members and partitions.
   This is a regression in v1.5.0. (#3024)
 * The C++ `KafkaConsumer` destructor did not destroy the underlying
   C `rd_kafka_t` instance, causing a leak if `close()` was not used.
 * Expose rich error strings for C++ Consumer `Message->errstr()`.
 * The consumer could get stuck if an outstanding commit failed during
   rebalancing (#2933).
 * Topic authorization errors during fetching are now reported only once (#3072).

### Producer fixes

 * Topic authorization errors are now properly propagated for produced messages,
   both through delivery reports and as `ERR_TOPIC_AUTHORIZATION_FAILED`
   return value from `produce*()` (#2215)
 * Treat cluster authentication failures as fatal in the transactional
   producer (#2994).
 * The transactional producer code did not properly reference-count partition
   objects which could in very rare circumstances lead to a use-after-free bug
   if a topic was deleted from the cluster when a transaction was using it.
 * `ERR_KAFKA_STORAGE_ERROR` is now correctly treated as a retriable
   produce error (#3026).
 * Messages that timed out locally would not fail the ongoing transaction.
   If the application did not take action on failed messages in its delivery
   report callback and went on to commit the transaction, the transaction would
   be successfully committed, simply omitting the failed messages.
 * EndTxnRequests (sent on commit/abort) are only retried in allowed
   states (#3041).
   Previously the transaction could hang on commit_transaction() if an abortable
   error was hit and the EndTxnRequest was to be retried.


*Note: there was no v1.5.1 librdkafka release*




# librdkafka v1.5.0

The v1.5.0 release brings usability improvements, enhancements and fixes to
librdkafka.

## Enhancements

 * Improved broker connection error reporting with more useful information and
   hints on the cause of the problem.
 * Consumer: Propagate errors when subscribing to unavailable topics (#1540)
 * Producer: Add `batch.size` producer configuration property (#638)
 * Add `topic.metadata.propagation.max.ms` to allow newly manually created
   topics to be propagated throughout the cluster before reporting them
   as non-existent. This fixes race issues where CreateTopics() is
   quickly followed by produce().
 * Prefer least idle connection for periodic metadata refreshes, et.al.,
   to allow truly idle connections to time out and to avoid load-balancer-killed
   idle connection errors (#2845)
 * Added `rd_kafka_event_debug_contexts()` to get the debug contexts for
   a debug log line (by @wolfchimneyrock).
 * Added Test scenarios which define the cluster configuration.
 * Added MinGW-w64 builds (@ed-alertedh, #2553)
 * `./configure --enable-XYZ` now requires the XYZ check to pass,
   and `--disable-XYZ` disables the feature altogether (@benesch)
 * Added `rd_kafka_produceva()` which takes an array of produce arguments
   for situations where the existing `rd_kafka_producev()` va-arg approach
   can't be used.
 * Added `rd_kafka_message_broker_id()` to see the broker that a message
   was produced or fetched from, or an error was associated with.
 * Added RTT/delay simulation to mock brokers.


## Upgrade considerations

 * Subscribing to non-existent and unauthorized topics will now propagate
   errors `RD_KAFKA_RESP_ERR_UNKNOWN_TOPIC_OR_PART` and
   `RD_KAFKA_RESP_ERR_TOPIC_AUTHORIZATION_FAILED` to the application through
   the standard consumer error (the err field in the message object).
 * Consumer will no longer trigger auto creation of topics,
   `allow.auto.create.topics=true` may be used to re-enable the old deprecated
   functionality.
 * The default consumer pre-fetch queue threshold `queued.max.messages.kbytes`
   has been decreased from 1GB to 64MB to avoid excessive network usage for low
   and medium throughput consumer applications. High throughput consumer
   applications may need to manually set this property to a higher value.
 * The default consumer Fetch wait time has been increased from 100ms to 500ms
   to avoid excessive network usage for low throughput topics.
 * If OpenSSL is linked statically, or `ssl.ca.location=probe` is configured,
   librdkafka will probe known CA certificate paths and automatically use the
   first one found. This should alleviate the need to configure
   `ssl.ca.location` when the statically linked OpenSSL's OPENSSLDIR differs
   from the system's CA certificate path.
 * The heuristics for handling Apache Kafka < 0.10 brokers has been removed to
   improve connection error handling for modern Kafka versions.
   Users on Brokers 0.9.x or older should already be configuring
   `api.version.request=false` and `broker.version.fallback=...` so there
   should be no functional change.
 * The default producer batch accumulation time, `linger.ms`, has been changed
   from 0.5ms to 5ms to improve batch sizes and throughput while reducing
   the per-message protocol overhead.
   Applications that require lower produce latency than 5ms will need to
   manually set `linger.ms` to a lower value.
 * librdkafka's build tooling now requires Python 3.x (python3 interpreter).


## Fixes

### General fixes

 * The client could crash in rare circumstances on ApiVersion or
   SaslHandshake request timeouts (#2326)
 * `./configure --LDFLAGS='a=b, c=d'` with arguments containing = are now
   supported (by @sky92zwq).
 * `./configure` arguments now take precedence over cached `configure` variables
   from previous invocation.
 * Fix theoretical crash on coord request failure.
 * Unknown partition error could be triggered for existing partitions when
   additional partitions were added to a topic (@benesch, #2915)
 * Quickly refresh topic metadata for desired but non-existent partitions.
   This will speed up the initial discovery delay when new partitions are added
   to an existing topic (#2917).


### Consumer fixes

 * The roundrobin partition assignor could crash if subscriptions
   where asymmetrical (different sets from different members of the group).
   Thanks to @ankon and @wilmai for identifying the root cause (#2121).
 * The consumer assignors could ignore some topics if there were more subscribed
   topics than consumers in taking part in the assignment.
 * The consumer would connect to all partition leaders of a topic even
   for partitions that were not being consumed (#2826).
 * Initial consumer group joins should now be a couple of seconds quicker
   thanks expedited query intervals (@benesch).
 * Fix crash and/or inconsistent subscriptions when using multiple consumers
   (in the same process) with wildcard topics on Windows.
 * Don't propagate temporary offset lookup errors to application.
 * Immediately refresh topic metadata when partitions are reassigned to other
   brokers, avoiding a fetch stall of up to `topic.metadata.refresh.interval.ms`. (#2955)
 * Memory for batches containing control messages would not be freed when
   using the batch consume APIs (@pf-qiu, #2990).


### Producer fixes

 * Proper locking for transaction state in EndTxn handler.



# librdkafka v1.4.4

v1.4.4 is a maintenance release with the following fixes and enhancements:

 * Transactional producer could crash on request timeout due to dereferencing
   NULL pointer of non-existent response object.
 * Mark `rd_kafka_send_offsets_to_transaction()` CONCURRENT_TRANSACTION (et.al)
   errors as retriable.
 * Fix crash on transactional coordinator FindCoordinator request failure.
 * Minimize broker re-connect delay when broker's connection is needed to
   send requests.
 * Proper locking for transaction state in EndTxn handler.
 * `socket.timeout.ms` was ignored when `transactional.id` was set.
 * Added RTT/delay simulation to mock brokers.

*Note: there was no v1.4.3 librdkafka release*



# librdkafka v1.4.2

v1.4.2 is a maintenance release with the following fixes and enhancements:

 * Fix produce/consume hang after partition goes away and comes back,
   such as when a topic is deleted and re-created.
 * Consumer: Reset the stored offset when partitions are un-assign()ed (fixes #2782).
    This fixes the case where a manual offset-less commit() or the auto-committer
    would commit a stored offset from a previous assignment before
    a new message was consumed by the application.
 * Probe known CA cert paths and set default `ssl.ca.location` accordingly
   if OpenSSL is statically linked or `ssl.ca.location` is set to `probe`.
 * Per-partition OffsetCommit errors were unhandled (fixes #2791)
 * Seed the PRNG (random number generator) by default, allow application to
   override with `enable.random.seed=false` (#2795)
 * Fix stack overwrite (of 1 byte) when SaslHandshake MechCnt is zero
 * Align bundled c11 threads (tinycthreads) constants to glibc and musl (#2681)
 * Fix return value of rd_kafka_test_fatal_error() (by @ckb42)
 * Ensure CMake sets disabled defines to zero on Windows (@benesch)


*Note: there was no v1.4.1 librdkafka release*





# Older releases

See https://github.com/confluentinc/librdkafka/releases<|MERGE_RESOLUTION|>--- conflicted
+++ resolved
@@ -1,3 +1,13 @@
+# librdkafka v2.3.0
+
+librdkafka v2.3.0 is a feature release:
+
+ * [KIP-430](https://cwiki.apache.org/confluence/display/KAFKA/KIP-430+-+Return+Authorized+Operations+in+Describe+Responses):
+   Return authorized operations in Describe Responses. This additionally
+   includes AdminAPI for DescribeCluster and DescribeTopics.
+   (#4240, @jainruchir).
+
+
 # librdkafka v2.2.0
 
 librdkafka v2.2.0 is a feature release:
@@ -21,18 +31,11 @@
    closes as normal ones (#4294).
  * Added `fetch.queue.backoff.ms` to the consumer to control how long
    the consumer backs off next fetch attempt. (@bitemyapp, @edenhill, #2879)
-<<<<<<< HEAD
- * [KIP-430](https://cwiki.apache.org/confluence/display/KAFKA/KIP-430+-+Return+Authorized+Operations+in+Describe+Responses):
-   Return authorized operations in Describe Responses. This additionally
-   includes AdminAPI for DescribeCluster and DescribeTopics.
-   (#4240, @jainruchir).
-=======
  * [KIP-235](https://cwiki.apache.org/confluence/display/KAFKA/KIP-235%3A+Add+DNS+alias+support+for+secured+connection):
    Add DNS alias support for secured connection (#4292).
  * [KIP-339](https://cwiki.apache.org/confluence/display/KAFKA/KIP-339%3A+Create+a+new+IncrementalAlterConfigs+API):
    IncrementalAlterConfigs API (started by @PrasanthV454, #4110).
  * [KIP-554](https://cwiki.apache.org/confluence/display/KAFKA/KIP-554%3A+Add+Broker-side+SCRAM+Config+API): Add Broker-side SCRAM Config API (#4241).
->>>>>>> c07a3351
 
 
 ## Enhancements
